import argparse
import copy
import itertools
import math
import os
import pickle as pkl
import time
from dataclasses import dataclass
from itertools import product
from typing import Callable, Iterable, List, Optional, Tuple

import pandas as pd
import torch
import torch.utils.benchmark as TBenchmark
from torch.utils.benchmark import Measurement as TMeasurement
from weight_shapes import WEIGHT_SHAPES

from vllm import _custom_ops as ops
from vllm.model_executor.layers.quantization.utils.marlin_utils import (
    GPTQ_MARLIN_MAX_PARALLEL, GPTQ_MARLIN_MIN_THREAD_N, marlin_permute_scales,
    marlin_zero_points)
from vllm.model_executor.layers.quantization.utils.marlin_utils_test import (
    MarlinWorkspace)
from vllm.model_executor.layers.quantization.utils.quant_utils import (
    pack_rows, quantize_weights)
from vllm.scalar_type import ScalarType, scalar_types
from vllm.utils import FlexibleArgumentParser

DEFAULT_MODELS = ["meta-llama/Llama-3-8b", "meta-llama/Llama-2-70b-hf"]
DEFAULT_BATCH_SIZES = [1, 16, 32, 64, 128, 256, 512, 1024]
DEFAULT_TP_SIZES = [1]

NVTX_PROFILE = os.environ.get("NVTX_PROFILE", False)

if NVTX_PROFILE:
    import nvtx


def terse_type_name(dt):
    return {
        torch.bfloat16: "bf16",
        torch.float16: "fp16",
        torch.int8: "int8",
        torch.float8_e4m3fn: "fp8",
        torch.bfloat16: "bf16",
        torch.float: "float",
        torch.int: "int",
    }[dt]


@dataclass
class BenchmarkTensors:
    w_ref: torch.Tensor
    a: torch.Tensor

    w_q: torch.Tensor
    group_size: Optional[int]
    wtype: ScalarType
    w_g_s: torch.Tensor
    w_g_zp: Optional[torch.Tensor]
    w_ch_s: Optional[torch.Tensor]
    w_tok_s: Optional[torch.Tensor]


@dataclass
class TypeConfig:
    act_type: torch.dtype
    weight_type: ScalarType
    output_type: Optional[torch.dtype]
    group_scale_type: Optional[torch.dtype]
    group_zero_type: Optional[torch.dtype]
    channel_scale_type: Optional[torch.dtype]
    token_scale_type: Optional[torch.dtype]


def rand_data(shape, dtype=torch.float16, scale=1):
    if dtype.is_floating_point:
        return (scale * torch.rand(shape, device="cuda") - 0.3).to(dtype)
    else:
        return torch.randint(-15, 15, shape, dtype=dtype, device="cuda")


def quantize_and_pack(atype: torch.dtype,
                      w: torch.Tensor,
                      wtype: ScalarType,
                      stype: Optional[torch.dtype],
                      group_size: Optional[int],
                      zero_points: bool = False):
    assert wtype.is_integer(), "TODO: support floating point weights"

    w_ref, w_q, w_s, w_zp = quantize_weights(
        w,
        wtype,
        group_size=group_size,
        zero_points=zero_points,
        # to match how the kernel applies zps
        ref_zero_points_after_scales=True)

    w_q = pack_rows(w_q, wtype.size_bits, *w_q.shape)
    return w_ref, w_q, w_s, w_zp


def create_bench_tensors(shape: Tuple[int, int, int], types: TypeConfig,
                         group_size: Optional[int]) -> List[BenchmarkTensors]:
    m, n, k = shape

    # we want to make sure that weights don't fit into L2 cache between runs so
    #  we construct enough weights to exceed L2 cache, which is 50mb on a H100
    #  so we target total weight size > 2*50mb
    num_weights = math.ceil(2 * 50 * 1024**2 * 8 /
                            (k * n * types.weight_type.size_bits))

    a = rand_data((m, k), types.act_type, scale=5)

    benchmark_tensors: List[BenchmarkTensors] = []
    for _ in range(num_weights):
        w = rand_data((k, n), types.act_type, scale=5)

        if types.group_scale_type is not None:
            w = w.to(types.group_scale_type)
        if w.dtype.itemsize == 1:
            w = w.to(torch.float16)

        w_ref, w_q_packed, w_s, w_zp = quantize_and_pack(
            a.dtype, w, types.weight_type, types.group_scale_type, group_size,
            types.group_zero_type is not None)

        if not a.dtype.is_floating_point:
            aiinfo = torch.iinfo(a.dtype)
            w_ref = w_ref.round().clamp(aiinfo.min, aiinfo.max)

        w_ref = w_ref.to(torch.float32)

        w_ch_s = None if types.channel_scale_type is None else\
            rand_data((n,), types.channel_scale_type)
        w_tok_s = None if types.token_scale_type is None else\
            rand_data((m,), types.token_scale_type)

        benchmark_tensors.append(
            BenchmarkTensors(w_ref=w_ref,
                             a=a,
                             w_q=w_q_packed,
                             wtype=types.weight_type,
                             w_g_s=w_s,
                             w_g_zp=w_zp,
                             group_size=group_size,
                             w_ch_s=w_ch_s,
                             w_tok_s=w_tok_s))

    return benchmark_tensors


def torch_matmul_f16_create_bench_fn(bt: BenchmarkTensors) -> Callable:
    a, w = bt.a, bt.w_ref.to(bt.a.dtype)
    if a.dtype not in [torch.float16, torch.bfloat16]:
        a = a.to(torch.float16)
        w = w.to(torch.float16)
    return lambda: torch.matmul(a, w)


def cutlass_scaled_mm_create_bench_fn(bt: BenchmarkTensors) -> Callable:
    if bt.w_ch_s is not None and bt.w_tok_s is not None:
        scale_a = bt.w_tok_s.to(torch.float32)
        scale_b = bt.w_ch_s.to(torch.float32)
    else:
        scale_a = torch.tensor(1.0, dtype=torch.float32, device=bt.a.device)
        scale_b = torch.tensor(1.0, dtype=torch.float32, device=bt.a.device)
    w_col_major = bt.w_ref.to(bt.a.dtype).t().contiguous().t()
    return lambda: ops.cutlass_scaled_mm(
        bt.a, w_col_major, scale_a, scale_b, out_dtype=torch.float16)


def marlin_create_bench_fn(bt: BenchmarkTensors) -> Callable:
    device = bt.a.device

    workspace = MarlinWorkspace(bt.w_ref.shape[1], GPTQ_MARLIN_MIN_THREAD_N,
                                GPTQ_MARLIN_MAX_PARALLEL)

    if bt.w_g_zp is None:
        w_zp = torch.empty(0, dtype=torch.int, device=device)
    else:
        w_zp = marlin_zero_points(bt.w_g_zp, bt.w_ref.shape[0],
                                  bt.w_ref.shape[1], bt.wtype.size_bits)

    if bt.group_size is None:
        w_s = torch.tensor([], device="cuda", dtype=torch.half)
    else:
        w_s = marlin_permute_scales(bt.w_g_s, bt.w_ref.shape[0],
                                    bt.w_ref.shape[1], bt.group_size)

    sort_indices = torch.empty(0, dtype=torch.int, device=device)
    g_idx = torch.empty(0, dtype=torch.int, device=device)
    w_q = ops.gptq_marlin_repack(bt.w_q, sort_indices, bt.w_ref.shape[0],
                                 bt.w_ref.shape[1], bt.wtype.size_bits)

    if bt.a.dtype.is_floating_point:
        assert bt.w_ch_s is None
        assert bt.w_tok_s is None
        assert bt.group_size is not None

        fn = lambda: ops.gptq_marlin_gemm(a=bt.a,
                                          b_q_weight=w_q,
                                          b_scales=w_s,
                                          b_zeros=w_zp,
                                          g_idx=g_idx,
                                          perm=sort_indices,
                                          workspace=workspace.scratch,
                                          b_q_type=bt.wtype,
                                          size_m=bt.a.shape[0],
                                          size_n=bt.w_ref.shape[1],
                                          size_k=bt.w_ref.shape[0],
                                          is_k_full=True)
    else:
        assert bt.a.dtype == torch.int8
        assert bt.wtype == scalar_types.uint4b8

        if bt.w_ch_s is not None:
            s_ch = bt.w_ch_s.to(torch.float32)
        else:
            s_ch = torch.ones(bt.w_ref.shape[1],
                              dtype=torch.float32,
                              device=device)

        if bt.w_tok_s is not None:
            s_tok = bt.w_tok_s.to(torch.float32)
        else:
            s_tok = torch.ones(bt.a.shape[0],
                               dtype=torch.float32,
                               device=device)

        fn = lambda: ops.marlin_qqq_gemm(a=bt.a,
                                         b_q_weight=w_q,
                                         s_group=w_s,
                                         s_tok=s_tok,
                                         s_ch=s_ch,
                                         workspace=workspace.scratch,
                                         size_m=bt.a.shape[0],
                                         size_n=bt.w_ref.shape[1],
                                         size_k=bt.w_ref.shape[0])

    return fn


def machete_create_bench_fn(bt: BenchmarkTensors,
                            out_type=torch.dtype,
                            schedule=None) -> Callable:
    w_q = bt.w_q.t().contiguous().t()  # make col major
    w_q = ops.machete_prepack_B(w_q, bt.a.dtype, bt.wtype,
                                None if bt.w_g_s is None else bt.w_g_s.dtype)

    w_g_zp = bt.w_g_zp
    if w_g_zp is not None:
        w_g_zp = -1 * bt.w_g_s * (w_g_zp.to(bt.w_g_s.dtype))

    return lambda: ops.machete_mm(
        a=bt.a,
        b_q=bt.w_q,
        b_type=bt.wtype,
        b_group_scales=bt.w_g_s,
        b_group_zeros=w_g_zp,
        b_group_size=bt.group_size,
        b_channel_scales=bt.w_ch_s,
        a_token_scales=bt.w_tok_s,
        out_type=out_type,
        schedule=schedule,
    )


# impl

# bench


def bench_fns(label: str, sub_label: str, description: str,
              fns: List[Callable]):

    min_run_time = 1 if not NVTX_PROFILE else 0.1
    res = TBenchmark.Timer(
        stmt="""
        for fn in fns:
            fn()
        """,
        globals={
            "fns": fns
        },
        label=label,
        sub_label=sub_label,
        description=description,
    ).blocked_autorange(min_run_time=min_run_time)

    if NVTX_PROFILE:
        with nvtx.annotate("mm-bench"), nvtx.annotate(
                f"{label}|{sub_label}|{description}"):
            fns[0]()

    return res


_SWEEP_SCHEDULES_RESULTS: Optional[pd.DataFrame] = None
_SWEEP_SCHEDULES_RESULTS_CSV: Optional[str] = None


def bench(types: TypeConfig,
          group_size: int,
          m: int,
          k: int,
          n: int,
          label: str,
          sub_label: str,
          sweep_schedules: bool = True) -> List[TMeasurement]:
    benchmark_tensors = create_bench_tensors((m, n, k), types, group_size)
    sub_label += f", L={len(benchmark_tensors)}"

    name_type_string = f"W{types.weight_type}"+\
                       f"-A{terse_type_name(types.act_type)}"
    if types.group_scale_type is not None:
        name_type_string += f"-GS{terse_type_name(types.group_scale_type)}"
    if types.group_zero_type is not None:
        name_type_string += f"-GZ{terse_type_name(types.group_zero_type)}"
    if group_size is not None:
        name_type_string += f"-G{group_size}"
    if types.channel_scale_type is not None:
        name_type_string += f"-CS{terse_type_name(types.channel_scale_type)}"
    if types.token_scale_type is not None:
        name_type_string += f"-TS{terse_type_name(types.token_scale_type)}"

    timers = []
    # pytorch impl
    timers.append(
        bench_fns(
            label, sub_label, "torch.matmul (fp16)",
            [torch_matmul_f16_create_bench_fn(bt)
             for bt in benchmark_tensors]))

    if types.act_type == torch.int8 or types.act_type == torch.float8_e4m3fn:
        timers.append(
            bench_fns(
                label, sub_label,
                f"cutlass_scaled_mm ({terse_type_name(types.act_type)})", [
                    cutlass_scaled_mm_create_bench_fn(bt)
                    for bt in benchmark_tensors
                ]))

    if types.act_type != torch.float8_e4m3fn:
        timers.append(
            bench_fns(label, sub_label, f"marlin ({name_type_string})",
                      [marlin_create_bench_fn(bt)
                       for bt in benchmark_tensors]))

    # machete
    BARRIER_WORKSPACE = torch.zeros(16384, dtype=torch.uint8, device="cuda")
    timers.append(
<<<<<<< HEAD
        bench_fns(label, sub_label, f"machete ({name_type_string})", [
            machete_create_bench_fn(bt, out_type=types.output_type)
            for bt in benchmark_tensors
        ]))
=======
        bench_fn(
            label, sub_label, "machete_heuristic", lambda: loop_over_weights(
                a, weights_machete, lambda a, _, w_q, w_s: ops.machete_gemm(
                    a, w_q, wtype, b_scales=w_s, b_group_size=group_size,
                    barrier_workspace=BARRIER_WORKSPACE))))
>>>>>>> f7d65924

    if sweep_schedules:
        global _SWEEP_SCHEDULES_RESULTS

        print("Finding best schedule for machete")
        best = None
        best_schedule = None
        schedules = ops.machete_supported_schedules(
            a_type=types.act_type,
            b_type=types.weight_type,
            group_scales_type=types.group_scale_type,
            group_zeros_type=types.group_zero_type,
            token_scales_type=types.token_scale_type,
            channel_scales_type=types.channel_scale_type,
            out_type=types.output_type)

        if schedules is None or len(schedules) == 0:
            raise ValueError("No schedules found to sweep")

        for schedule in reversed(schedules):
            schedule_M = int(schedule.split("_")[0].split("x")[1])

            # Prune known bad schedules
            if schedule_M >= 2 * max(m, 16) or schedule_M < m // 4:
                continue

            res = bench_fns(label, sub_label, "machete_best", [
                machete_create_bench_fn(
                    bt, out_type=types.output_type, schedule=schedule)
                for bt in benchmark_tensors
            ])

            results_row = {
                "M": m,
                "K": k,
                "N": n,
                "group_size": group_size,
                "schedule": schedule,
                "median": res.median,
            }
            if _SWEEP_SCHEDULES_RESULTS is None:
                _SWEEP_SCHEDULES_RESULTS = pd.DataFrame(
                    columns=results_row.keys())
            _SWEEP_SCHEDULES_RESULTS.\
                loc[len(_SWEEP_SCHEDULES_RESULTS)] = results_row

            print(f"  {res.median:5.5} ", schedule)
            if not best or res.median < best.median:
                best = res
                best_schedule = schedule
        print("Best schedule:", best_schedule)
        timers.append(best)

    return timers


# runner
def print_timers(timers: List[TMeasurement]):
    compare = TBenchmark.Compare(timers)
    compare.print()


def run(args, MKNs: Iterable[Tuple[int, int, int]]) -> Iterable[TMeasurement]:
    types = TypeConfig(
        act_type=args.act_type,
        weight_type=scalar_types.uint4b8 if args.group_zero_type is None \
            else scalar_types.uint4,
        output_type=args.out_type,
        group_scale_type=args.group_scale_type,
        group_zero_type=args.group_zero_type,
        channel_scale_type=args.channel_scale_type,
        token_scale_type=args.token_scale_type,
    )

    results: List[TMeasurement] = []
    for m, k, n in MKNs:
        timers = bench(types,
                       args.group_size,
                       m,
                       k,
                       n,
                       f"{args.act_type}-gemm",
                       f"MKN=({m}x{k}x{n})",
                       sweep_schedules=args.sweep_schedules)
        print_timers(timers)
        results.extend(timers)

    return results


# output makers
def make_output(
    data: List[TMeasurement],
    MKNs: Iterable[Tuple[int, int, int]],
    base_description: str,
    timestamp=None,
):

    print(f"== All Results {base_description} ====")
    print_timers(data)

    # pickle all the results
    timestamp = int(time.time()) if timestamp is None else timestamp
    with open(f"{base_description}-{timestamp}.pkl", "wb") as f:
        pkl.dump(data, f)


# argparse runners


def run_square_bench(args):
    dim_sizes = list(
        range(args.dim_start, args.dim_end + 1, args.dim_increment))
    MKNs = list(zip(dim_sizes, dim_sizes, dim_sizes))
    data = run(args.dtype, args.sweep_schedules, MKNs)

    make_output(data, MKNs, f"square_bench-{args.dtype}")


def run_range_bench(args):
    m_start, k_start, n_start = [int(x) for x in args.dim_start.split(",")]
    m_end, k_end, n_end = [int(x) for x in args.dim_end.split(",")]
    m_increment, k_increment, n_increment = \
        [int(x) for x in args.dim_increment.split(",")]
    Ms = list(range(m_start, m_end + 1, m_increment))
    Ks = list(range(k_start, k_end + 1, k_increment))
    Ns = list(range(n_start, n_end + 1, n_increment))
    MKNs = list(product(Ms, Ks, Ns))

    data = run(args.dtype, args.sweep_schedules, MKNs)

    make_output(data, MKNs, f"range_bench-{args.dtype}")


def run_model_bench(args):

    print("Benchmarking models:")
    for i, model in enumerate(args.models):
        print(f"[{i}]  {model}")

    def model_shapes(model_name: str, tp_size: int) -> List[Tuple[int, int]]:
        KNs = []
        for KN, tp_split_dim in copy.deepcopy(WEIGHT_SHAPES[model_name]):
            KN[tp_split_dim] = KN[tp_split_dim] // tp_size
            KNs.append(KN)
        return KNs

    model_bench_data = []
    models_tps = list(itertools.product(args.models, args.tp_sizes))
    for model, tp_size in models_tps:
        Ms = args.batch_sizes
        KNs = model_shapes(model, tp_size)
        MKNs = []
        for m in Ms:
            for k, n in KNs:
                MKNs.append((m, k, n))

        data = run(args, MKNs)
        model_bench_data.append(data)

    type_string = f"{args.act_type}"

    # Print all results
    for data, model_tp in zip(model_bench_data, models_tps):
        model, tp_size = model_tp
        print(f"== Results {type_string} {model}-TP{tp_size} ====")
        print_timers(data)

    timestr = time.strftime("%Y%m%d-%H%M%S")

    all_results = []
    for d in model_bench_data:
        all_results.extend(d)

    # pickle all data
    with open(f"model_bench-{type_string}-{timestr}.pkl", "wb") as f:
        args_dict = vars(args)
        args_dict.pop("func")
        pkl.dump({
            "args": args_dict,
            "results": all_results,
        }, f)


if __name__ == "__main__":

    def to_torch_dtype(dt):
        return {
            "bfloat16": torch.bfloat16,
            "float16": torch.float16,
            "int8": torch.int8,
            "float8_e4m3fn": torch.float8_e4m3fn,
            "int": torch.int,
            "float": torch.float,
        }[dt]

    parser = FlexibleArgumentParser(
        description="""
Benchmark Machete GEMM.

    To run square GEMMs:
        python3 ./benchmarks/kernels/benchmark_machete.py --dtype float16 square_bench --dim-start 128 --dim-end 512 --dim-increment 64
    
    To run constant N and K and sweep M:
        python3 ./benchmarks/kernels/benchmark_machete.py --dtype float16 range_bench --dim-start 128 --dim-end 512 --dim-increment 64 --n-constant 16384 --k-constant 16384
    
    To run dimensions from a model:
        python3 ./benchmarks/kernels/benchmark_machete.py --dtype float16 model_bench --models meta-llama/Llama-2-7b-hf --batch-sizes 16 --tp-sizes 1
    
    Output:
        - a .pkl file, that is a list of raw torch.benchmark.utils.Measurements for the pytorch and cutlass implementations for the various GEMMs.
            """,  # noqa: E501
        formatter_class=argparse.RawTextHelpFormatter,
    )
    parser.add_argument(
        "--act-type",
        type=to_torch_dtype,
        required=True,
        help="Available options are "
        "['bfloat16', 'float16', 'int8', 'float8_e4m3fn']",
    )
    parser.add_argument(
        "--group-scale-type",
        type=to_torch_dtype,
        help="Available options are ['bfloat16', 'float16']",
    )
    parser.add_argument(
        "--group-zero-type",
        type=to_torch_dtype,
        help="Available options are ['bfloat16', 'float16']",
    )
    parser.add_argument(
        "--channel-scale-type",
        type=to_torch_dtype,
        help="Available options are ['bfloat16', 'float16', 'float']",
    )
    parser.add_argument(
        "--token-scale-type",
        type=to_torch_dtype,
        help="Available options are ['bfloat16', 'float16', 'float']",
    )
    parser.add_argument(
        "--out-type",
        type=to_torch_dtype,
        help="Available options are "
        "['bfloat16', 'float16', 'int', 'float']",
    )
    parser.add_argument(
        "--group-size",
        type=int,
        help="Available options are ['None', '-1', '128'], default=128",
        default=128,
    )
    parser.add_argument(
        "--sweep-schedules",
        action="store_true",
        help="Run a sweep over all supported schedules",
    )
    parser.add_argument("--sweep-csv-out",
                        help="CSV to store sweep results",
                        default="sch_sweep_results.csv")
    subparsers = parser.add_subparsers(dest="cmd", required=True)

    square_parser = subparsers.add_parser("square_bench")
    square_parser.add_argument("--dim-start", type=int, required=True)
    square_parser.add_argument("--dim-end", type=int, required=True)
    square_parser.add_argument("--dim-increment", type=int, required=True)
    square_parser.set_defaults(func=run_square_bench)

    range_parser = subparsers.add_parser("range_bench")
    range_parser.add_argument(
        "--dim-start",
        type=str,
        required=True,
        help="Start value for M,K,N as common separated list")
    range_parser.add_argument(
        "--dim-end",
        type=str,
        required=True,
        help="End value (inclusive) for M,K,N as common separated list")
    range_parser.add_argument(
        "--dim-increment",
        type=str,
        required=True,
        help="Increment value for M,K,N as common separated list")
    range_parser.set_defaults(func=run_range_bench)

    model_parser = subparsers.add_parser("model_bench")
    model_parser.add_argument(
        "--models",
        nargs="+",
        type=str,
        default=DEFAULT_MODELS,
        choices=WEIGHT_SHAPES.keys(),
    )
    model_parser.add_argument("--tp-sizes",
                              nargs="+",
                              type=int,
                              default=DEFAULT_TP_SIZES)
    model_parser.add_argument("--batch-sizes",
                              nargs="+",
                              type=int,
                              default=DEFAULT_BATCH_SIZES)
    model_parser.set_defaults(func=run_model_bench)

    args = parser.parse_args()

    _SWEEP_SCHEDULES_RESULTS_CSV = args.sweep_csv_out
    args.func(args)

    if _SWEEP_SCHEDULES_RESULTS is not None:
        _SWEEP_SCHEDULES_RESULTS.to_csv(_SWEEP_SCHEDULES_RESULTS_CSV)<|MERGE_RESOLUTION|>--- conflicted
+++ resolved
@@ -348,20 +348,12 @@
                        for bt in benchmark_tensors]))
 
     # machete
-    BARRIER_WORKSPACE = torch.zeros(16384, dtype=torch.uint8, device="cuda")
+    #BARRIER_WORKSPACE = torch.zeros(16384, dtype=torch.uint8, device="cuda")
     timers.append(
-<<<<<<< HEAD
         bench_fns(label, sub_label, f"machete ({name_type_string})", [
             machete_create_bench_fn(bt, out_type=types.output_type)
             for bt in benchmark_tensors
         ]))
-=======
-        bench_fn(
-            label, sub_label, "machete_heuristic", lambda: loop_over_weights(
-                a, weights_machete, lambda a, _, w_q, w_s: ops.machete_gemm(
-                    a, w_q, wtype, b_scales=w_s, b_group_size=group_size,
-                    barrier_workspace=BARRIER_WORKSPACE))))
->>>>>>> f7d65924
 
     if sweep_schedules:
         global _SWEEP_SCHEDULES_RESULTS
