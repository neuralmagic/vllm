--- conflicted
+++ resolved
@@ -114,25 +114,6 @@
     def run():
         from vllm.model_executor.layers.fused_moe import override_config
         with override_config(config):
-<<<<<<< HEAD
-            fused_moe(
-                x,
-                w1,
-                w2,
-                input_gating,
-                topk,
-                renormalize=True,
-                inplace=True,
-                use_fp8_w8a8=use_fp8_w8a8,
-                use_int8_w8a16=use_int8_w8a16,
-                w1_scale=w1_scale,
-                w2_scale=w2_scale,
-                a1_scale=a1_scale,
-                a2_scale=a2_scale,
-                block_shape=block_quant_shape,
-                allow_deep_gemm=use_deep_gemm,
-            )
-=======
             if use_deep_gemm:
                 topk_weights, topk_ids = fused_topk(x, input_gating, topk,
                                                     False)
@@ -168,7 +149,6 @@
                     a2_scale=a2_scale,
                     block_shape=block_quant_shape,
                 )
->>>>>>> 61b2655b
 
     # JIT compilation & warmup
     run()
