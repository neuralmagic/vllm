--- conflicted
+++ resolved
@@ -55,11 +55,8 @@
 ### FusedMoEPrepareAndFinalize
 
 The `FusedMoEPrepareAndFinalize` abstract class exposes `prepare`, `prepare_no_receive`  and `finalize` functions.
-<<<<<<< HEAD
-The `prepare` function is responsible for input activation Quantization and All2All Dispatch. If implemented, The `prepare_no_receive` is like `prepare` except it does not wait to receive results from other workers.  Instead it returns a "receiver" thunk that must be called to wait for the final results of worker. It is not required that this method is supported by all `FusedMoEPrepareAndFinalize` classes, but if it is available, it can be used to interleave work with the initial all to all communication, e.g. interleaving shared experts with fused experts.  The `finalize` function is responsible for invoking the All2All Combine. Additionally the `finalize` function may or may not do the TopK weight application and reduction (Please refer to the TopKWeightAndReduce section)
-=======
 The `prepare` function is responsible for input activation Quantization and All2All Dispatch. If implemented, The `prepare_no_receive` is like `prepare` except it does not wait to receive results from other workers.  Instead it returns a "receiver" callback that must be invoked to wait for the final results of worker. It is not required that this method is supported by all `FusedMoEPrepareAndFinalize` classes, but if it is available, it can be used to interleave work with the initial all to all communication, e.g. interleaving shared experts with fused experts.  The `finalize` function is responsible for invoking the All2All Combine. Additionally the `finalize` function may or may not do the TopK weight application and reduction (Please refer to the TopKWeightAndReduce section)
->>>>>>> ec9f13df
+
 
 ![](../assets/design/fused_moe_modular_kernel/prepare_and_finalize_blocks.png "FusedMoEPrepareAndFinalize Blocks")
 
