#include "cache.h"
#include "cuda_utils.h"
#include "ops.h"
#include "core/registration.h"

#include <torch/library.h>

// Note on op signatures:
// The X_meta signatures are for the meta functions corresponding to op X.
// They must be kept in sync with the signature for X. Generally, only
// functions that return Tensors require a meta function.
//
// See the following links for detailed docs on op registration and function
// schemas.
// https://docs.google.com/document/d/1_W62p8WJOQQUzPsJYa7s701JXt0qf2OfLub2sbkHOaU/edit#heading=h.ptttacy8y1u9
// https://github.com/pytorch/pytorch/blob/main/aten/src/ATen/native/README.md#annotations

TORCH_LIBRARY_EXPAND(TORCH_EXTENSION_NAME, ops) {
  // vLLM custom ops

  ops.def("weak_ref_tensor(Tensor input) -> Tensor");
  ops.impl("weak_ref_tensor", torch::kCUDA, &weak_ref_tensor);

  // Attention ops
  // Compute the attention between an input query and the cached
  // keys/values using PagedAttention.
  ops.def(
      "paged_attention_v1("
      "    Tensor! out, Tensor query, Tensor key_cache,"
      "    Tensor value_cache, int num_kv_heads, float scale,"
      "    Tensor block_tables, Tensor seq_lens, int block_size,"
      "    int max_seq_len, Tensor? alibi_slopes,"
      "    str kv_cache_dtype, Tensor k_scale, Tensor v_scale,"
      "    int tp_rank, int blocksparse_local_blocks,"
      "    int blocksparse_vert_stride, int blocksparse_block_size,"
      "    int blocksparse_head_sliding_step) -> ()");
  ops.impl("paged_attention_v1", torch::kCUDA, &paged_attention_v1);

  // PagedAttention V2.
  ops.def(
      "paged_attention_v2("
      "    Tensor! out, Tensor! exp_sums, Tensor! max_logits,"
      "    Tensor! tmp_out, Tensor query, Tensor key_cache,"
      "    Tensor value_cache, int num_kv_heads, float scale,"
      "    Tensor block_tables, Tensor seq_lens, int block_size,"
      "    int max_seq_len, Tensor? alibi_slopes,"
      "    str kv_cache_dtype, Tensor k_scale, Tensor v_scale,"
      "    int tp_rank, int blocksparse_local_blocks,"
      "    int blocksparse_vert_stride, int blocksparse_block_size,"
      "    int blocksparse_head_sliding_step) -> ()");
  ops.impl("paged_attention_v2", torch::kCUDA, &paged_attention_v2);

  // Activation ops
  // Activation function used in SwiGLU.
  ops.def("silu_and_mul(Tensor! out, Tensor input) -> ()");
  ops.impl("silu_and_mul", torch::kCUDA, &silu_and_mul);

  ops.def("mul_and_silu(Tensor! out, Tensor input) -> ()");
  ops.impl("mul_and_silu", torch::kCUDA, &mul_and_silu);

  // Activation function used in GeGLU with `none` approximation.
  ops.def("gelu_and_mul(Tensor! out, Tensor input) -> ()");
  ops.impl("gelu_and_mul", torch::kCUDA, &gelu_and_mul);

  // Activation function used in GeGLU with `tanh` approximation.
  ops.def("gelu_tanh_and_mul(Tensor! out, Tensor input) -> ()");
  ops.impl("gelu_tanh_and_mul", torch::kCUDA, &gelu_tanh_and_mul);

  // FATReLU implementation.
  ops.def("fatrelu_and_mul(Tensor! out, Tensor input, float threshold) -> ()");
  ops.impl("fatrelu_and_mul", torch::kCUDA, &fatrelu_and_mul);

  // GELU implementation used in GPT-2.
  ops.def("gelu_new(Tensor! out, Tensor input) -> ()");
  ops.impl("gelu_new", torch::kCUDA, &gelu_new);

  // Approximate GELU implementation.
  ops.def("gelu_fast(Tensor! out, Tensor input) -> ()");
  ops.impl("gelu_fast", torch::kCUDA, &gelu_fast);

  // Quick GELU implementation.
  ops.def("gelu_quick(Tensor! out, Tensor input) -> ()");
  ops.impl("gelu_quick", torch::kCUDA, &gelu_quick);

  // prepare_inputs advance_step
  ops.def(
      "advance_step_flashattn(int num_seqs, int num_queries, int block_size, "
      "Tensor! input_tokens, Tensor sampled_token_ids, "
      "Tensor! input_positions, Tensor! seq_lens, Tensor! slot_mapping, "
      "Tensor block_tables) -> ()");
  ops.impl("advance_step_flashattn", torch::kCUDA, &advance_step_flashattn);

  ops.def(
      "advance_step_flashinfer("
      "    int num_seqs, int num_queries, int block_size,"
      "    Tensor! input_tokens, Tensor sampled_token_ids,"
      "    Tensor! input_positions, Tensor! seq_lens, Tensor! slot_mapping,"
      "    Tensor block_tables, Tensor! paged_kv_indices,"
      "    Tensor! paged_kv_indptr, Tensor! paged_kv_last_page_len,"
      "    Tensor! block_table_bounds"
      ") -> ()");
  ops.impl("advance_step_flashinfer", torch::kCUDA, &advance_step_flashinfer);

  // Layernorm
  // Apply Root Mean Square (RMS) Normalization to the input tensor.
  ops.def(
      "rms_norm(Tensor! result, Tensor input, Tensor weight, float epsilon) -> "
      "()");
  ops.impl("rms_norm", torch::kCUDA, &rms_norm);

  // In-place fused Add and RMS Normalization.
  ops.def(
      "fused_add_rms_norm(Tensor! input, Tensor! residual, Tensor weight, "
      "float epsilon) -> ()");
  ops.impl("fused_add_rms_norm", torch::kCUDA, &fused_add_rms_norm);

  // Layernorm-quant
  // Apply Root Mean Square (RMS) Normalization to the input tensor.
  ops.def(
      "rms_norm_static_fp8_quant(Tensor! result, Tensor input, Tensor weight, "
      "Tensor scale, float epsilon) -> "
      "()");
  ops.impl("rms_norm_static_fp8_quant", torch::kCUDA,
           &rms_norm_static_fp8_quant);

  // In-place fused Add and RMS Normalization.
  ops.def(
      "fused_add_rms_norm_static_fp8_quant(Tensor! result, Tensor input, "
      "Tensor! residual, Tensor weight, "
      "Tensor scale, float epsilon) -> ()");
  ops.impl("fused_add_rms_norm_static_fp8_quant", torch::kCUDA,
           &fused_add_rms_norm_static_fp8_quant);

  // Fused Layernorm + Quant kernels
  ops.def(
      "rms_norm_dynamic_per_token_quant(Tensor! result, Tensor input, "
      "Tensor weight, Tensor! scale, float epsilon, "
      "Tensor? scale_ub, Tensor!? residual) -> ()");
  ops.impl("rms_norm_dynamic_per_token_quant", torch::kCUDA,
           &rms_norm_dynamic_per_token_quant);

  // Rotary embedding
  // Apply GPT-NeoX or GPT-J style rotary embedding to query and key.
  ops.def(
      "rotary_embedding(Tensor positions, Tensor! query,"
      "                 Tensor! key, int head_size,"
      "                 Tensor cos_sin_cache, bool is_neox) -> ()");
  ops.impl("rotary_embedding", torch::kCUDA, &rotary_embedding);

  // Apply GPT-NeoX or GPT-J style rotary embedding to query and key
  // (supports multiple loras).
  ops.def(
      "batched_rotary_embedding(Tensor positions, Tensor! query,"
      "                         Tensor! key, int head_size,"
      "                         Tensor cos_sin_cache, bool is_neox,"
      "                         int rot_dim,"
      "                         Tensor cos_sin_cache_offsets) -> ()");
  ops.impl("batched_rotary_embedding", torch::kCUDA, &batched_rotary_embedding);

  // Quantization ops
#ifndef USE_ROCM
  // Quantized GEMM for AQLM.
  ops.def(
      "aqlm_gemm(Tensor input, Tensor codes, Tensor codebooks, "
      "Tensor scales, int[] codebook_partition_sizes, Tensor? bias) "
      "-> Tensor");
  ops.impl("aqlm_gemm", torch::kCUDA, &aqlm_gemm);

  // Decompression method for AQLM.
  ops.def(
      "aqlm_dequant(Tensor codes, Tensor codebooks, "
      "int[] codebook_partition_sizes) -> Tensor");
  ops.impl("aqlm_dequant", torch::kCUDA, &aqlm_dequant);

  // Quantized GEMM for AWQ.
  ops.def(
      "awq_gemm(Tensor _in_feats, Tensor _kernel, Tensor _scaling_factors, "
      "Tensor _zeros, SymInt split_k_iters) -> Tensor");
  ops.impl("awq_gemm", torch::kCUDA, &awq_gemm);

  // Dequantization for AWQ.
  ops.def(
      "awq_dequantize(Tensor _kernel, Tensor _scaling_factors, "
      "Tensor _zeros, SymInt split_k_iters, int thx, int thy) -> Tensor");
  ops.impl("awq_dequantize", torch::kCUDA, &awq_dequantize);

  // Note about marlin kernel 'workspace' arguments:
  // Technically these should be mutable since they are modified by the kernel.
  // But since they are set back to zero once the kernel is finished we can
  // hand wave and say that they have no net effect.
  //
  // The reason to mark 'workspace' as immutable is so that they don't interfere
  // with using ScalarType arguments in the ops. If they are marked as mutable,
  // pytorch throws an assert in
  // 'torch._higher_order_ops._register_effectful_op' that prevents these
  // kernels from being torch.compile'd.
  // See the following document for more info on custom types and ops that use
  // custom types:
  // https://docs.google.com/document/d/18fBMPuOJ0fY5ZQ6YyrHUppw9FA332CpNtgB6SOIgyuA

  // Marlin (Dense) Optimized Quantized GEMM for GPTQ.
  ops.def(
      "marlin_gemm(Tensor a, Tensor b_q_weight, Tensor b_scales, "
      "Tensor! workspace, SymInt size_m, SymInt size_n, SymInt size_k) -> "
      "Tensor");
  // conditionally compiled so impl in source file

  // Marlin_24 (Sparse) Optimized Quantized GEMM for GPTQ.
  ops.def(
      "gptq_marlin_24_gemm(Tensor a, Tensor b_q_weight, Tensor b_meta, "
      "Tensor b_scales, Tensor workspace, "
      "int b_q_type, "
      "SymInt size_m, SymInt size_n, SymInt size_k) -> Tensor");
  //  conditionally compiled so impl in source file

  // Machete (Dense) Optimized Mixed Precision GEMM for Hopper.
  ops.def(
      "machete_supported_schedules("
      "   ScalarType a_type,"
      "   int b_type,"
      "   ScalarType? maybe_group_scales_type,"
      "   ScalarType? maybe_group_zeros_type,"
      "   ScalarType? maybe_channel_scales_type,"
      "   ScalarType? maybe_token_scales_type,"
      "   ScalarType? maybe_out_type"
      ") -> str[]");
  ops.def(
      "machete_mm("
      "   Tensor A,"
      "   Tensor B,"
      "   int b_type,"
      "   ScalarType? out_type,"
      "   Tensor? group_scales,"
      "   Tensor? group_zeros,"
      "   int?    group_size,"
      "   Tensor? channel_scales,"
      "   Tensor? token_scales,"
      "   str?    schedule"
      ") -> Tensor");
  ops.def(
      "machete_prepack_B("
      "   Tensor B,"
      "   ScalarType a_type,"
      "   int b_type,"
      "   ScalarType? group_scales_type"
      ") -> Tensor");
  // conditionally compiled so impl registration is in source file

  ops.def("permute_cols(Tensor A, Tensor perm) -> Tensor");
  ops.impl("permute_cols", torch::kCUDA, &permute_cols);

  // gptq_marlin Optimized Quantized GEMM for GPTQ.
  ops.def(
      "gptq_marlin_gemm(Tensor a, Tensor b_q_weight, Tensor b_scales, "
      "Tensor b_zeros, Tensor g_idx, Tensor perm, Tensor workspace, "
      "int b_q_type, "
      "SymInt size_m, SymInt size_n, SymInt size_k, bool is_k_full, "
      "bool has_zp, bool use_fp32_reduce, bool is_zp_float) -> Tensor");
  // conditionally compiled so impl registration is in source file

  // gptq_marlin repack from GPTQ.
  ops.def(
      "gptq_marlin_repack(Tensor b_q_weight, Tensor perm, "
      "SymInt size_k, SymInt size_n, int num_bits) -> Tensor");
  // conditionally compiled so impl registrations are in source file

  // awq_marlin repack from AWQ.
  ops.def(
      "awq_marlin_repack(Tensor b_q_weight, SymInt size_k, "
      "SymInt size_n, int num_bits) -> Tensor");
  // conditionally compiled so impl registrations are in source file
#endif

  // Dequantization for GGML.
  ops.def("ggml_dequantize(Tensor W, int type, SymInt m, SymInt n) -> Tensor");
  ops.impl("ggml_dequantize", torch::kCUDA, &ggml_dequantize);

  // mmvq kernel for GGML.
  ops.def(
      "ggml_mul_mat_vec_a8(Tensor W, Tensor X, int type, SymInt row) "
      "-> Tensor");
  ops.impl("ggml_mul_mat_vec_a8", torch::kCUDA, &ggml_mul_mat_vec_a8);

  // mmq kernel for GGML.
  ops.def(
      "ggml_mul_mat_a8(Tensor W, Tensor X, int type, SymInt row) -> Tensor");
  ops.impl("ggml_mul_mat_a8", torch::kCUDA, &ggml_mul_mat_a8);

#ifndef USE_ROCM
  // fp8_marlin Optimized Quantized GEMM for FP8 weight-only.
  ops.def(
      "fp8_marlin_gemm(Tensor a, Tensor b_q_weight, Tensor b_scales, "
      "Tensor! workspace, int num_bits, SymInt size_m, SymInt size_n, "
      "SymInt size_k) -> Tensor");
  // conditionally compiled so impl registration is in source file

  // marlin_qqq_gemm for QQQ.
  ops.def(
      "marlin_qqq_gemm(Tensor a, Tensor b_q_weight, "
      "Tensor s_tok, Tensor s_ch, Tensor s_group, "
      "Tensor! workspace, SymInt size_m, SymInt size_n, "
      "SymInt size_k) -> Tensor");
  // conditionally compiled so impl registration is in source file

  // CUTLASS w8a8 GEMM, supporting symmetric per-tensor or per-row/column
  // quantization, as well as bias
  ops.def(
      "cutlass_scaled_mm(Tensor! out, Tensor a,"
      "                  Tensor b, Tensor a_scales,"
      "                  Tensor b_scales, Tensor? bias) -> ()");
  ops.impl("cutlass_scaled_mm", torch::kCUDA, &cutlass_scaled_mm);

  // CUTLASS w8a8 GEMM, supporting asymmetric per-tensor or per-row/column
  // quantization.
  ops.def(
      "cutlass_scaled_mm_azp(Tensor! out, Tensor a,"
      "                  Tensor b, Tensor a_scales,"
      "                  Tensor b_scales, Tensor azp_adj,"
      "                  Tensor? azp, Tensor? bias) -> ()");
  ops.impl("cutlass_scaled_mm_azp", torch::kCUDA, &cutlass_scaled_mm_azp);

  // Check if cutlass scaled_mm is supported for CUDA devices of the given
  // capability
  ops.def("cutlass_scaled_mm_supports_fp8(int cuda_device_capability) -> bool");
  ops.impl("cutlass_scaled_mm_supports_fp8", &cutlass_scaled_mm_supports_fp8);

<<<<<<< HEAD
  // CUTLASS w8a8 grouped GEMM // TODO complete this
  ops.def(
      "cutlass_grouped_mm(Tensor! out_tensors,"
      "                   Tensor a_tensors,"
      "                   Tensor b_tensors, Tensor a_scales, "
      "                   Tensor b_scales, Tensor expert_offsets, "
      "                   Tensor problem_sizes, Tensor a_strides, "
      "                   Tensor b_strides, Tensor c_strides) -> ()");
  ops.impl("cutlass_grouped_mm", torch::kCUDA, &cutlass_grouped_mm);

  ops.def(
      "compute_expert_offsets(Tensor topk_ids, Tensor! expert_offsets, "
      "                       Tensor! problem_sizes1, Tensor! problem_sizes2, "
      "                       SymInt num_experts, SymInt n, SymInt k) -> ()");
  ops.impl("compute_expert_offsets", torch::kCUDA, &compute_expert_offsets);
=======
  // Check if cutlass scaled_mm supports block quantization (used by DeepSeekV3)
  ops.def(
      "cutlass_scaled_mm_supports_block_fp8(int cuda_device_capability) -> "
      "bool");
  ops.impl("cutlass_scaled_mm_supports_block_fp8",
           &cutlass_scaled_mm_supports_fp8);
>>>>>>> e38be640

  // Check if cutlass sparse scaled_mm is supported for CUDA devices of the
  // given capability
  ops.def(
      "cutlass_sparse_scaled_mm_supported(int cuda_device_capability) -> bool");
  ops.impl("cutlass_sparse_scaled_mm_supported",
           &cutlass_sparse_scaled_mm_supported);

  // CUTLASS sparse GEMM, supporting symmetric per-tensor or per-row/column
  // quantization, as well as bias
  ops.def(
      "cutlass_scaled_sparse_mm(Tensor! out, Tensor a,"
      "                         Tensor bt_nzs,"
      "                         Tensor bt_meta, Tensor a_scales,"
      "                         Tensor b_scales, Tensor? bias) -> ()");
  ops.impl("cutlass_scaled_sparse_mm", torch::kCUDA, &cutlass_scaled_sparse_mm);

  // CUTLASS sparse matrix compressor
  ops.def("cutlass_sparse_compress(Tensor a) -> Tensor[]");
  ops.impl("cutlass_sparse_compress", &cutlass_sparse_compress);

  // Mamba selective scan kernel
  ops.def(
      "selective_scan_fwd(Tensor! u, Tensor! delta,"
      "Tensor! A, Tensor! B, Tensor! C,"
      "Tensor? D_, Tensor!? z_, Tensor? delta_bias_,"
      "bool delta_softplus,"
      "Tensor? query_start_loc,"
      "Tensor? cache_indices,"
      "Tensor? has_initial_state,"
      "Tensor! ssm_states,"
      "int pad_slot_id) -> ()");
  ops.impl("selective_scan_fwd", torch::kCUDA, &selective_scan_fwd);

  ops.def(
      "causal_conv1d_update(Tensor! x,"
      "Tensor! conv_state,"
      "Tensor! weight,"
      "Tensor? bias_,"
      "bool silu_activation,"
      "Tensor? cache_seqlens_,"
      "Tensor? conv_state_indices,"
      "int pad_slot_id) -> ()");
  ops.impl("causal_conv1d_update", torch::kCUDA, &causal_conv1d_update);

  ops.def(
      "causal_conv1d_fwd(Tensor! x, Tensor! weight,"
      "Tensor? bias_,"
      "Tensor!? conv_states,"
      "Tensor? query_start_loc,"
      "Tensor? cache_indices,"
      "Tensor? has_initial_state,"
      "bool silu_activation,"
      "int pad_slot_id) -> ()");
  ops.impl("causal_conv1d_fwd", torch::kCUDA, &causal_conv1d_fwd);
#endif

  // Quantized GEMM for GPTQ.
  // Note: even though the C++ inferred schema is correct for this op, it seems
  // to prevent the meta function registry.
  ops.def(
      "gptq_gemm(Tensor a, Tensor b_q_weight, Tensor b_gptq_qzeros, "
      "Tensor b_gptq_scales, Tensor b_g_idx, bool use_exllama, int bit) "
      "-> Tensor");
  ops.impl("gptq_gemm", torch::kCUDA, &gptq_gemm);

  // Post processing for GPTQ.
  ops.def("gptq_shuffle(Tensor! q_weight, Tensor q_perm, int bit) -> ()");
  ops.impl("gptq_shuffle", torch::kCUDA, &gptq_shuffle);

  // Compute FP8 quantized tensor for given scaling factor.
  ops.def(
      "static_scaled_fp8_quant(Tensor! result, Tensor input, Tensor scale) -> "
      "()");
  ops.impl("static_scaled_fp8_quant", torch::kCUDA, &static_scaled_fp8_quant);

  // Compute dynamic-per-tensor FP8 quantized tensor and scaling factor.
  ops.def(
      "dynamic_scaled_fp8_quant(Tensor! result, Tensor input, Tensor! scale) "
      "-> "
      "()");
  ops.impl("dynamic_scaled_fp8_quant", torch::kCUDA, &dynamic_scaled_fp8_quant);

  // Compute dynamic-per-token FP8 quantized tensor and scaling factor.
  ops.def(
      "dynamic_per_token_scaled_fp8_quant(Tensor! result, Tensor input, "
      "Tensor! scale, Tensor? scale_ub) -> "
      "()");
  ops.impl("dynamic_per_token_scaled_fp8_quant", torch::kCUDA,
           &dynamic_per_token_scaled_fp8_quant);

  // Compute NVFP4 block quantized tensor.
  ops.def(
      "scaled_fp4_quant(Tensor! output, Tensor input,"
      "                 Tensor! output_scale, Tensor input_scale) -> ()");
  ops.impl("scaled_fp4_quant", torch::kCUDA, &scaled_fp4_quant);

  // Compute int8 quantized tensor for given scaling factor.
  ops.def(
      "static_scaled_int8_quant(Tensor! result, Tensor input, Tensor scale,"
      "Tensor? azp) -> ()");
  ops.impl("static_scaled_int8_quant", torch::kCUDA, &static_scaled_int8_quant);

  // Compute int8 quantized tensor and scaling factor
  ops.def(
      "dynamic_scaled_int8_quant(Tensor! result, Tensor input, Tensor! scale, "
      "Tensor!? azp) -> ()");
  ops.impl("dynamic_scaled_int8_quant", torch::kCUDA,
           &dynamic_scaled_int8_quant);
}

TORCH_LIBRARY_EXPAND(CONCAT(TORCH_EXTENSION_NAME, _cache_ops), cache_ops) {
  // Cache ops
  // Swap in (out) the cache blocks from src to dst.
  cache_ops.def(
      "swap_blocks(Tensor src, Tensor! dst, Tensor block_mapping) -> ()");
  cache_ops.impl("swap_blocks", torch::kCUDA, &swap_blocks);

  // Copy the cache blocks from src to dst.
  cache_ops.def(
      "copy_blocks(Tensor(a!)[] key_caches, Tensor[](b!) value_caches, "
      "Tensor block_mapping) -> ()");
  cache_ops.impl("copy_blocks", torch::kCUDA, &copy_blocks);

  cache_ops.def(
      "copy_blocks_mla(Tensor(a!)[] kv_caches, Tensor block_mapping) -> ()");
  cache_ops.impl("copy_blocks_mla", torch::kCUDA, &copy_blocks_mla);

  // Reshape the key and value tensors and cache them.
  cache_ops.def(
      "reshape_and_cache(Tensor key, Tensor value,"
      "                  Tensor! key_cache, Tensor! value_cache,"
      "                  Tensor slot_mapping,"
      "                  str kv_cache_dtype,"
      "                  Tensor k_scale, Tensor v_scale) -> ()");
  cache_ops.impl("reshape_and_cache", torch::kCUDA, &reshape_and_cache);

  // Reshape the key and value tensors and cache them.
  cache_ops.def(
      "reshape_and_cache_flash(Tensor key, Tensor value,"
      "                        Tensor! key_cache,"
      "                        Tensor! value_cache,"
      "                        Tensor slot_mapping,"
      "                        str kv_cache_dtype,"
      "                        Tensor k_scale, Tensor v_scale) -> ()");
  cache_ops.impl("reshape_and_cache_flash", torch::kCUDA,
                 &reshape_and_cache_flash);

  // Concat kv_c and k_pe and cache them.
  cache_ops.def(
      "concat_and_cache_mla(Tensor kv_c, Tensor k_pe,"
      "                     Tensor! kv_cache,"
      "                     Tensor slot_mapping,"
      "                     str kv_cache_dtype,"
      "                     Tensor scale) -> ()");
  cache_ops.impl("concat_and_cache_mla", torch::kCUDA, &concat_and_cache_mla);

  // Convert the key and value cache to fp8 data type.
  cache_ops.def(
      "convert_fp8(Tensor! dst_cache, Tensor src_cache, float scale, "
      "str kv_cache_dtype) -> ()");
  cache_ops.impl("convert_fp8", torch::kCUDA, &convert_fp8);
}

TORCH_LIBRARY_EXPAND(CONCAT(TORCH_EXTENSION_NAME, _cuda_utils), cuda_utils) {
  // Cuda utils

  // Gets the specified device attribute.
  cuda_utils.def("get_device_attribute(int attribute, int device_id) -> int");
  cuda_utils.impl("get_device_attribute", &get_device_attribute);

  // Gets the maximum shared memory per block device attribute.
  cuda_utils.def(
      "get_max_shared_memory_per_block_device_attribute(int device_id) -> int");
  cuda_utils.impl("get_max_shared_memory_per_block_device_attribute",
                  &get_max_shared_memory_per_block_device_attribute);
}

#ifndef USE_ROCM
TORCH_LIBRARY_EXPAND(CONCAT(TORCH_EXTENSION_NAME, _custom_ar), custom_ar) {
  // Custom all-reduce kernels
  custom_ar.def(
      "init_custom_ar(int[] ipc_tensors, Tensor rank_data, "
      "int rank, bool full_nvlink) -> int");
  custom_ar.impl("init_custom_ar", torch::kCUDA, &init_custom_ar);
  custom_ar.def(
      "all_reduce(int fa, Tensor inp, Tensor! out, int reg_buffer, "
      "int reg_buffer_sz_bytes) -> ()");
  custom_ar.impl("all_reduce", torch::kCUDA, &all_reduce);

  custom_ar.def("dispose", &dispose);
  custom_ar.def("meta_size", &meta_size);

  custom_ar.def("register_buffer", &register_buffer);
  custom_ar.def("get_graph_buffer_ipc_meta", &get_graph_buffer_ipc_meta);
  custom_ar.def("register_graph_buffers", &register_graph_buffers);
}
#endif

REGISTER_EXTENSION(TORCH_EXTENSION_NAME)<|MERGE_RESOLUTION|>--- conflicted
+++ resolved
@@ -324,7 +324,6 @@
   ops.def("cutlass_scaled_mm_supports_fp8(int cuda_device_capability) -> bool");
   ops.impl("cutlass_scaled_mm_supports_fp8", &cutlass_scaled_mm_supports_fp8);
 
-<<<<<<< HEAD
   // CUTLASS w8a8 grouped GEMM // TODO complete this
   ops.def(
       "cutlass_grouped_mm(Tensor! out_tensors,"
@@ -340,14 +339,13 @@
       "                       Tensor! problem_sizes1, Tensor! problem_sizes2, "
       "                       SymInt num_experts, SymInt n, SymInt k) -> ()");
   ops.impl("compute_expert_offsets", torch::kCUDA, &compute_expert_offsets);
-=======
+
   // Check if cutlass scaled_mm supports block quantization (used by DeepSeekV3)
   ops.def(
       "cutlass_scaled_mm_supports_block_fp8(int cuda_device_capability) -> "
       "bool");
   ops.impl("cutlass_scaled_mm_supports_block_fp8",
            &cutlass_scaled_mm_supports_fp8);
->>>>>>> e38be640
 
   // Check if cutlass sparse scaled_mm is supported for CUDA devices of the
   // given capability
