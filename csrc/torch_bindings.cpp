#include "cache.h"
#include "cuda_utils.h"
#include "ops.h"
#include "core/registration.h"

#include <torch/library.h>

// Note on op signatures:
// The X_meta signatures are for the meta functions corresponding to op X.
// They must be kept in sync with the signature for X. Generally, only
// functions that return Tensors require a meta function.
//
// See the following links for detailed docs on op registration and function
// schemas.
// https://docs.google.com/document/d/1_W62p8WJOQQUzPsJYa7s701JXt0qf2OfLub2sbkHOaU/edit#heading=h.ptttacy8y1u9
// https://github.com/pytorch/pytorch/blob/main/aten/src/ATen/native/README.md#annotations

TORCH_LIBRARY_EXPAND(TORCH_EXTENSION_NAME, ops) {
  // vLLM custom ops

  // Attention ops
  // Compute the attention between an input query and the cached
  // keys/values using PagedAttention.
  ops.def(
      "paged_attention_v1("
      "    Tensor! out, Tensor query, Tensor key_cache,"
      "    Tensor value_cache, int num_kv_heads, float scale,"
      "    Tensor block_tables, Tensor seq_lens, int block_size,"
      "    int max_seq_len, Tensor? alibi_slopes,"
      "    str kv_cache_dtype, float k_scale, float v_scale,"
      "    int tp_rank, int blocksparse_local_blocks,"
      "    int blocksparse_vert_stride, int blocksparse_block_size,"
      "    int blocksparse_head_sliding_step) -> ()");
  ops.impl("paged_attention_v1", torch::kCUDA, &paged_attention_v1);

  // PagedAttention V2.
  ops.def(
      "paged_attention_v2("
      "    Tensor! out, Tensor! exp_sums, Tensor! max_logits,"
      "    Tensor! tmp_out, Tensor query, Tensor key_cache,"
      "    Tensor value_cache, int num_kv_heads, float scale,"
      "    Tensor block_tables, Tensor seq_lens, int block_size,"
      "    int max_seq_len, Tensor? alibi_slopes,"
      "    str kv_cache_dtype, float k_scale, float v_scale,"
      "    int tp_rank, int blocksparse_local_blocks,"
      "    int blocksparse_vert_stride, int blocksparse_block_size,"
      "    int blocksparse_head_sliding_step) -> ()");
  ops.impl("paged_attention_v2", torch::kCUDA, &paged_attention_v2);

  // Activation ops
  // Activation function used in SwiGLU.
  ops.def("silu_and_mul(Tensor! out, Tensor input) -> ()");
  ops.impl("silu_and_mul", torch::kCUDA, &silu_and_mul);

  // Activation function used in GeGLU with `none` approximation.
  ops.def("gelu_and_mul(Tensor! out, Tensor input) -> ()");
  ops.impl("gelu_and_mul", torch::kCUDA, &gelu_and_mul);

  // Activation function used in GeGLU with `tanh` approximation.
  ops.def("gelu_tanh_and_mul(Tensor! out, Tensor input) -> ()");
  ops.impl("gelu_tanh_and_mul", torch::kCUDA, &gelu_tanh_and_mul);

  // GELU implementation used in GPT-2.
  ops.def("gelu_new(Tensor! out, Tensor input) -> ()");
  ops.impl("gelu_new", torch::kCUDA, &gelu_new);

  // Approximate GELU implementation.
  ops.def("gelu_fast(Tensor! out, Tensor input) -> ()");
  ops.impl("gelu_fast", torch::kCUDA, &gelu_fast);

  // Quick GELU implementation.
  ops.def("gelu_quick(Tensor! out, Tensor input) -> ()");
  ops.impl("gelu_quick", torch::kCUDA, &gelu_quick);

  // prepare_inputs advance_step
  ops.def(
      "advance_step_flashattn(int num_seqs, int num_queries, int block_size, "
      "Tensor! input_tokens, Tensor sampled_token_ids, "
      "Tensor! input_positions, Tensor! seq_lens, Tensor! slot_mapping, "
      "Tensor block_tables) -> ()");
  ops.impl("advance_step_flashattn", torch::kCUDA, &advance_step_flashattn);

  ops.def(
      "advance_step_flashinfer("
      "    int num_seqs, int num_queries, int block_size,"
      "    Tensor! input_tokens, Tensor sampled_token_ids,"
      "    Tensor! input_positions, Tensor! seq_lens, Tensor! slot_mapping,"
      "    Tensor block_tables, Tensor! paged_kv_indices,"
      "    Tensor! paged_kv_indptr, Tensor! paged_kv_last_page_len,"
      "    Tensor! block_table_bounds"
      ") -> ()");
  ops.impl("advance_step_flashinfer", torch::kCUDA, &advance_step_flashinfer);

  // Layernorm
  // Apply Root Mean Square (RMS) Normalization to the input tensor.
  ops.def(
      "rms_norm(Tensor! out, Tensor input, Tensor weight, float epsilon) -> "
      "()");
  ops.impl("rms_norm", torch::kCUDA, &rms_norm);

  // In-place fused Add and RMS Normalization.
  ops.def(
      "fused_add_rms_norm(Tensor! input, Tensor! residual, Tensor weight, "
      "float epsilon) -> ()");
  ops.impl("fused_add_rms_norm", torch::kCUDA, &fused_add_rms_norm);

  // Rotary embedding
  // Apply GPT-NeoX or GPT-J style rotary embedding to query and key.
  ops.def(
      "rotary_embedding(Tensor positions, Tensor! query,"
      "                 Tensor! key, int head_size,"
      "                 Tensor cos_sin_cache, bool is_neox) -> ()");
  ops.impl("rotary_embedding", torch::kCUDA, &rotary_embedding);

  // Apply GPT-NeoX or GPT-J style rotary embedding to query and key
  // (supports multiple loras).
  ops.def(
      "batched_rotary_embedding(Tensor positions, Tensor! query,"
      "                         Tensor! key, int head_size,"
      "                         Tensor cos_sin_cache, bool is_neox,"
      "                         int rot_dim,"
      "                         Tensor cos_sin_cache_offsets) -> ()");
  ops.impl("batched_rotary_embedding", torch::kCUDA, &batched_rotary_embedding);

  // Quantization ops
#ifndef USE_ROCM
  // Quantized GEMM for AQLM.
  ops.def(
      "aqlm_gemm(Tensor input, Tensor codes, Tensor codebooks, "
      "Tensor scales, int[] codebook_partition_sizes, Tensor? bias) "
      "-> Tensor");
  ops.impl("aqlm_gemm", torch::kCUDA, &aqlm_gemm);

  // Decompression method for AQLM.
  ops.def(
      "aqlm_dequant(Tensor codes, Tensor codebooks, "
      "int[] codebook_partition_sizes) -> Tensor");
  ops.impl("aqlm_dequant", torch::kCUDA, &aqlm_dequant);

  // Quantized GEMM for AWQ.
  ops.def(
      "awq_gemm(Tensor _in_feats, Tensor _kernel, Tensor _scaling_factors, "
      "Tensor _zeros, SymInt split_k_iters) -> Tensor");
  ops.impl("awq_gemm", torch::kCUDA, &awq_gemm);

  // Dequantization for AWQ.
  ops.def(
      "awq_dequantize(Tensor _kernel, Tensor _scaling_factors, "
      "Tensor _zeros, SymInt split_k_iters, int thx, int thy) -> Tensor");
  ops.impl("awq_dequantize", torch::kCUDA, &awq_dequantize);

  // Note about marlin kernel 'workspace' arguments:
  // Technically these should be mutable since they are modified by the kernel.
  // But since they are set back to zero once the kernel is finished we can
  // hand wave and say that they have no net effect.
  //
  // The reason to mark 'workspace' as immutable is so that they don't interfere
  // with using ScalarType arguments in the ops. If they are marked as mutable,
  // pytorch throws an assert in
  // 'torch._higher_order_ops._register_effectful_op' that prevents these
  // kernels from being torch.compile'd.
  // See the following document for more info on custom types and ops that use
  // custom types:
  // https://docs.google.com/document/d/18fBMPuOJ0fY5ZQ6YyrHUppw9FA332CpNtgB6SOIgyuA

  // Marlin (Dense) Optimized Quantized GEMM for GPTQ.
  ops.def(
      "marlin_gemm(Tensor a, Tensor b_q_weight, Tensor b_scales, "
      "Tensor! workspace, SymInt size_m, SymInt size_n, SymInt size_k) -> "
      "Tensor");
  // conditionally compiled so impl in source file

  // Marlin_24 (Sparse) Optimized Quantized GEMM for GPTQ.
  ops.def(
      "gptq_marlin_24_gemm(Tensor a, Tensor b_q_weight, Tensor b_meta, "
      "Tensor b_scales, Tensor workspace, "
      "int b_q_type, "
      "SymInt size_m, SymInt size_n, SymInt size_k) -> Tensor");
  //  conditionally compiled so impl in source file

  // Machete (Dense) Optimized Mixed Precision GEMM for Hopper.
  ops.def("machete_supported_schedules(int btype) -> str[]");
  ops.def(
<<<<<<< HEAD
      "machete_supported_schedules("
      "   __torch__.torch.classes._core_C.ScalarType btype"
      ") -> str[]");
  ops.def(
      "machete_mm(Tensor A,"
      "           Tensor B,"
      "           __torch__.torch.classes._core_C.ScalarType btype,"
      "           ScalarType? out_type,"
      "           Tensor? group_scales,"
      "           Tensor? group_zeros,"
      "           int?    group_size,"
      "           Tensor? channel_scales,"
      "           Tensor? token_scales,"
      "           str?    schedule)"
      "-> Tensor");
  ops.def(
      "machete_prepack_B(Tensor B,"
      "                  ScalarType a_type,"
      "                  __torch__.torch.classes._core_C.ScalarType b_type,"
      "                  ScalarType? group_scales_type) -> Tensor");
=======
      "machete_gemm(Tensor A, Tensor B, int btype, "
      "             Tensor? scales, Tensor? zeros, int? group_size, "
      "             Tensor? C, float? alpha, float? beta, str? schedule)"
      "-> Tensor");
  ops.def("machete_prepack_B(Tensor B, int btype) -> Tensor");
>>>>>>> e7116c01
  // conditionally compiled so impl registration is in source file

  ops.def("permute_cols(Tensor A, Tensor perm) -> Tensor");
  ops.impl("permute_cols", torch::kCUDA, &permute_cols);

  // gptq_marlin Optimized Quantized GEMM for GPTQ.
  ops.def(
      "gptq_marlin_gemm(Tensor a, Tensor b_q_weight, Tensor b_scales, "
      "Tensor b_zeros, Tensor g_idx, Tensor perm, Tensor workspace, "
      "int b_q_type, "
      "SymInt size_m, SymInt size_n, SymInt size_k, bool is_k_full, "
      "bool has_zp, bool use_fp32_reduce) -> Tensor");
  // conditionally compiled so impl registration is in source file

  // gptq_marlin repack from GPTQ.
  ops.def(
      "gptq_marlin_repack(Tensor b_q_weight, Tensor perm, "
      "SymInt size_k, SymInt size_n, int num_bits) -> Tensor");
  // conditionally compiled so impl registrations are in source file

  // awq_marlin repack from AWQ.
  ops.def(
      "awq_marlin_repack(Tensor b_q_weight, SymInt size_k, "
      "SymInt size_n, int num_bits) -> Tensor");
  // conditionally compiled so impl registrations are in source file

  // Dequantization for GGML.
  ops.def("ggml_dequantize(Tensor W, int type, SymInt m, SymInt n) -> Tensor");
  ops.impl("ggml_dequantize", torch::kCUDA, &ggml_dequantize);

  // mmvq kernel for GGML.
  ops.def(
      "ggml_mul_mat_vec_a8(Tensor W, Tensor X, int type, SymInt row) "
      "-> Tensor");
  ops.impl("ggml_mul_mat_vec_a8", torch::kCUDA, &ggml_mul_mat_vec_a8);

  // mmq kernel for GGML.
  ops.def(
      "ggml_mul_mat_a8(Tensor W, Tensor X, int type, SymInt row) -> Tensor");
  ops.impl("ggml_mul_mat_a8", torch::kCUDA, &ggml_mul_mat_a8);

  // fp8_marlin Optimized Quantized GEMM for FP8 weight-only.
  ops.def(
      "fp8_marlin_gemm(Tensor a, Tensor b_q_weight, Tensor b_scales, "
      "Tensor! workspace, int num_bits, SymInt size_m, SymInt size_n, "
      "SymInt size_k) -> Tensor");
  // conditionally compiled so impl registration is in source file

  // marlin_qqq_gemm for QQQ.
  ops.def(
      "marlin_qqq_gemm(Tensor a, Tensor b_q_weight, "
      "Tensor s_tok, Tensor s_ch, Tensor s_group, "
      "Tensor! workspace, SymInt size_m, SymInt size_n, "
      "SymInt size_k) -> Tensor");
  // conditionally compiled so impl registration is in source file

  // CUTLASS w8a8 GEMM, supporting symmetric per-tensor or per-row/column
  // quantization, as well as bias
  ops.def(
      "cutlass_scaled_mm(Tensor! out, Tensor a,"
      "                  Tensor b, Tensor a_scales,"
      "                  Tensor b_scales, Tensor? bias) -> ()");
  ops.impl("cutlass_scaled_mm", torch::kCUDA, &cutlass_scaled_mm);

  // CUTLASS w8a8 GEMM, supporting asymmetric per-tensor or per-row/column
  // quantization.
  ops.def(
      "cutlass_scaled_mm_azp(Tensor! out, Tensor a,"
      "                  Tensor b, Tensor a_scales,"
      "                  Tensor b_scales, Tensor azp_adj,"
      "                  Tensor? azp, Tensor? bias) -> ()");
  ops.impl("cutlass_scaled_mm_azp", torch::kCUDA, &cutlass_scaled_mm_azp);

  // Check if cutlass scaled_mm is supported for CUDA devices of the given
  // capability
  ops.def("cutlass_scaled_mm_supports_fp8(int cuda_device_capability) -> bool");
  ops.impl("cutlass_scaled_mm_supports_fp8", &cutlass_scaled_mm_supports_fp8);

  // Mamba selective scan kernel
  ops.def(
      "selective_scan_fwd(Tensor! u, Tensor! delta,"
      "Tensor! A, Tensor! B, Tensor! C,"
      "Tensor? D_, Tensor!? z_, Tensor? delta_bias_,"
      "bool delta_softplus,"
      "Tensor? query_start_loc,"
      "Tensor? cache_indices,"
      "Tensor? has_initial_state,"
      "Tensor! ssm_states,"
      "int pad_slot_id) -> ()");
  ops.impl("selective_scan_fwd", torch::kCUDA, &selective_scan_fwd);

  ops.def(
      "causal_conv1d_update(Tensor! x,"
      "Tensor! conv_state,"
      "Tensor! weight,"
      "Tensor? bias_,"
      "bool silu_activation,"
      "Tensor? cache_seqlens_,"
      "Tensor? conv_state_indices,"
      "int pad_slot_id) -> ()");
  ops.impl("causal_conv1d_update", torch::kCUDA, &causal_conv1d_update);

  ops.def(
      "causal_conv1d_fwd(Tensor! x, Tensor! weight,"
      "Tensor? bias_,"
      "Tensor!? conv_states,"
      "Tensor? query_start_loc,"
      "Tensor? cache_indices,"
      "Tensor? has_initial_state,"
      "bool silu_activation,"
      "int pad_slot_id) -> ()");
  ops.impl("causal_conv1d_fwd", torch::kCUDA, &causal_conv1d_fwd);
#endif

  // Quantized GEMM for GPTQ.
  // Note: even though the C++ inferred schema is correct for this op, it seems
  // to prevent the meta function registry.
  ops.def(
      "gptq_gemm(Tensor a, Tensor b_q_weight, Tensor b_gptq_qzeros, "
      "Tensor b_gptq_scales, Tensor b_g_idx, bool use_exllama, int bit) "
      "-> Tensor");
  ops.impl("gptq_gemm", torch::kCUDA, &gptq_gemm);

  // Post processing for GPTQ.
  ops.def("gptq_shuffle(Tensor! q_weight, Tensor q_perm, int bit) -> ()");
  ops.impl("gptq_shuffle", torch::kCUDA, &gptq_shuffle);

  // Compute FP8 quantized tensor for given scaling factor.
  ops.def(
      "static_scaled_fp8_quant(Tensor! out, Tensor input, Tensor scale) -> ()");
  ops.impl("static_scaled_fp8_quant", torch::kCUDA, &static_scaled_fp8_quant);

  // Compute dynamic-per-tensor FP8 quantized tensor and scaling factor.
  ops.def(
      "dynamic_scaled_fp8_quant(Tensor! out, Tensor input, Tensor! scale) -> "
      "()");
  ops.impl("dynamic_scaled_fp8_quant", torch::kCUDA, &dynamic_scaled_fp8_quant);

  // Compute dynamic-per-token FP8 quantized tensor and scaling factor.
  ops.def(
      "dynamic_per_token_scaled_fp8_quant(Tensor! out, Tensor input, "
      "Tensor! scale, Tensor? scale_ub) -> "
      "()");
  ops.impl("dynamic_per_token_scaled_fp8_quant", torch::kCUDA,
           &dynamic_per_token_scaled_fp8_quant);

  // Aligning the number of tokens to be processed by each expert such
  // that it is divisible by the block size.
  ops.def(
      "moe_align_block_size(Tensor topk_ids, int num_experts,"
      "                     int block_size, Tensor! sorted_token_ids,"
      "                     Tensor! experts_ids,"
      "                     Tensor! num_tokens_post_pad) -> ()");
  ops.impl("moe_align_block_size", torch::kCUDA, &moe_align_block_size);

  // Compute int8 quantized tensor for given scaling factor.
  ops.def(
      "static_scaled_int8_quant(Tensor! out, Tensor input, Tensor scale,"
      "Tensor? azp) -> ()");
  ops.impl("static_scaled_int8_quant", torch::kCUDA, &static_scaled_int8_quant);

  // Compute int8 quantized tensor and scaling factor
  ops.def(
      "dynamic_scaled_int8_quant(Tensor! out, Tensor input, Tensor! scale, "
      "Tensor!? azp) -> ()");
  ops.impl("dynamic_scaled_int8_quant", torch::kCUDA,
           &dynamic_scaled_int8_quant);
}

TORCH_LIBRARY_EXPAND(CONCAT(TORCH_EXTENSION_NAME, _cache_ops), cache_ops) {
  // Cache ops
  // Swap in (out) the cache blocks from src to dst.
  cache_ops.def(
      "swap_blocks(Tensor src, Tensor! dst, Tensor block_mapping) -> ()");
  cache_ops.impl("swap_blocks", torch::kCUDA, &swap_blocks);

  // Copy the cache blocks from src to dst.
  cache_ops.def(
      "copy_blocks(Tensor(a!)[] key_caches, Tensor[](b!) value_caches, "
      "Tensor block_mapping) -> ()");
  cache_ops.impl("copy_blocks", torch::kCUDA, &copy_blocks);

  // Reshape the key and value tensors and cache them.
  cache_ops.def(
      "reshape_and_cache(Tensor key, Tensor value,"
      "                  Tensor! key_cache, Tensor! value_cache,"
      "                  Tensor slot_mapping,"
      "                  str kv_cache_dtype,"
      "                  float k_scale, float v_scale) -> ()");
  cache_ops.impl("reshape_and_cache", torch::kCUDA, &reshape_and_cache);

  // Reshape the key and value tensors and cache them.
  cache_ops.def(
      "reshape_and_cache_flash(Tensor key, Tensor value,"
      "                        Tensor! key_cache,"
      "                        Tensor! value_cache,"
      "                        Tensor slot_mapping,"
      "                        str kv_cache_dtype,"
      "                        float k_scale, float v_scale) -> ()");
  cache_ops.impl("reshape_and_cache_flash", torch::kCUDA,
                 &reshape_and_cache_flash);

  // Convert the key and value cache to fp8 data type.
  cache_ops.def(
      "convert_fp8(Tensor! dst_cache, Tensor src_cache, float scale, "
      "str kv_cache_dtype) -> ()");
  cache_ops.impl("convert_fp8", torch::kCUDA, &convert_fp8);
}

TORCH_LIBRARY_EXPAND(CONCAT(TORCH_EXTENSION_NAME, _cuda_utils), cuda_utils) {
  // Cuda utils

  // Gets the specified device attribute.
  cuda_utils.def("get_device_attribute(int attribute, int device_id) -> int");
  cuda_utils.impl("get_device_attribute", &get_device_attribute);

  // Gets the maximum shared memory per block device attribute.
  cuda_utils.def(
      "get_max_shared_memory_per_block_device_attribute(int device_id) -> int");
  cuda_utils.impl("get_max_shared_memory_per_block_device_attribute",
                  &get_max_shared_memory_per_block_device_attribute);
}

#ifndef USE_ROCM
TORCH_LIBRARY_EXPAND(CONCAT(TORCH_EXTENSION_NAME, _custom_ar), custom_ar) {
  // Custom all-reduce kernels
  custom_ar.def(
      "init_custom_ar(Tensor meta, Tensor rank_data, "
      "str[] handles, int[] offsets, int rank, "
      "bool full_nvlink) -> int");
  custom_ar.impl("init_custom_ar", torch::kCUDA, &init_custom_ar);

  custom_ar.def("all_reduce_reg(int fa, Tensor inp, Tensor! out) -> ()");
  custom_ar.impl("all_reduce_reg", torch::kCUDA, &all_reduce_reg);

  custom_ar.def(
      "all_reduce_unreg(int fa, Tensor inp, Tensor reg_buffer, Tensor! out) -> "
      "()");
  custom_ar.impl("all_reduce_unreg", torch::kCUDA, &all_reduce_unreg);

  custom_ar.def("dispose", &dispose);
  custom_ar.def("meta_size", &meta_size);

  custom_ar.def(
      "register_buffer(int fa, Tensor t, str[] handles, "
      "int[] offsets) -> ()");
  custom_ar.impl("register_buffer", torch::kCUDA, &register_buffer);

  custom_ar.def("get_graph_buffer_ipc_meta", &get_graph_buffer_ipc_meta);
  custom_ar.def("register_graph_buffers", &register_graph_buffers);
}
#endif

REGISTER_EXTENSION(TORCH_EXTENSION_NAME)<|MERGE_RESOLUTION|>--- conflicted
+++ resolved
@@ -181,34 +181,35 @@
   // Machete (Dense) Optimized Mixed Precision GEMM for Hopper.
   ops.def("machete_supported_schedules(int btype) -> str[]");
   ops.def(
-<<<<<<< HEAD
       "machete_supported_schedules("
-      "   __torch__.torch.classes._core_C.ScalarType btype"
+      "   ScalarType a_type,"
+      "   int b_type,"
+      "   ScalarType? maybe_group_scales_type,"
+      "   ScalarType? maybe_group_zeros_type,"
+      "   ScalarType? maybe_channel_scales_type,"
+      "   ScalarType? maybe_token_scales_type,"
+      "   ScalarType? maybe_out_type"
       ") -> str[]");
   ops.def(
-      "machete_mm(Tensor A,"
-      "           Tensor B,"
-      "           __torch__.torch.classes._core_C.ScalarType btype,"
-      "           ScalarType? out_type,"
-      "           Tensor? group_scales,"
-      "           Tensor? group_zeros,"
-      "           int?    group_size,"
-      "           Tensor? channel_scales,"
-      "           Tensor? token_scales,"
-      "           str?    schedule)"
-      "-> Tensor");
-  ops.def(
-      "machete_prepack_B(Tensor B,"
-      "                  ScalarType a_type,"
-      "                  __torch__.torch.classes._core_C.ScalarType b_type,"
-      "                  ScalarType? group_scales_type) -> Tensor");
-=======
-      "machete_gemm(Tensor A, Tensor B, int btype, "
-      "             Tensor? scales, Tensor? zeros, int? group_size, "
-      "             Tensor? C, float? alpha, float? beta, str? schedule)"
-      "-> Tensor");
-  ops.def("machete_prepack_B(Tensor B, int btype) -> Tensor");
->>>>>>> e7116c01
+      "machete_mm("
+      "   Tensor A,"
+      "   Tensor B,"
+      "   int btype,"
+      "   ScalarType? out_type,"
+      "   Tensor? group_scales,"
+      "   Tensor? group_zeros,"
+      "   int?    group_size,"
+      "   Tensor? channel_scales,"
+      "   Tensor? token_scales,"
+      "   str?    schedule"
+      ") -> Tensor");
+  ops.def(
+      "machete_prepack_B("
+      "   Tensor B,"
+      "   ScalarType a_type,"
+      "   int b_type,"
+      "   ScalarType? group_scales_type"
+      ") -> Tensor");
   // conditionally compiled so impl registration is in source file
 
   ops.def("permute_cols(Tensor A, Tensor perm) -> Tensor");
