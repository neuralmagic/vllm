# SPDX-License-Identifier: Apache-2.0
# SPDX-FileCopyrightText: Copyright contributors to the vLLM project

import enum
import json
import os
import time
from functools import cache, partial
from pathlib import Path
from typing import Any, Callable, Optional, TypeVar, Union

import huggingface_hub
from huggingface_hub import get_safetensors_metadata, hf_hub_download
from huggingface_hub import list_repo_files as hf_list_repo_files
from huggingface_hub import try_to_load_from_cache
from huggingface_hub.utils import (EntryNotFoundError, HfHubHTTPError,
                                   HFValidationError, LocalEntryNotFoundError,
                                   RepositoryNotFoundError,
                                   RevisionNotFoundError)
from transformers import GenerationConfig, PretrainedConfig
from transformers.models.auto.image_processing_auto import (
    get_image_processor_config)
from transformers.models.auto.modeling_auto import (
    MODEL_FOR_CAUSAL_LM_MAPPING_NAMES)
from transformers.models.auto.tokenization_auto import get_tokenizer_config
from transformers.utils import CONFIG_NAME as HF_CONFIG_NAME

from vllm import envs
from vllm.logger import init_logger
# yapf conflicts with isort for this block
# yapf: disable
from vllm.transformers_utils.configs import (ChatGLMConfig, DeepseekVLV2Config,
                                             EAGLEConfig, JAISConfig,
                                             KimiVLConfig, MedusaConfig,
                                             MllamaConfig, MLPSpeculatorConfig,
                                             Nemotron_Nano_VL_Config,
<<<<<<< HEAD
                                             NemotronConfig, NVLM_D_Config,
                                             OvisConfig, RWConfig,
                                             SkyworkR1VChatConfig, SolarConfig,
                                             SpeculatorsConfig,
                                             Telechat2Config, UltravoxConfig)
=======
                                             NemotronConfig, RWConfig,
                                             UltravoxConfig)
>>>>>>> 5c8fe389
# yapf: enable
from vllm.transformers_utils.configs.mistral import adapt_config_dict
from vllm.transformers_utils.utils import check_gguf_file

if envs.VLLM_USE_MODELSCOPE:
    from modelscope import AutoConfig
else:
    from transformers import AutoConfig

MISTRAL_CONFIG_NAME = "params.json"

logger = init_logger(__name__)


def _get_hf_token() -> Optional[str]:
    """
    Get the HuggingFace token from environment variable.

    Returns None if the token is not set, is an empty string, 
    or contains only whitespace.
    This follows the same pattern as huggingface_hub library which
    treats empty string tokens as None to avoid authentication errors.
    """
    token = os.getenv('HF_TOKEN')
    if token and token.strip():
        return token
    return None


_CONFIG_REGISTRY_OVERRIDE_HF: dict[str, type[PretrainedConfig]] = {
    "mllama": MllamaConfig
}

_CONFIG_REGISTRY: dict[str, type[PretrainedConfig]] = {
    "chatglm": ChatGLMConfig,
    "deepseek_vl_v2": DeepseekVLV2Config,
    "kimi_vl": KimiVLConfig,
    "Llama_Nemotron_Nano_VL": Nemotron_Nano_VL_Config,
    "RefinedWeb": RWConfig,  # For tiiuae/falcon-40b(-instruct)
    "RefinedWebModel": RWConfig,  # For tiiuae/falcon-7b(-instruct)
    "jais": JAISConfig,
    "mlp_speculator": MLPSpeculatorConfig,
    "medusa": MedusaConfig,
    "eagle": EAGLEConfig,
<<<<<<< HEAD
    "speculators": SpeculatorsConfig,
    "exaone": ExaoneConfig,
    "exaone4": Exaone4Config,
    "minimax_text_01": MiniMaxText01Config,
    "minimax_vl_01": MiniMaxVL01Config,
=======
>>>>>>> 5c8fe389
    "nemotron": NemotronConfig,
    "ultravox": UltravoxConfig,
    **_CONFIG_REGISTRY_OVERRIDE_HF
}

_CONFIG_ATTRS_MAPPING: dict[str, str] = {
    "llm_config": "text_config",
}


class ConfigFormat(str, enum.Enum):
    AUTO = "auto"
    HF = "hf"
    MISTRAL = "mistral"


_R = TypeVar("_R")


def with_retry(
    func: Callable[[], _R],
    log_msg: str,
    max_retries: int = 2,
    retry_delay: int = 2,
) -> _R:
    for attempt in range(max_retries):
        try:
            return func()
        except Exception as e:
            if attempt == max_retries - 1:
                logger.error("%s: %s", log_msg, e)
                raise
            logger.error("%s: %s, retrying %d of %d", log_msg, e, attempt + 1,
                         max_retries)
            time.sleep(retry_delay)
            retry_delay *= 2

    raise AssertionError("Should not be reached")


# @cache doesn't cache exceptions
@cache
def list_repo_files(
    repo_id: str,
    *,
    revision: Optional[str] = None,
    repo_type: Optional[str] = None,
    token: Union[str, bool, None] = None,
) -> list[str]:

    def lookup_files() -> list[str]:
        # directly list files if model is local
        if (local_path := Path(repo_id)).exists():
            return [
                str(file.relative_to(local_path))
                for file in local_path.rglob('*') if file.is_file()
            ]
        # if model is remote, use hf_hub api to list files
        try:
            if envs.VLLM_USE_MODELSCOPE:
                from vllm.transformers_utils.utils import (
                    modelscope_list_repo_files)
                return modelscope_list_repo_files(repo_id,
                                                  revision=revision,
                                                  token=os.getenv(
                                                      "MODELSCOPE_API_TOKEN",
                                                      None))
            return hf_list_repo_files(repo_id,
                                      revision=revision,
                                      repo_type=repo_type,
                                      token=token)
        except huggingface_hub.errors.OfflineModeIsEnabled:
            # Don't raise in offline mode,
            # all we know is that we don't have this
            # file cached.
            return []

    return with_retry(lookup_files, "Error retrieving file list")


def file_exists(
    repo_id: str,
    file_name: str,
    *,
    repo_type: Optional[str] = None,
    revision: Optional[str] = None,
    token: Union[str, bool, None] = None,
) -> bool:
    file_list = list_repo_files(repo_id,
                                repo_type=repo_type,
                                revision=revision,
                                token=token)
    return file_name in file_list


# In offline mode the result can be a false negative
def file_or_path_exists(model: Union[str, Path], config_name: str,
                        revision: Optional[str]) -> bool:
    if (local_path := Path(model)).exists():
        return (local_path / config_name).is_file()

    # Offline mode support: Check if config file is cached already
    cached_filepath = try_to_load_from_cache(repo_id=model,
                                             filename=config_name,
                                             revision=revision)
    if isinstance(cached_filepath, str):
        # The config file exists in cache- we can continue trying to load
        return True

    # NB: file_exists will only check for the existence of the config file on
    # hf_hub. This will fail in offline mode.

    # Call HF to check if the file exists
    return file_exists(str(model),
                       config_name,
                       revision=revision,
                       token=_get_hf_token())


def patch_rope_scaling(config: PretrainedConfig) -> None:
    """Provide backwards compatibility for RoPE."""
    text_config = getattr(config, "text_config", None)
    if text_config is not None:
        patch_rope_scaling(text_config)

    rope_scaling = getattr(config, "rope_scaling", None)
    if rope_scaling is not None:
        patch_rope_scaling_dict(rope_scaling)


def patch_rope_scaling_dict(rope_scaling: dict[str, Any]) -> None:
    if "rope_type" in rope_scaling and "type" in rope_scaling:
        rope_type = rope_scaling["rope_type"]
        rope_type_legacy = rope_scaling["type"]
        if rope_type != rope_type_legacy:
            raise ValueError(
                f"Found conflicts between 'rope_type={rope_type}' (modern "
                f"field) and 'type={rope_type_legacy}' (legacy field). "
                "You should only specify one of them.")

    if "rope_type" not in rope_scaling and "type" in rope_scaling:
        rope_scaling["rope_type"] = rope_scaling["type"]
        logger.info("Replacing legacy 'type' key with 'rope_type'")

    if "rope_type" not in rope_scaling:
        raise ValueError("rope_scaling should have a 'rope_type' key")

    if rope_scaling["rope_type"] == "su":
        rope_scaling["rope_type"] = "longrope"
        logger.warning("Replacing legacy rope_type 'su' with 'longrope'")
    elif rope_scaling["rope_type"] == "mrope":
        assert "mrope_section" in rope_scaling
        rope_scaling["rope_type"] = "default"
        logger.warning("Replacing legacy rope_type 'mrope' with 'default'")


def _uses_mrope(config: PretrainedConfig) -> bool:
    rope_scaling = getattr(config, "rope_scaling", None)
    if rope_scaling is None:
        return False

    return "mrope_section" in rope_scaling


def uses_mrope(config: PretrainedConfig) -> bool:
    """Detect if the model with this config uses M-ROPE."""
    return _uses_mrope(config) or thinker_uses_mrope(config)


def thinker_uses_mrope(config: PretrainedConfig) -> bool:
    """Detect if the model contains a thinker config and it uses M-ROPE."""
    thinker_config = getattr(config, "thinker_config", None)
    if thinker_config is None:
        return False

    thinker_text_config = getattr(thinker_config, "text_config", None)
    if thinker_text_config is None:
        return False

    return uses_mrope(thinker_text_config)


def is_encoder_decoder(config: PretrainedConfig) -> bool:
    """Detect if the model with this config is used as an encoder/decoder."""
    text_config = getattr(config, "text_config", None)
    if text_config is not None:
        return is_encoder_decoder(text_config)

    return getattr(config, "is_encoder_decoder", False)


def _maybe_remap_hf_config_attrs(config: PretrainedConfig) -> PretrainedConfig:
    """Remap config attributes to match the expected names."""
    for old_attr, new_attr in _CONFIG_ATTRS_MAPPING.items():
        if hasattr(config, old_attr):
            if not hasattr(config, new_attr):
                config.update({new_attr: getattr(config, old_attr)})
            delattr(config, old_attr)
            logger.debug("Remapped config attribute '%s' to '%s'", old_attr,
                         new_attr)
    return config


def maybe_override_with_speculators_target_model(
        model: str,
        tokenizer: str,
        trust_remote_code: bool,
        revision: Optional[str] = None) -> tuple[str, str]:
    """
    If running a speculators config, override running model with target model
    """
    config_dict, _ = PretrainedConfig.get_config_dict(
        model,
        revision=revision,
        trust_remote_code=trust_remote_code,
        token=_get_hf_token(),
    )
    spec_config = config_dict.get("speculators_config")
    # Return the target model
    if spec_config is not None:
        model = tokenizer = spec_config["verifier"]["name_or_path"]
    return model, tokenizer


def get_config(
    model: Union[str, Path],
    trust_remote_code: bool,
    revision: Optional[str] = None,
    code_revision: Optional[str] = None,
    config_format: ConfigFormat = ConfigFormat.AUTO,
    hf_overrides_kw: Optional[dict[str, Any]] = None,
    hf_overrides_fn: Optional[Callable[[PretrainedConfig],
                                       PretrainedConfig]] = None,
    **kwargs,
) -> PretrainedConfig:
    # Separate model folder from file path for GGUF models

    is_gguf = check_gguf_file(model)
    if is_gguf:
        kwargs["gguf_file"] = Path(model).name
        model = Path(model).parent

    if config_format == ConfigFormat.AUTO:
        try:
            if is_gguf or file_or_path_exists(
                    model, HF_CONFIG_NAME, revision=revision):
                config_format = ConfigFormat.HF
            elif file_or_path_exists(model,
                                     MISTRAL_CONFIG_NAME,
                                     revision=revision):
                config_format = ConfigFormat.MISTRAL
            else:
                raise ValueError(
                    "Could not detect config format for no config file found. "
                    "Ensure your model has either config.json (HF format) "
                    "or params.json (Mistral format).")

        except Exception as e:
            error_message = (
                "Invalid repository ID or local directory specified:"
                " '{model}'.\nPlease verify the following requirements:\n"
                "1. Provide a valid Hugging Face repository ID.\n"
                "2. Specify a local directory that contains a recognized "
                "configuration file.\n"
                "   - For Hugging Face models: ensure the presence of a "
                "'config.json'.\n"
                "   - For Mistral models: ensure the presence of a "
                "'params.json'.\n"
                "3. For GGUF: pass the local path of the GGUF checkpoint.\n"
                "   Loading GGUF from a remote repo directly is not yet "
                "supported.\n").format(model=model)

            raise ValueError(error_message) from e

    if config_format == ConfigFormat.HF:
        config_dict, _ = PretrainedConfig.get_config_dict(
            model,
            revision=revision,
            code_revision=code_revision,
            token=_get_hf_token(),
            **kwargs,
        )
        # Use custom model class if it's in our registry
        model_type = config_dict.get("model_type")
        if model_type is None:
            model_type = "speculators" if config_dict.get(
                "speculators_config") is not None else model_type

        if model_type in _CONFIG_REGISTRY:
            config_class = _CONFIG_REGISTRY[model_type]
            config = config_class.from_pretrained(
                model,
                revision=revision,
                code_revision=code_revision,
                token=_get_hf_token(),
                **kwargs,
            )
        else:
            try:
                config = AutoConfig.from_pretrained(
                    model,
                    trust_remote_code=trust_remote_code,
                    revision=revision,
                    code_revision=code_revision,
                    token=_get_hf_token(),
                    # some old custom model's config needs
                    # `has_no_defaults_at_init=True` to work.
                    has_no_defaults_at_init=trust_remote_code,
                    **kwargs,
                )
            except ValueError as e:
                if (not trust_remote_code
                        and "requires you to execute the configuration file"
                        in str(e)):
                    err_msg = (
                        "Failed to load the model config. If the model "
                        "is a custom model not yet available in the "
                        "HuggingFace transformers library, consider setting "
                        "`trust_remote_code=True` in LLM or using the "
                        "`--trust-remote-code` flag in the CLI.")
                    raise RuntimeError(err_msg) from e
                else:
                    raise e
        config = _maybe_remap_hf_config_attrs(config)

    elif config_format == ConfigFormat.MISTRAL:
        # This function loads a params.json config which
        # should be used when loading models in mistral format
        config_dict = _download_mistral_config_file(model, revision)
        if (max_position_embeddings :=
                config_dict.get("max_position_embeddings")) is None:
            max_position_embeddings = _maybe_retrieve_max_pos_from_hf(
                model, revision, **kwargs)
            config_dict["max_position_embeddings"] = max_position_embeddings

        config = adapt_config_dict(config_dict)
    else:
        supported_formats = [
            fmt.value for fmt in ConfigFormat if fmt != ConfigFormat.AUTO
        ]
        raise ValueError(
            f"Unsupported config format: {config_format}. "
            f"Supported formats are: {', '.join(supported_formats)}. "
            f"Ensure your model uses one of these configuration formats "
            f"or specify the correct format explicitly.")

    # Special architecture mapping check for GGUF models
    if is_gguf:
        if config.model_type not in MODEL_FOR_CAUSAL_LM_MAPPING_NAMES:
            raise RuntimeError(
                f"Can't get gguf config for {config.model_type}.")
        model_type = MODEL_FOR_CAUSAL_LM_MAPPING_NAMES[config.model_type]
        config.update({"architectures": [model_type]})

    if hf_overrides_kw:
        logger.debug("Overriding HF config with %s", hf_overrides_kw)
        config.update(hf_overrides_kw)
    if hf_overrides_fn:
        logger.debug("Overriding HF config with %s", hf_overrides_fn)
        config = hf_overrides_fn(config)

    patch_rope_scaling(config)

    if trust_remote_code:
        maybe_register_config_serialize_by_value()

    return config


def try_get_local_file(model: Union[str, Path],
                       file_name: str,
                       revision: Optional[str] = 'main') -> Optional[Path]:
    file_path = Path(model) / file_name
    if file_path.is_file():
        return file_path
    else:
        try:
            cached_filepath = try_to_load_from_cache(repo_id=model,
                                                     filename=file_name,
                                                     revision=revision)
            if isinstance(cached_filepath, str):
                return Path(cached_filepath)
        except HFValidationError:
            ...
    return None


def get_hf_file_to_dict(file_name: str,
                        model: Union[str, Path],
                        revision: Optional[str] = 'main'):
    """
    Downloads a file from the Hugging Face Hub and returns
    its contents as a dictionary.

    Parameters:
    - file_name (str): The name of the file to download.
    - model (str): The name of the model on the Hugging Face Hub.
    - revision (str): The specific version of the model.

    Returns:
    - config_dict (dict): A dictionary containing
    the contents of the downloaded file.
    """

    file_path = try_get_local_file(model=model,
                                   file_name=file_name,
                                   revision=revision)

    if file_path is None:
        try:
            hf_hub_file = hf_hub_download(model, file_name, revision=revision)
        except huggingface_hub.errors.OfflineModeIsEnabled:
            return None
        except (RepositoryNotFoundError, RevisionNotFoundError,
                EntryNotFoundError, LocalEntryNotFoundError) as e:
            logger.debug("File or repository not found in hf_hub_download", e)
            return None
        except HfHubHTTPError as e:
            logger.warning(
                "Cannot connect to Hugging Face Hub. Skipping file "
                "download for '%s':",
                file_name,
                exc_info=e)
            return None
        file_path = Path(hf_hub_file)

    if file_path is not None and file_path.is_file():
        with open(file_path) as file:
            return json.load(file)

    return None


@cache
def get_pooling_config(model: str, revision: Optional[str] = 'main'):
    """
    This function gets the pooling and normalize
    config from the model - only applies to
    sentence-transformers models.

    Args:
        model (str): The name of the Hugging Face model.
        revision (str, optional): The specific version
        of the model to use. Defaults to 'main'.

    Returns:
        dict: A dictionary containing the pooling
        type and whether normalization is used.
    """

    modules_file_name = "modules.json"

    modules_dict = None
    if file_or_path_exists(model=model,
                           config_name=modules_file_name,
                           revision=revision):
        modules_dict = get_hf_file_to_dict(modules_file_name, model, revision)

    if modules_dict is None:
        return None

    logger.info("Found sentence-transformers modules configuration.")

    pooling = next((item for item in modules_dict
                    if item["type"] == "sentence_transformers.models.Pooling"),
                   None)
    normalize = bool(
        next((item for item in modules_dict
              if item["type"] == "sentence_transformers.models.Normalize"),
             False))

    if pooling:

        pooling_file_name = "{}/config.json".format(pooling["path"])
        pooling_dict = get_hf_file_to_dict(pooling_file_name, model, revision)
        pooling_type_name = next(
            (item for item, val in pooling_dict.items() if val is True), None)

        if pooling_type_name is not None:
            pooling_type_name = get_pooling_config_name(pooling_type_name)

        logger.info("Found pooling configuration.")
        return {"pooling_type": pooling_type_name, "normalize": normalize}

    return None


def get_pooling_config_name(pooling_name: str) -> Union[str, None]:
    if "pooling_mode_" in pooling_name:
        pooling_name = pooling_name.replace("pooling_mode_", "")

    if "_" in pooling_name:
        pooling_name = pooling_name.split("_")[0]

    if "lasttoken" in pooling_name:
        pooling_name = "last"

    supported_pooling_types = ['LAST', 'ALL', 'CLS', 'STEP', 'MEAN']
    pooling_type_name = pooling_name.upper()

    if pooling_type_name in supported_pooling_types:
        return pooling_type_name

    raise NotImplementedError(
        f"Pooling type {pooling_type_name} not supported")


@cache
def get_sentence_transformer_tokenizer_config(model: Union[str, Path],
                                              revision: Optional[str] = 'main'
                                              ):
    """
    Returns the tokenization configuration dictionary for a
    given Sentence Transformer BERT model.

    Parameters:
    - model (str|Path): The name of the Sentence Transformer
    BERT model.
    - revision (str, optional): The revision of the m
    odel to use. Defaults to 'main'.

    Returns:
    - dict: A dictionary containing the configuration parameters
    for the Sentence Transformer BERT model.
    """
    sentence_transformer_config_files = [
        "sentence_bert_config.json",
        "sentence_roberta_config.json",
        "sentence_distilbert_config.json",
        "sentence_camembert_config.json",
        "sentence_albert_config.json",
        "sentence_xlm-roberta_config.json",
        "sentence_xlnet_config.json",
    ]
    encoder_dict = None

    for config_file in sentence_transformer_config_files:
        if try_get_local_file(model=model,
                              file_name=config_file,
                              revision=revision) is not None:
            encoder_dict = get_hf_file_to_dict(config_file, model, revision)
            if encoder_dict:
                break

    if not encoder_dict and not Path(model).is_absolute():
        try:
            # If model is on HuggingfaceHub, get the repo files
            repo_files = list_repo_files(model,
                                         revision=revision,
                                         token=_get_hf_token())
        except Exception:
            repo_files = []

        for config_name in sentence_transformer_config_files:
            if config_name in repo_files:
                encoder_dict = get_hf_file_to_dict(config_name, model,
                                                   revision)
                if encoder_dict:
                    break

    if not encoder_dict:
        return None

    logger.info("Found sentence-transformers tokenize configuration.")

    if all(k in encoder_dict for k in ("max_seq_length", "do_lower_case")):
        return encoder_dict
    return None


def maybe_register_config_serialize_by_value() -> None:
    """Try to register HF model configuration class to serialize by value

        If trust_remote_code is set, and the model's config file specifies an
        `AutoConfig` class, then the config class is typically an instance of
        a custom class imported from the HF modules cache.

        Examples:

        >>> from transformers import AutoConfig
        >>> klass = AutoConfig.from_pretrained('meta-llama/Meta-Llama-3-8B', trust_remote_code=True)
        >>> klass.__class__ # transformers.models.llama.configuration_llama.LlamaConfig
        >>> import transformers_modules # error, not initialized
        >>> klass = AutoConfig.from_pretrained('deepseek-ai/DeepSeek-V2.5', trust_remote_code=True)
        >>> import transformers_modules # success, initialized
        >>> klass.__class__ # transformers_modules.deepseek-ai.DeepSeek-V2.5.98b11844770b2c3ffc18b175c758a803640f4e77.configuration_deepseek.DeepseekV2Config

        In the DeepSeek example, the config class is an instance of a custom
        class that is not serializable by default. This class will not be
        importable in spawned workers, and won't exist at all on
        other nodes, which breaks serialization of the config.

        In this function we tell the cloudpickle serialization library to pass
        instances of these generated classes by value instead of by reference,
        i.e. the class definition is serialized along with its data so that the
        class module does not need to be importable on the receiving end.

        See: https://github.com/cloudpipe/cloudpickle?tab=readme-ov-file#overriding-pickles-serialization-mechanism-for-importable-constructs
    """ # noqa
    try:
        import transformers_modules
        transformers_modules_available = True
    except ImportError:
        transformers_modules_available = False

    try:
        import multiprocessing
        import pickle

        import cloudpickle

        from vllm.config import VllmConfig

        # Register multiprocessing reducers to handle cross-process
        # serialization of VllmConfig objects that may contain custom configs
        # from transformers_modules
        def _reduce_config(config: VllmConfig):
            return (pickle.loads, (cloudpickle.dumps(config), ))

        multiprocessing.reducer.register(VllmConfig, _reduce_config)

        # Register transformers_modules with cloudpickle if available
        if transformers_modules_available:
            cloudpickle.register_pickle_by_value(transformers_modules)

            # ray vendors its own version of cloudpickle
            from vllm.executor.ray_utils import ray
            if ray:
                ray.cloudpickle.register_pickle_by_value(transformers_modules)

    except Exception as e:
        logger.warning(
            "Unable to register remote classes used by"
            " trust_remote_code with by-value serialization. This may"
            " lead to a later error. If remote code is not needed"
            " remove `--trust-remote-code`",
            exc_info=e)


def get_hf_image_processor_config(
    model: Union[str, Path],
    hf_token: Optional[Union[bool, str]] = None,
    revision: Optional[str] = None,
    **kwargs,
) -> dict[str, Any]:
    # ModelScope does not provide an interface for image_processor
    if envs.VLLM_USE_MODELSCOPE:
        return dict()
    # Separate model folder from file path for GGUF models
    if check_gguf_file(model):
        model = Path(model).parent
    return get_image_processor_config(model,
                                      token=hf_token,
                                      revision=revision,
                                      **kwargs)


def get_hf_text_config(config: PretrainedConfig):
    """Get the "sub" config relevant to llm for multi modal models.
    No op for pure text models.
    """
    text_config = config.get_text_config()

    if text_config is not config:
        # The code operates under the assumption that text_config should have
        # `num_attention_heads` (among others). Assert here to fail early
        # if transformers config doesn't align with this assumption.
        assert hasattr(text_config, "num_attention_heads")

    return text_config


def try_get_generation_config(
    model: str,
    trust_remote_code: bool,
    revision: Optional[str] = None,
) -> Optional[GenerationConfig]:
    try:
        return GenerationConfig.from_pretrained(
            model,
            revision=revision,
        )
    except OSError:  # Not found
        try:
            config = get_config(
                model,
                trust_remote_code=trust_remote_code,
                revision=revision,
            )
            return GenerationConfig.from_model_config(config)
        except OSError:  # Not found
            return None


def try_get_safetensors_metadata(
    model: str,
    *,
    revision: Optional[str] = None,
):
    get_safetensors_metadata_partial = partial(
        get_safetensors_metadata,
        model,
        revision=revision,
        token=_get_hf_token(),
    )

    try:
        return with_retry(get_safetensors_metadata_partial,
                          "Error retrieving safetensors")
    except Exception:
        return None


def try_get_tokenizer_config(
    pretrained_model_name_or_path: Union[str, os.PathLike],
    trust_remote_code: bool,
    revision: Optional[str] = None,
) -> Optional[dict[str, Any]]:
    try:
        return get_tokenizer_config(
            pretrained_model_name_or_path,
            trust_remote_code=trust_remote_code,
            revision=revision,
        )
    except Exception:
        return None


def _download_mistral_config_file(model, revision) -> dict:
    config_file_name = "params.json"
    config_dict = get_hf_file_to_dict(config_file_name, model, revision)
    if config_dict is None:
        raise ValueError(
            f"Failed to load mistral '{config_file_name}' config for model "
            f"{model}. Please check if the model is a mistral-format model "
            f"and if the config file exists.")
    assert isinstance(config_dict, dict)
    return config_dict


def _maybe_retrieve_max_pos_from_hf(model, revision, **kwargs) -> int:
    max_position_embeddings = 128_000
    try:
        trust_remote_code_val = kwargs.get("trust_remote_code", False)
        hf_config = get_config(model=model,
                               trust_remote_code=trust_remote_code_val,
                               revision=revision,
                               config_format=ConfigFormat.HF)
        if hf_value := hf_config.get_text_config().max_position_embeddings:
            max_position_embeddings = hf_value
    except Exception as e:
        logger.warning(
            "The params.json file is missing 'max_position_embeddings'"
            " and could not get a value from the HF config."
            " Defaulting to 128000",
            exc_info=e)

    return max_position_embeddings<|MERGE_RESOLUTION|>--- conflicted
+++ resolved
@@ -34,16 +34,9 @@
                                              KimiVLConfig, MedusaConfig,
                                              MllamaConfig, MLPSpeculatorConfig,
                                              Nemotron_Nano_VL_Config,
-<<<<<<< HEAD
-                                             NemotronConfig, NVLM_D_Config,
-                                             OvisConfig, RWConfig,
-                                             SkyworkR1VChatConfig, SolarConfig,
+                                             NemotronConfig, RWConfig,
                                              SpeculatorsConfig,
-                                             Telechat2Config, UltravoxConfig)
-=======
-                                             NemotronConfig, RWConfig,
                                              UltravoxConfig)
->>>>>>> 5c8fe389
 # yapf: enable
 from vllm.transformers_utils.configs.mistral import adapt_config_dict
 from vllm.transformers_utils.utils import check_gguf_file
@@ -88,14 +81,7 @@
     "mlp_speculator": MLPSpeculatorConfig,
     "medusa": MedusaConfig,
     "eagle": EAGLEConfig,
-<<<<<<< HEAD
     "speculators": SpeculatorsConfig,
-    "exaone": ExaoneConfig,
-    "exaone4": Exaone4Config,
-    "minimax_text_01": MiniMaxText01Config,
-    "minimax_vl_01": MiniMaxVL01Config,
-=======
->>>>>>> 5c8fe389
     "nemotron": NemotronConfig,
     "ultravox": UltravoxConfig,
     **_CONFIG_REGISTRY_OVERRIDE_HF
