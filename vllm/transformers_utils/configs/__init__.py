--- conflicted
+++ resolved
@@ -24,13 +24,10 @@
 from vllm.transformers_utils.configs.nemotron_h import NemotronHConfig
 from vllm.transformers_utils.configs.nemotron_vl import Nemotron_Nano_VL_Config
 from vllm.transformers_utils.configs.nvlm_d import NVLM_D_Config
-<<<<<<< HEAD
 from vllm.transformers_utils.configs.speculators.base import SpeculatorsConfig
-=======
 from vllm.transformers_utils.configs.step3_vl import (Step3TextConfig,
                                                       Step3VisionEncoderConfig,
                                                       Step3VLConfig)
->>>>>>> 71470bc4
 from vllm.transformers_utils.configs.ultravox import UltravoxConfig
 
 __all__ = [
