--- conflicted
+++ resolved
@@ -511,12 +511,7 @@
             key = torch.repeat_interleave(key, num_repeat, dim=2)
             value = torch.repeat_interleave(value, num_repeat, dim=2)
 
-<<<<<<< HEAD
-        if self.attn_backend == _Backend.FLASH_ATTN:
-
-=======
         if self.is_flash_attn_backend:
->>>>>>> 812b7f54
             cu_seqlens_q = torch.arange(0, (bsz + 1) * q_len,
                                         step=q_len,
                                         dtype=torch.int32,
