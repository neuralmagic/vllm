--- conflicted
+++ resolved
@@ -183,17 +183,12 @@
             if attn_metadata.enable_kv_scales_calculation:
                 self.calc_kv_scales(key, value)
         if self.use_output:
-<<<<<<< HEAD
-            output = torch.empty_like(query)
-            hidden_size = query.size(-1)
-=======
             output_shape = (output_shape
                             if output_shape is not None else query.shape)
             output = torch.empty(output_shape,
                                  dtype=query.dtype,
                                  device=query.device)
             hidden_size = output_shape[-1]
->>>>>>> 6bf7bfbc
             # We skip reshaping query, key and value tensors for the MLA
             # backend since these tensors have different semantics and are
             # processed differently.
