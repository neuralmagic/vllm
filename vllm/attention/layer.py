--- conflicted
+++ resolved
@@ -893,11 +893,6 @@
     forward_context: ForwardContext = get_forward_context()
     attn_metadata = forward_context.attn_metadata
     if isinstance(attn_metadata, dict):
-<<<<<<< HEAD
-        attn_metadata = attn_metadata.get(layer_name)
-    self = forward_context.no_compile_layers[layer_name]
-    kv_cache = self.kv_cache[forward_context.virtual_engine]
-=======
         attn_metadata = attn_metadata[layer_name]
     attn_layer: Attention | MLAAttention = forward_context.no_compile_layers[layer_name]
     kv_cache = attn_layer.kv_cache[forward_context.virtual_engine]
@@ -912,7 +907,6 @@
     layer_name: str,
 ) -> torch.Tensor:
     attn_metadata, self, kv_cache = get_attention_context(layer_name)
->>>>>>> a742134c
     output = self.impl.forward(self, query, key, value, kv_cache, attn_metadata)
 
     return output
@@ -934,20 +928,17 @@
 )
 
 
-<<<<<<< HEAD
+@maybe_transfer_kv_layer
 def unified_kv_cache_update(
     key: torch.Tensor,
     value: torch.Tensor,
     output: torch.Tensor,
     layer_name: str,
 ) -> None:
-    wait_for_kv_layer_from_connector(layer_name)
-    forward_context: ForwardContext = get_forward_context()
-    attn_metadata = forward_context.attn_metadata
-    if isinstance(attn_metadata, dict):
-        attn_metadata = attn_metadata[layer_name]
-    self = forward_context.no_compile_layers[layer_name]
-    kv_cache = self.kv_cache[forward_context.virtual_engine]
+    attn_metadata, self, kv_cache = get_attention_context(layer_name)
+    assert hasattr(self.impl, "do_kv_cache_update"), (
+        f"{self.impl.__class__.__name__} does not support kv cache update"
+    )
     self.impl.do_kv_cache_update(
         self,
         key,
@@ -956,8 +947,6 @@
         attn_metadata,
     )
 
-    maybe_save_kv_layer_to_connector(layer_name, kv_cache)
-
 
 def unified_kv_cache_update_fake(
     key: torch.Tensor,
@@ -973,13 +962,10 @@
     op_func=unified_kv_cache_update,
     fake_impl=unified_kv_cache_update_fake,
     mutates_args=["output"],  # fake dependency to make sure op is not optimized out
-    tags=tag_cudagraph_unsafe,
 )
 
 
-=======
 @maybe_transfer_kv_layer
->>>>>>> a742134c
 def unified_attention_with_output(
     query: torch.Tensor,
     key: torch.Tensor,
@@ -989,18 +975,7 @@
     output_scale: torch.Tensor | None = None,
     output_block_scale: torch.Tensor | None = None,
 ) -> None:
-<<<<<<< HEAD
-    forward_context: ForwardContext = get_forward_context()
-    attn_metadata = forward_context.attn_metadata
-    if isinstance(attn_metadata, dict):
-        attn_metadata = attn_metadata.get(layer_name)
-    self = forward_context.no_compile_layers[layer_name]
-    kv_cache = self.kv_cache[forward_context.virtual_engine]
-    if self.attn_backend.forward_includes_kv_cache:
-        wait_for_kv_layer_from_connector(layer_name)
-=======
     attn_metadata, self, kv_cache = get_attention_context(layer_name)
->>>>>>> a742134c
     self.impl.forward(
         self,
         query,
@@ -1013,12 +988,6 @@
         output_block_scale=output_block_scale,
     )
 
-<<<<<<< HEAD
-    if self.attn_backend.forward_includes_kv_cache:
-        maybe_save_kv_layer_to_connector(layer_name, kv_cache)
-
-=======
->>>>>>> a742134c
 
 def unified_attention_with_output_fake(
     query: torch.Tensor,
