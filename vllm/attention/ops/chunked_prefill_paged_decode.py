# SPDX-License-Identifier: Apache-2.0
# SPDX-FileCopyrightText: Copyright contributors to the vLLM project

# Authors:
#  - Burkhard Ringlein <ngl@zurich.ibm.com>
#  - Jan van Lunteren <jvl@zurich.ibm.com>
#  - Chih-Chieh Yang <chih.chieh.yang@ibm.com>
#  - Thomas Parnell <tpa@zurich.ibm.com>

import torch

from vllm import _custom_ops as ops
from vllm.platforms import current_platform
from vllm.platforms.rocm import use_rocm_custom_paged_attention
from vllm.triton_utils import tl, triton

from .prefix_prefill import context_attention_fwd

float8_info = torch.finfo(current_platform.fp8_dtype())


@triton.jit
def cdiv_fn(x, y):
    return (x + y - 1) // y


@triton.jit
def kernel_paged_attention_2d(
        output_ptr,  # [num_tokens, num_query_heads, head_size]
        query_ptr,  # [num_tokens, num_query_heads, head_size]
        key_cache_ptr,  # [num_blks, num_kv_heads, head_size // x, blk_size, x]
        value_cache_ptr,  # [num_blks, num_kv_heads, head_size, blk_size]
        sink_ptr,  # [num_query_heads]
        block_tables_ptr,  # [num_seqs, max_num_blocks_per_seq]
        seq_lens_ptr,  # [num_seqs]
        alibi_slopes_ptr,  # [num_query_heads]
        scale,  # float32
        k_scale,  # float32
        v_scale,  # float32
        out_scale_inv,
        num_query_heads: tl.constexpr,  # int
        num_queries_per_kv: tl.constexpr,  # int
        num_queries_per_kv_padded: tl.constexpr,  # int
        block_table_stride: tl.int64,  # int
        query_stride_0: tl.int64,  # int
        query_stride_1: tl.int64,  # int, should be equal to head_size
        output_stride_0: tl.int64,  # int
        output_stride_1: tl.int64,  # int, should be equal to head_size
        BLOCK_SIZE: tl.constexpr,  # int
        HEAD_SIZE: tl.constexpr,  # int
        HEAD_SIZE_PADDED: tl.constexpr,  # int, must be power of 2
        USE_ALIBI_SLOPES: tl.constexpr,  # bool
        SLIDING_WINDOW: tl.constexpr,  # int
        x: tl.constexpr,  # int
        stride_k_cache_0: tl.int64,  # int
        stride_k_cache_1: tl.int64,  # int
        stride_k_cache_2: tl.int64,  # int
        stride_k_cache_3: tl.int64,  # int
        stride_k_cache_4: tl.int64,  # int
        stride_v_cache_0: tl.int64,  # int
        stride_v_cache_1: tl.int64,  # int
        stride_v_cache_2: tl.int64,  # int
        stride_v_cache_3: tl.int64,  # int
        filter_by_query_len: tl.constexpr,  # bool
        query_start_len_ptr,  # [num_seqs+1]
<<<<<<< HEAD
        USE_FP8: tl.constexpr,
        FP8_MIN: tl.constexpr = float8_info.min,
        FP8_MAX: tl.constexpr = float8_info.max):
=======
        USE_SINKS: tl.constexpr,  # bool
):
>>>>>>> 31f09c61
    seq_idx = tl.program_id(0)
    kv_head_idx = tl.program_id(1)

    if filter_by_query_len:
        cur_batch_in_all_start_index = tl.load(query_start_len_ptr + seq_idx)
        cur_batch_in_all_stop_index = tl.load(query_start_len_ptr + seq_idx +
                                              1)
        cur_batch_query_len = cur_batch_in_all_stop_index \
            - cur_batch_in_all_start_index
        if cur_batch_query_len > 1:
            return
    else:
        cur_batch_in_all_start_index = seq_idx

    query_head_idx = kv_head_idx * num_queries_per_kv + tl.arange(
        0, num_queries_per_kv_padded)

    query_offset = (cur_batch_in_all_start_index * query_stride_0 +
                    query_head_idx[:, None] * query_stride_1)

    head_mask = query_head_idx < (kv_head_idx + 1) * num_queries_per_kv
    head_mask = head_mask & (query_head_idx < num_query_heads)

    dim_mask = tl.where(tl.arange(0, HEAD_SIZE_PADDED) < HEAD_SIZE, 1,
                        0).to(tl.int1)

    # Q : (num_queries_per_kv, HEAD_SIZE,)
    Q = tl.load(
        query_ptr + query_offset + tl.arange(0, HEAD_SIZE_PADDED)[None, :],
        mask=dim_mask[None, :] & head_mask[:, None],
        other=0.0,
    )

    block_table_offset = seq_idx * block_table_stride

    if not USE_SINKS:
        M = tl.full([num_queries_per_kv_padded],
                    float("-inf"),
                    dtype=tl.float32)
    else:
        M = tl.load(
            sink_ptr + query_head_idx,
            mask=head_mask,
            other=float("-inf"),
        ).to(dtype=tl.float32)

    L = tl.full([num_queries_per_kv_padded], 1.0, dtype=tl.float32)
    acc = tl.zeros([num_queries_per_kv_padded, HEAD_SIZE_PADDED],
                   dtype=tl.float32)

    # sequence len for this particular sequence
    seq_len = tl.load(seq_lens_ptr + seq_idx)

    # alibi slope for this head
    if USE_ALIBI_SLOPES:
        alibi_slope = tl.load(alibi_slopes_ptr + query_head_idx,
                              mask=head_mask,
                              other=0.0)

    num_blocks = cdiv_fn(seq_len, BLOCK_SIZE)

    # iterate through tiles
    for j in range(0, num_blocks):

        physical_block_idx = tl.load(block_tables_ptr + block_table_offset + j)

        offs_n = tl.arange(0, BLOCK_SIZE)
        offs_d = tl.arange(0, HEAD_SIZE_PADDED)

        v_offset = (physical_block_idx * stride_v_cache_0 +
                    kv_head_idx * stride_v_cache_1 +
                    offs_d[None, :] * stride_v_cache_2 +
                    offs_n[:, None] * stride_v_cache_3)

        k_offset = (physical_block_idx * stride_k_cache_0 +
                    kv_head_idx * stride_k_cache_1 +
                    (offs_d[:, None] // x) * stride_k_cache_2 +
                    offs_n[None, :] * stride_k_cache_3 +
                    (offs_d[:, None] % x) * stride_k_cache_4)

        # K : (HEAD_SIZE, BLOCK_SIZE)
        K_load = tl.load(key_cache_ptr + k_offset,
                         mask=dim_mask[:, None],
                         other=0.0)

        if K_load.dtype.is_fp8():
            K = (K_load.to(tl.float32) * tl.load(k_scale)).to(Q.dtype)
        else:
            K = K_load

        # V : (BLOCK_SIZE, HEAD_SIZE)
        V_load = tl.load(value_cache_ptr + v_offset,
                         mask=dim_mask[None, :],
                         other=0.0)

        if V_load.dtype.is_fp8():
            V = (V_load.to(tl.float32) * tl.load(v_scale)).to(Q.dtype)
        else:
            V = V_load

        seq_offset = j * BLOCK_SIZE + tl.arange(0, BLOCK_SIZE)
        boundary = tl.full([BLOCK_SIZE], seq_len, dtype=tl.int32)
        seq_mask = seq_offset[None, :] < boundary

        # S : (num_queries_per_kv, BLOCK_SIZE,)
        S = tl.where(head_mask[:, None] & seq_mask, 0.0,
                     float("-inf")).to(tl.float32)
        S += scale * tl.dot(Q, K)

        context_len = seq_len - 1

        if SLIDING_WINDOW > 0:
            S = tl.where((context_len - seq_offset) < SLIDING_WINDOW, S,
                         -10000)

        if USE_ALIBI_SLOPES:
            S += alibi_slope[:, None] * (seq_offset - context_len)

        # compute running maximum
        # m_j : (num_queries_per_kv,)
        m_j = tl.maximum(M, tl.max(S, axis=1))

        # P : (num_queries_per_kv, BLOCK_SIZE,)
        P = tl.exp(S - m_j[:, None])

        # l_j : (num_queries_per_kv,)
        l_j = tl.sum(P, axis=1)

        # alpha : (num_queries_per_kv, )
        alpha = tl.exp(M - m_j)

        # acc : (num_queries_per_kv, BLOCK_SIZE,)
        acc = acc * alpha[:, None]

        # update constants
        L = L * alpha + l_j
        M = m_j

        # acc : (num_queries_per_kv, BLOCK_SIZE,)
        acc += tl.dot(P.to(V.dtype), V)

    # epilogue
    acc = acc / L[:, None]
    if USE_FP8:
        acc = acc * tl.load(out_scale_inv)
        acc = tl.clamp(acc, FP8_MIN, FP8_MAX)

    output_offset = (cur_batch_in_all_start_index * output_stride_0 +
                     query_head_idx * output_stride_1)

    tl.store(
        output_ptr + output_offset[:, None] +
        tl.arange(0, HEAD_SIZE_PADDED)[None, :],
        acc,
        mask=dim_mask[None, :] & head_mask[:, None],
    )


def chunked_prefill_paged_decode(
    query,
    key,
    value,
    output,
    kv_cache_dtype,
    key_cache,
    value_cache,
    block_table,
    query_start_loc,
    seq_lens,
    max_seq_len,
    max_query_len,
    k_scale,
    v_scale,
    alibi_slopes=None,
    sliding_window=None,
    sm_scale=None,
    output_scale=None,
    # Optional tensor for sinks
    sinks=None,
):

    if sm_scale is None:
        sm_scale = 1.0 / (query.shape[1]**0.5)

    use_alibi_slopes = alibi_slopes is not None

    if sliding_window is None or sliding_window <= 0:
        sliding_window = 0

    if max_query_len > 1:
        context_attention_fwd(
            q=query,
            k=key,
            v=value,
            o=output,
            kv_cache_dtype=kv_cache_dtype,
            k_cache=key_cache,
            v_cache=value_cache,
            b_loc=block_table,
            b_start_loc=query_start_loc,
            b_seq_len=seq_lens,
            max_seq_len=max_seq_len,
            max_input_len=max_query_len,
            k_scale=k_scale,
            v_scale=v_scale,
            alibi_slopes=alibi_slopes,
            sliding_window=sliding_window,
            sm_scale=sm_scale,
            skip_decode=True,
            fp8_out_scale=output_scale,
            sinks=sinks,
        )

    block_size = value_cache.shape[3]
    num_seqs = len(seq_lens)
    num_query_heads = query.shape[1]
    num_kv_heads = key.shape[1]
    num_queries_per_kv = query.shape[1] // key.shape[1]
    head_size = query.shape[2]

    # Conversion of FP8 Tensor from uint8 storage to
    # appropriate torch.dtype for interpretation by Triton
    if "fp8" in kv_cache_dtype:
        assert key_cache.dtype in [torch.uint8, current_platform.fp8_dtype()]
        assert value_cache.dtype in [torch.uint8, current_platform.fp8_dtype()]

        if kv_cache_dtype in ("fp8", "fp8_e4m3"):
            target_dtype = current_platform.fp8_dtype()
        elif kv_cache_dtype == "fp8_e5m2":
            target_dtype = torch.float8_e5m2
        else:
            raise ValueError("Unsupported FP8 dtype:", kv_cache_dtype)

        key_cache = key_cache.view(target_dtype)
        value_cache = value_cache.view(target_dtype)

    num_queries_per_kv_padded = max(triton.next_power_of_2(num_queries_per_kv),
                                    16)

    use_custom = use_rocm_custom_paged_attention(
        query.dtype,
        head_size,
        block_size,
        num_queries_per_kv,
        max_seq_len,
        sliding_window,
        kv_cache_dtype,
        alibi_slopes,
        sinks,
    )
    if use_custom:
        _PARTITION_SIZE_ROCM = 256
        max_num_partitions = ((max_seq_len + _PARTITION_SIZE_ROCM - 1) //
                              _PARTITION_SIZE_ROCM)
        assert _PARTITION_SIZE_ROCM % block_size == 0
        total_num_seq = block_table.shape[0]
        tmp_output = torch.empty(
            size=(total_num_seq, num_query_heads, max_num_partitions,
                  head_size),
            dtype=query.dtype,
            device=output.device,
        )
        exp_sums = torch.empty(
            size=(total_num_seq, num_query_heads, max_num_partitions),
            dtype=torch.float32,
            device=output.device,
        )
        max_logits = torch.empty_like(exp_sums)

        ops.paged_attention_rocm(
            output,
            exp_sums,
            max_logits,
            tmp_output,
            query,
            key_cache,
            value_cache,
            num_kv_heads,
            scale=sm_scale,
            block_tables=block_table,
            seq_lens=seq_lens,
            query_start_loc=query_start_loc,
            block_size=block_size,
            max_seq_len=max_seq_len,
            alibi_slopes=alibi_slopes,
            kv_cache_dtype=kv_cache_dtype,
            k_scale=k_scale,
            v_scale=v_scale,
            fp8_out_scale=output_scale,
        )
    else:
        kernel_paged_attention_2d[(
            num_seqs,
            num_kv_heads,
        )](
            output_ptr=output,
            query_ptr=query,
            key_cache_ptr=key_cache,
            value_cache_ptr=value_cache,
            sink_ptr=sinks,
            block_tables_ptr=block_table,
            seq_lens_ptr=seq_lens,
            alibi_slopes_ptr=alibi_slopes,
            scale=sm_scale,
            k_scale=k_scale,
            v_scale=v_scale,
            out_scale_inv=1.0 /
            output_scale if output_scale is not None else 1.0,
            num_query_heads=num_query_heads,
            num_queries_per_kv=num_queries_per_kv,
            num_queries_per_kv_padded=num_queries_per_kv_padded,
            block_table_stride=block_table.stride(0),
            query_stride_0=query.stride(0),
            query_stride_1=query.stride(1),
            output_stride_0=output.stride(0),
            output_stride_1=output.stride(1),
            BLOCK_SIZE=block_size,
            HEAD_SIZE=head_size,
            HEAD_SIZE_PADDED=triton.next_power_of_2(head_size),
            USE_ALIBI_SLOPES=use_alibi_slopes,
            SLIDING_WINDOW=sliding_window,
            x=key_cache.shape[4],
            stride_k_cache_0=key_cache.stride(0),
            stride_k_cache_1=key_cache.stride(1),
            stride_k_cache_2=key_cache.stride(2),
            stride_k_cache_3=key_cache.stride(3),
            stride_k_cache_4=key_cache.stride(4),
            stride_v_cache_0=value_cache.stride(0),
            stride_v_cache_1=value_cache.stride(1),
            stride_v_cache_2=value_cache.stride(2),
            stride_v_cache_3=value_cache.stride(3),
            filter_by_query_len=True,
            query_start_len_ptr=query_start_loc,
<<<<<<< HEAD
            USE_FP8=output_scale is not None,
=======
            USE_SINKS=sinks is not None,
>>>>>>> 31f09c61
        )<|MERGE_RESOLUTION|>--- conflicted
+++ resolved
@@ -63,14 +63,10 @@
         stride_v_cache_3: tl.int64,  # int
         filter_by_query_len: tl.constexpr,  # bool
         query_start_len_ptr,  # [num_seqs+1]
-<<<<<<< HEAD
+        USE_SINKS: tl.constexpr,  # bool
         USE_FP8: tl.constexpr,
         FP8_MIN: tl.constexpr = float8_info.min,
         FP8_MAX: tl.constexpr = float8_info.max):
-=======
-        USE_SINKS: tl.constexpr,  # bool
-):
->>>>>>> 31f09c61
     seq_idx = tl.program_id(0)
     kv_head_idx = tl.program_id(1)
 
@@ -404,9 +400,6 @@
             stride_v_cache_3=value_cache.stride(3),
             filter_by_query_len=True,
             query_start_len_ptr=query_start_loc,
-<<<<<<< HEAD
+            USE_SINKS=sinks is not None,
             USE_FP8=output_scale is not None,
-=======
-            USE_SINKS=sinks is not None,
->>>>>>> 31f09c61
         )