# SPDX-License-Identifier: Apache-2.0
# SPDX-FileCopyrightText: Copyright contributors to the vLLM project

# The kernels in this file are adapted from LightLLM's context_attention_fwd:
# https://github.com/ModelTC/lightllm/blob/main/lightllm/models/llama/triton_kernel/context_flashattention_nopad.py

import torch

from vllm.platforms import current_platform
from vllm.triton_utils import tl, triton

# Static kernels parameters
BASE_BLOCK = 128 if current_platform.has_device_capability(80) else 64
NUM_WARPS = 4 if current_platform.is_rocm() else 8

# To check compatibility
IS_TURING = current_platform.get_device_capability() == (7, 5)
float8_info = torch.finfo(current_platform.fp8_dtype())


# Here's an example autotuner config for this kernel. This config does provide
# a performance improvement, but dramatically increases first call latency in
# triton 3.2. Because of this tradeoff, it's currently commented out.
# @triton.autotune(
#     configs=[
#         triton.Config({'BLOCK_M': 128, 'BLOCK_N': 64, \
#                         "num_unroll_cache": 4, \
#                         "num_unroll_request": 1 } | \
#                         ({"kpack": 2, "waves_per_eu": 2} \
#                             if current_platform.is_rocm() else {}), \
#                         num_warps=4, \
#                         num_stages=1)
#     ],
#     key=["BLOCK_SIZE", "MAX_Q_LEN", "MAX_CTX_LEN"]
# )
@triton.jit
def _fwd_kernel(Q,
                K,
                V,
                K_cache,
                V_cache,
                sink_ptr,
                B_Loc,
                sm_scale,
                k_scale,
                v_scale,
                out_scale_inv,
                B_Start_Loc,
                B_Seqlen,
                x: tl.constexpr,
                Out,
                stride_b_loc_b,
                stride_b_loc_s,
                stride_qbs,
                stride_qh,
                stride_qd,
                stride_kbs,
                stride_kh,
                stride_kd,
                stride_vbs,
                stride_vh,
                stride_vd,
                stride_obs,
                stride_oh,
                stride_od,
                stride_k_cache_bs,
                stride_k_cache_h,
                stride_k_cache_d,
                stride_k_cache_bl: tl.constexpr,
                stride_k_cache_x,
                stride_v_cache_bs,
                stride_v_cache_h,
                stride_v_cache_d,
                stride_v_cache_bl,
                num_queries_per_kv: tl.constexpr,
                IN_PRECISION: tl.constexpr,
                BLOCK_M: tl.constexpr,
                BLOCK_DMODEL: tl.constexpr,
                BLOCK_DMODEL_PADDED: tl.constexpr,
                BLOCK_SIZE: tl.constexpr,
                BLOCK_N: tl.constexpr,
                SLIDING_WINDOW: tl.constexpr,
                num_unroll_cache: tl.constexpr,
                num_unroll_request: tl.constexpr,
                SKIP_DECODE: tl.constexpr,
<<<<<<< HEAD
                USE_FP8: tl.constexpr,
=======
                USE_SINKS: tl.constexpr,
>>>>>>> 31f09c61
                MAX_Q_LEN: tl.constexpr = 0,
                MAX_CTX_LEN: tl.constexpr = 0,
                FP8_MIN: tl.constexpr = float8_info.min,
                FP8_MAX: tl.constexpr = float8_info.max):

    cur_batch = tl.program_id(0)
    cur_head = tl.program_id(1)
    start_m = tl.program_id(2)

    cur_kv_head = cur_head // num_queries_per_kv

    cur_batch_seq_len = tl.load(B_Seqlen + cur_batch)
    cur_batch_in_all_start_index = tl.load(B_Start_Loc + cur_batch)
    cur_batch_in_all_stop_index = tl.load(B_Start_Loc + cur_batch + 1)
    cur_batch_query_len = (cur_batch_in_all_stop_index -
                           cur_batch_in_all_start_index)
    cur_batch_ctx_len = cur_batch_seq_len - cur_batch_query_len

    if SKIP_DECODE and cur_batch_query_len == 1:
        return

    # start position inside of the query
    # generally, N goes over kv, while M goes over query_len
    block_start_loc = BLOCK_M * start_m

    # initialize offsets
    # [BLOCK_SIZE]; starts at 0
    offs_bs_n = tl.arange(0, BLOCK_SIZE)
    # [N]; starts at 0
    offs_n = tl.arange(0, BLOCK_N)
    # [D]; starts at 0
    offs_d = tl.arange(0, BLOCK_DMODEL_PADDED)
    # [M]; starts at current position in query
    offs_m = start_m * BLOCK_M + tl.arange(0, BLOCK_M)
    # [M,D]
    off_q = ((cur_batch_in_all_start_index + offs_m[:, None]) * stride_qbs +
             cur_head * stride_qh + offs_d[None, :] * stride_qd)

    dim_mask = tl.where(
        tl.arange(0, BLOCK_DMODEL_PADDED) < BLOCK_DMODEL, 1,
        0).to(tl.int1)  # [D]

    q = tl.load(Q + off_q,
                mask=dim_mask[None, :] &
                (offs_m[:, None] < cur_batch_query_len),
                other=0.0)  # [M,D]

    # initialize pointer to m and l
    if not USE_SINKS:
        m_i = tl.full([BLOCK_M], float("-inf"), dtype=tl.float32)
    else:
        m_i = tl.load(
            sink_ptr + tl.full([BLOCK_M], cur_head, dtype=tl.int64),
            mask=(offs_m < cur_batch_query_len),
            other=float("-inf"),
        ).to(dtype=tl.float32)

    l_i = tl.full([BLOCK_M], 1.0, dtype=tl.float32)
    acc = tl.zeros([BLOCK_M, BLOCK_DMODEL_PADDED], dtype=tl.float32)  # [M,D]

    # compute query against context (no causal mask here)
    for start_n in tl.range(0, cur_batch_ctx_len, BLOCK_SIZE, \
                            loop_unroll_factor=num_unroll_cache):
        start_n = tl.multiple_of(start_n, BLOCK_SIZE)
        # -- compute qk ----
        bn = tl.load(B_Loc + cur_batch * stride_b_loc_b +
                     (start_n // BLOCK_SIZE) * stride_b_loc_s)
        # [D,BLOCK_SIZE]
        off_k = (
            bn[None, :] * stride_k_cache_bs + cur_kv_head * stride_k_cache_h +
            (offs_d[:, None] // x) * stride_k_cache_d +
            ((start_n + offs_bs_n[None, :]) % BLOCK_SIZE) * stride_k_cache_bl +
            (offs_d[:, None] % x) * stride_k_cache_x)

        # [BLOCK_SIZE,D]
        off_v = (bn[:, None] * stride_v_cache_bs +
                 cur_kv_head * stride_v_cache_h +
                 offs_d[None, :] * stride_v_cache_d +
                 offs_bs_n[:, None] * stride_v_cache_bl)

        if start_n + BLOCK_SIZE > cur_batch_ctx_len or \
            BLOCK_DMODEL != BLOCK_DMODEL_PADDED:
            k_load = tl.load(
                K_cache + off_k,
                mask=dim_mask[:, None] &
                ((start_n + offs_bs_n[None, :]) < cur_batch_ctx_len),
                other=0.0)  # [D,N]
        else:
            k_load = tl.load(K_cache + off_k)

        if k_load.dtype.is_fp8():
            k = (k_load.to(tl.float32) * tl.load(k_scale)).to(q.dtype)
        else:
            k = k_load

        qk = tl.zeros([BLOCK_M, BLOCK_SIZE], dtype=tl.float32)  # [M,N]
        qk = tl.dot(q, k, acc=qk, input_precision=IN_PRECISION)
        qk = tl.where((start_n + offs_bs_n[None, :]) < cur_batch_ctx_len, qk,
                      float("-inf"))
        qk *= sm_scale
        if SLIDING_WINDOW > 0:
            # (cur_batch_ctx_len + offs_m[:, None]) are the positions of
            # Q entries in sequence
            # (start_n + offs_bs_n[None, :]) are the positions of
            # KV entries in sequence
            # So the condition makes sure each entry in Q only attends
            # to KV entries not more than SLIDING_WINDOW away.
            #
            # We can't use -inf here, because the
            # sliding window may lead to the entire row being masked.
            # This then makes m_ij contain -inf, which causes NaNs in
            # exp().
            qk = tl.where((cur_batch_ctx_len + offs_m[:, None]) -
                          (start_n + offs_bs_n[None, :]) < SLIDING_WINDOW, qk,
                          -10000)

        # compute running maximum
        m_ij = tl.maximum(m_i, tl.max(qk, axis=1))
        p = tl.exp(qk - m_ij[:, None])
        l_ij = tl.sum(p, axis=1)
        alpha = tl.exp(m_i - m_ij)
        acc = acc * alpha[:, None]

        # update acc
        if start_n + BLOCK_SIZE > cur_batch_ctx_len or \
            BLOCK_DMODEL != BLOCK_DMODEL_PADDED:
            v_load = tl.load(
                V_cache + off_v,
                mask=dim_mask[None, :] &
                ((start_n + offs_bs_n[:, None]) < cur_batch_ctx_len),
                other=0.0)  # [N,D]
        else:
            v_load = tl.load(V_cache + off_v)

        if v_load.dtype.is_fp8():
            v = (v_load.to(tl.float32) * tl.load(v_scale)).to(q.dtype)
        else:
            v = v_load
        p = p.to(v.dtype)

        acc = tl.dot(p, v, acc=acc, input_precision=IN_PRECISION)
        # # update m_i and l_i
        l_i = l_i * alpha + l_ij
        m_i = m_ij

    off_k = (offs_n[None, :] * stride_kbs + cur_kv_head * stride_kh +
             offs_d[:, None] * stride_kd)
    off_v = (offs_n[:, None] * stride_vbs + cur_kv_head * stride_vh +
             offs_d[None, :] * stride_vd)
    k_ptrs = K + off_k
    v_ptrs = V + off_v

    # block_mask is 0 when we're already past the current query length
    block_mask = tl.where(block_start_loc < cur_batch_query_len, 1, 0)

    # compute query against itself (with causal mask)
    for start_n in tl.range(0, \
                        block_mask * (start_m + 1) * BLOCK_M, BLOCK_N, \
                        loop_unroll_factor=num_unroll_request):
        start_n = tl.multiple_of(start_n, BLOCK_N)
        # -- compute qk ----
        k = tl.load(k_ptrs +
                    (cur_batch_in_all_start_index + start_n) * stride_kbs,
                    mask=dim_mask[:, None] &
                    ((start_n + offs_n[None, :]) < cur_batch_query_len),
                    other=0.0)

        qk = tl.zeros([BLOCK_M, BLOCK_N], dtype=tl.float32)
        qk = tl.dot(q, k, acc=qk, input_precision=IN_PRECISION)
        qk *= sm_scale
        # apply causal mask
        qk = tl.where(offs_m[:, None] >= (start_n + offs_n[None, :]), qk,
                      float("-inf"))
        if SLIDING_WINDOW > 0:
            qk = tl.where(
                offs_m[:, None] - (start_n + offs_n[None, :]) < SLIDING_WINDOW,
                qk, -10000)

        # compute running maximum
        m_ij = tl.maximum(m_i, tl.max(qk, axis=1))
        p = tl.exp(qk - m_ij[:, None])
        l_ij = tl.sum(p, axis=1)
        alpha = tl.exp(m_i - m_ij)
        acc = acc * alpha[:, None]

        # update acc
        v = tl.load(v_ptrs +
                    (cur_batch_in_all_start_index + start_n) * stride_vbs,
                    mask=dim_mask[None, :] &
                    ((start_n + offs_n[:, None]) < cur_batch_query_len),
                    other=0.0)
        p = p.to(v.dtype)

        acc = tl.dot(p, v, acc=acc, input_precision=IN_PRECISION)
        # update m_i and l_i
        l_i = l_i * alpha + l_ij
        m_i = m_ij

    acc = acc / l_i[:, None]

    # initialize pointers to output
    off_o = ((cur_batch_in_all_start_index + offs_m[:, None]) * stride_obs +
             cur_head * stride_oh + offs_d[None, :] * stride_od)
    out_ptrs = Out + off_o
    if USE_FP8:
        acc = acc * tl.load(out_scale_inv)
        acc = tl.clamp(acc, FP8_MIN, FP8_MAX)
    tl.store(out_ptrs,
             acc,
             mask=dim_mask[None, :] & (offs_m[:, None] < cur_batch_query_len))
    return


@triton.jit
def _fwd_kernel_flash_attn_v2(
    Q,
    K,
    V,
    K_cache,
    V_cache,
    B_Loc,
    sm_scale,
    B_Start_Loc,
    B_Seqlen,
    B_Ctxlen,
    block_size,
    x,
    Out,
    stride_b_loc_b,
    stride_b_loc_s,
    stride_qbs,
    stride_qh,
    stride_qd,
    stride_kbs,
    stride_kh,
    stride_kd,
    stride_vbs,
    stride_vh,
    stride_vd,
    stride_obs,
    stride_oh,
    stride_od,
    stride_k_cache_bs,
    stride_k_cache_h,
    stride_k_cache_d,
    stride_k_cache_bl,
    stride_k_cache_x,
    stride_v_cache_bs,
    stride_v_cache_h,
    stride_v_cache_d,
    stride_v_cache_bl,
    num_queries_per_kv: int,
    BLOCK_M: tl.constexpr,
    BLOCK_DMODEL: tl.constexpr,
    BLOCK_N: tl.constexpr,
):
    cur_batch = tl.program_id(0)
    cur_head = tl.program_id(1)
    start_m = tl.program_id(2)

    cur_kv_head = cur_head // num_queries_per_kv

    cur_batch_ctx_len = tl.load(B_Ctxlen + cur_batch)
    cur_batch_seq_len = tl.load(B_Seqlen + cur_batch)
    cur_batch_in_all_start_index = tl.load(B_Start_Loc + cur_batch)

    block_start_loc = BLOCK_M * start_m

    # initialize offsets
    offs_n = tl.arange(0, BLOCK_N)
    offs_d = tl.arange(0, BLOCK_DMODEL)
    offs_m = start_m * BLOCK_M + tl.arange(0, BLOCK_M)
    off_q = ((cur_batch_in_all_start_index + offs_m[:, None]) * stride_qbs +
             cur_head * stride_qh + offs_d[None, :] * stride_qd)

    q = tl.load(Q + off_q,
                mask=offs_m[:, None] < cur_batch_seq_len - cur_batch_ctx_len,
                other=0.0)

    # # initialize pointer to m and l
    m_i = tl.zeros([BLOCK_M], dtype=tl.float32) - float("inf")
    l_i = tl.zeros([BLOCK_M], dtype=tl.float32)
    acc = tl.zeros([BLOCK_M, BLOCK_DMODEL], dtype=tl.float32)

    for start_n in range(0, cur_batch_ctx_len, BLOCK_N):
        start_n = tl.multiple_of(start_n, BLOCK_N)
        # -- compute qk ----
        bn = tl.load(B_Loc + cur_batch * stride_b_loc_b +
                     ((start_n + offs_n) // block_size) * stride_b_loc_s,
                     mask=(start_n + offs_n) < cur_batch_ctx_len,
                     other=0)
        off_k = (
            bn[None, :] * stride_k_cache_bs + cur_kv_head * stride_k_cache_h +
            (offs_d[:, None] // x) * stride_k_cache_d +
            ((start_n + offs_n[None, :]) % block_size) * stride_k_cache_bl +
            (offs_d[:, None] % x) * stride_k_cache_x)
        off_v = (bn[:, None] * stride_v_cache_bs +
                 cur_kv_head * stride_v_cache_h +
                 offs_d[None, :] * stride_v_cache_d +
                 (start_n + offs_n[:, None]) % block_size * stride_v_cache_bl)
        k = tl.load(K_cache + off_k,
                    mask=(start_n + offs_n[None, :]) < cur_batch_ctx_len,
                    other=0.0)
        qk = tl.zeros([BLOCK_M, BLOCK_N], dtype=tl.float32)
        qk += tl.dot(q, k)
        qk = tl.where((start_n + offs_n[None, :]) < cur_batch_ctx_len, qk,
                      float("-inf"))
        qk *= sm_scale

        # -- compute m_ij, p, l_ij
        m_ij = tl.max(qk, 1)
        m_i_new = tl.maximum(m_i, m_ij)
        p = tl.math.exp(qk - m_i_new[:, None])
        l_ij = tl.sum(p, 1)
        # -- update m_i and l_i

        alpha = tl.math.exp(m_i - m_i_new)
        l_i_new = alpha * l_i + l_ij
        # -- update output accumulator --
        # scale p
        # scale acc
        acc_scale = alpha
        # acc_scale = l_i / l_i_new * alpha
        acc = acc * acc_scale[:, None]
        # update acc
        v = tl.load(V_cache + off_v,
                    mask=(start_n + offs_n[:, None]) < cur_batch_ctx_len,
                    other=0.0)

        p = p.to(v.dtype)
        acc += tl.dot(p, v)
        # update m_i and l_i
        l_i = l_i_new
        m_i = m_i_new

    off_k = (offs_n[None, :] * stride_kbs + cur_kv_head * stride_kh +
             offs_d[:, None] * stride_kd)
    off_v = (offs_n[:, None] * stride_vbs + cur_kv_head * stride_vh +
             offs_d[None, :] * stride_vd)
    k_ptrs = K + off_k
    v_ptrs = V + off_v

    block_mask = tl.where(
        block_start_loc < cur_batch_seq_len - cur_batch_ctx_len, 1, 0)

    for start_n in range(0, block_mask * (start_m + 1) * BLOCK_M, BLOCK_N):
        start_n = tl.multiple_of(start_n, BLOCK_N)
        # -- compute qk ----
        k = tl.load(k_ptrs +
                    (cur_batch_in_all_start_index + start_n) * stride_kbs,
                    mask=(start_n + offs_n[None, :])
                    < cur_batch_seq_len - cur_batch_ctx_len,
                    other=0.0)

        qk = tl.zeros([BLOCK_M, BLOCK_N], dtype=tl.float32)
        qk += tl.dot(q, k)
        qk *= sm_scale
        qk = tl.where(offs_m[:, None] >= (start_n + offs_n[None, :]), qk,
                      float("-inf"))

        # -- compute m_ij, p, l_ij
        m_ij = tl.max(qk, 1)
        m_i_new = tl.maximum(m_i, m_ij)
        p = tl.math.exp(qk - m_i_new[:, None])
        l_ij = tl.sum(p, 1)
        # -- update m_i and l_i

        alpha = tl.math.exp(m_i - m_i_new)
        l_i_new = alpha * l_i + l_ij
        # -- update output accumulator --
        # scale p
        # scale acc
        acc_scale = alpha
        # acc_scale = l_i / l_i_new * alpha
        acc = acc * acc_scale[:, None]
        # update acc
        v = tl.load(v_ptrs +
                    (cur_batch_in_all_start_index + start_n) * stride_vbs,
                    mask=(start_n + offs_n[:, None])
                    < cur_batch_seq_len - cur_batch_ctx_len,
                    other=0.0)

        p = p.to(v.dtype)
        acc += tl.dot(p, v)
        # update m_i and l_i
        l_i = l_i_new
        m_i = m_i_new

    # acc /= l_i[:, None]
    # initialize pointers to output
    off_o = ((cur_batch_in_all_start_index + offs_m[:, None]) * stride_obs +
             cur_head * stride_oh + offs_d[None, :] * stride_od)
    out_ptrs = Out + off_o
    tl.store(out_ptrs,
             acc,
             mask=offs_m[:, None] < cur_batch_seq_len - cur_batch_ctx_len)
    return


@triton.jit
def _fwd_kernel_alibi(
    Q,
    K,
    V,
    K_cache,
    V_cache,
    B_Loc,
    sm_scale,
    k_scale,
    v_scale,
    B_Start_Loc,
    B_Seqlen,
    Alibi_slopes,
    block_size,
    x,
    Out,
    stride_b_loc_b,
    stride_b_loc_s,
    stride_qbs,
    stride_qh,
    stride_qd,
    stride_kbs,
    stride_kh,
    stride_kd,
    stride_vbs,
    stride_vh,
    stride_vd,
    stride_obs,
    stride_oh,
    stride_od,
    stride_k_cache_bs,
    stride_k_cache_h,
    stride_k_cache_d,
    stride_k_cache_bl,
    stride_k_cache_x,
    stride_v_cache_bs,
    stride_v_cache_h,
    stride_v_cache_d,
    stride_v_cache_bl,
    num_queries_per_kv: int,
    IN_PRECISION: tl.constexpr,
    BLOCK_M: tl.constexpr,
    BLOCK_DMODEL: tl.constexpr,  # head size
    BLOCK_DMODEL_PADDED: tl.constexpr,  # head size padded to a power of 2
    BLOCK_N: tl.constexpr,
    SKIP_DECODE: tl.constexpr,
):
    # attn_bias[]
    cur_batch = tl.program_id(0)
    cur_head = tl.program_id(1)
    start_m = tl.program_id(2)

    cur_kv_head = cur_head // num_queries_per_kv

    # cur_batch_seq_len: the length of prompts
    # cur_batch_ctx_len: the length of prefix
    # cur_batch_in_all_start_index: the start id of the dim=0
    cur_batch_seq_len = tl.load(B_Seqlen + cur_batch)
    cur_batch_in_all_start_index = tl.load(B_Start_Loc + cur_batch)
    cur_batch_in_all_stop_index = tl.load(B_Start_Loc + cur_batch + 1)
    cur_batch_query_len = (cur_batch_in_all_stop_index -
                           cur_batch_in_all_start_index)
    cur_batch_ctx_len = cur_batch_seq_len - cur_batch_query_len

    if SKIP_DECODE and cur_batch_query_len == 1:
        return

    block_start_loc = BLOCK_M * start_m

    # initialize offsets
    offs_n = tl.arange(0, BLOCK_N)
    offs_d = tl.arange(0, BLOCK_DMODEL_PADDED)
    offs_m = start_m * BLOCK_M + tl.arange(0, BLOCK_M)
    off_q = ((cur_batch_in_all_start_index + offs_m[:, None]) * stride_qbs +
             cur_head * stride_qh + offs_d[None, :] * stride_qd)

    dim_mask = tl.where(
        tl.arange(0, BLOCK_DMODEL_PADDED) < BLOCK_DMODEL, 1, 0).to(tl.int1)

    q = tl.load(Q + off_q,
                mask=dim_mask[None, :] &
                (offs_m[:, None] < cur_batch_seq_len - cur_batch_ctx_len),
                other=0.0)

    # # initialize pointer to m and l
    m_i = tl.zeros([BLOCK_M], dtype=tl.float32) - float("inf")
    l_i = tl.zeros([BLOCK_M], dtype=tl.float32)
    acc = tl.zeros([BLOCK_M, BLOCK_DMODEL_PADDED], dtype=tl.float32)

    alibi_slope = tl.load(Alibi_slopes + cur_head)
    alibi_start_q = tl.arange(0, BLOCK_M) + block_start_loc + cur_batch_ctx_len
    alibi_start_k = 0
    for start_n in range(0, cur_batch_ctx_len, BLOCK_N):
        start_n = tl.multiple_of(start_n, BLOCK_N)
        # -- compute qk ----
        bn = tl.load(B_Loc + cur_batch * stride_b_loc_b +
                     ((start_n + offs_n) // block_size) * stride_b_loc_s,
                     mask=(start_n + offs_n) < cur_batch_ctx_len,
                     other=0)
        off_k = (
            bn[None, :] * stride_k_cache_bs + cur_kv_head * stride_k_cache_h +
            (offs_d[:, None] // x) * stride_k_cache_d +
            ((start_n + offs_n[None, :]) % block_size) * stride_k_cache_bl +
            (offs_d[:, None] % x) * stride_k_cache_x)
        off_v = (bn[:, None] * stride_v_cache_bs +
                 cur_kv_head * stride_v_cache_h +
                 offs_d[None, :] * stride_v_cache_d +
                 (start_n + offs_n[:, None]) % block_size * stride_v_cache_bl)
        k_load = tl.load(K_cache + off_k,
                         mask=dim_mask[:, None] &
                         ((start_n + offs_n[None, :]) < cur_batch_ctx_len),
                         other=0.0)  # [D,N]

        if k_load.dtype.is_fp8():
            k = (k_load.to(tl.float32) * tl.load(k_scale)).to(q.dtype)
        else:
            k = k_load

        qk = tl.zeros([BLOCK_M, BLOCK_N], dtype=tl.float32)
        qk = tl.dot(q, k, acc=qk, input_precision=IN_PRECISION)
        qk = tl.where((start_n + offs_n[None, :]) < cur_batch_ctx_len, qk,
                      float("-inf"))
        qk *= sm_scale

        # load alibi
        alibi = (tl.arange(0, BLOCK_N)[None, :] + alibi_start_k -
                 alibi_start_q[:, None]) * alibi_slope
        alibi = tl.where(
            (alibi <= 0) & (alibi_start_q[:, None] < cur_batch_seq_len), alibi,
            float("-inf"))
        qk += alibi
        alibi_start_k += BLOCK_N

        # -- compute m_ij, p, l_ij
        m_ij = tl.max(qk, 1)
        m_i_new = tl.maximum(m_i, m_ij)
        p = tl.math.exp(qk - m_i_new[:, None])
        l_ij = tl.sum(p, 1)
        # -- update m_i and l_i

        alpha = tl.math.exp(m_i - m_i_new)
        l_i_new = alpha * l_i + l_ij
        # -- update output accumulator --
        # scale p
        # scale acc
        acc_scale = alpha
        # acc_scale = l_i / l_i_new * alpha
        acc = acc * acc_scale[:, None]
        # update acc
        v_load = tl.load(V_cache + off_v,
                         mask=dim_mask[None, :] &
                         ((start_n + offs_n[:, None]) < cur_batch_ctx_len),
                         other=0.0)
        if v_load.dtype.is_fp8():
            v = (v_load.to(tl.float32) * tl.load(v_scale)).to(q.dtype)
        else:
            v = v_load
        p = p.to(v.dtype)

        acc = tl.dot(p, v, acc=acc, input_precision='ieee')
        # update m_i and l_i
        l_i = l_i_new
        m_i = m_i_new

    off_k = (offs_n[None, :] * stride_kbs + cur_kv_head * stride_kh +
             offs_d[:, None] * stride_kd)
    off_v = (offs_n[:, None] * stride_vbs + cur_kv_head * stride_vh +
             offs_d[None, :] * stride_vd)
    k_ptrs = K + off_k
    v_ptrs = V + off_v

    block_mask = tl.where(
        block_start_loc < cur_batch_seq_len - cur_batch_ctx_len, 1, 0)

    # init alibi
    alibi_slope = tl.load(Alibi_slopes + cur_head)
    alibi_start_q = tl.arange(0, BLOCK_M) + block_start_loc + cur_batch_ctx_len
    alibi_start_k = cur_batch_ctx_len
    # # init debugger
    # offset_db_q = tl.arange(0, BLOCK_M) + block_start_loc
    # offset_db_k = tl.arange(0, BLOCK_N)
    # calc q[BLOCK_M, BLOCK_MODEL] mul k[prefix_len: , BLOCK_DMODEL]
    for start_n in range(0, block_mask * (start_m + 1) * BLOCK_M, BLOCK_N):
        start_n = tl.multiple_of(start_n, BLOCK_N)
        # -- compute qk ----
        k = tl.load(
            k_ptrs + (cur_batch_in_all_start_index + start_n) * stride_kbs,
            mask=dim_mask[:, None] & ((start_n + offs_n[None, :])
                                      < cur_batch_seq_len - cur_batch_ctx_len),
            other=0.0)

        qk = tl.zeros([BLOCK_M, BLOCK_N], dtype=tl.float32)
        qk = tl.dot(q, k, acc=qk, input_precision='ieee')
        qk *= sm_scale
        qk = tl.where(offs_m[:, None] >= (start_n + offs_n[None, :]), qk,
                      float("-inf"))

        # load alibi
        alibi = (tl.arange(0, BLOCK_N)[None, :] + alibi_start_k -
                 alibi_start_q[:, None]) * alibi_slope
        alibi = tl.where(
            (alibi <= 0) & (alibi_start_q[:, None] < cur_batch_seq_len), alibi,
            float("-inf"))
        qk += alibi
        alibi_start_k += BLOCK_N

        # -- compute m_ij, p, l_ij
        m_ij = tl.max(qk, 1)
        m_i_new = tl.maximum(m_i, m_ij)
        p = tl.math.exp(qk - m_i_new[:, None])
        l_ij = tl.sum(p, 1)
        # -- update m_i and l_i

        alpha = tl.math.exp(m_i - m_i_new)
        l_i_new = alpha * l_i + l_ij
        # -- update output accumulator --
        # scale p
        # scale acc
        acc_scale = alpha
        # acc_scale = l_i / l_i_new * alpha
        acc = acc * acc_scale[:, None]
        # update acc
        v = tl.load(
            v_ptrs + (cur_batch_in_all_start_index + start_n) * stride_vbs,
            mask=dim_mask[None, :] & ((start_n + offs_n[:, None])
                                      < cur_batch_seq_len - cur_batch_ctx_len),
            other=0.0)
        p = p.to(v.dtype)

        acc = tl.dot(p, v, acc=acc, input_precision='ieee')
        # update m_i and l_i
        l_i = l_i_new
        m_i = m_i_new

    acc = acc / l_i[:, None]

    # initialize pointers to output
    off_o = ((cur_batch_in_all_start_index + offs_m[:, None]) * stride_obs +
             cur_head * stride_oh + offs_d[None, :] * stride_od)
    out_ptrs = Out + off_o
    tl.store(out_ptrs,
             acc,
             mask=dim_mask[None, :] &
             (offs_m[:, None] < cur_batch_seq_len - cur_batch_ctx_len))
    return


@torch.inference_mode()
def context_attention_fwd(q,
                          k,
                          v,
                          o,
                          kv_cache_dtype: str,
                          k_cache,
                          v_cache,
                          b_loc,
                          b_start_loc,
                          b_seq_len,
                          max_seq_len,
                          max_input_len,
                          k_scale: torch.Tensor,
                          v_scale: torch.Tensor,
                          alibi_slopes=None,
                          sliding_window=None,
                          sm_scale=None,
                          skip_decode=False,
                          fp8_out_scale=None,
                          sinks=None):

    q_dtype_is_f32 = q.dtype is torch.float32

    # Turing does have tensor core for float32 multiplication
    # use ieee as fallback for triton kernels work. There is also
    # warning on vllm/config.py to inform users this fallback
    # implementation
    IN_PRECISION = 'ieee' if IS_TURING and q_dtype_is_f32 else None

    # Conversion of FP8 Tensor from uint8 storage to
    # appropriate torch.dtype for interpretation by Triton
    if "fp8" in kv_cache_dtype:
        assert k_cache.dtype in [torch.uint8, current_platform.fp8_dtype()]
        assert v_cache.dtype in [torch.uint8, current_platform.fp8_dtype()]

        if kv_cache_dtype in ("fp8", "fp8_e4m3"):
            target_dtype = current_platform.fp8_dtype()
        elif kv_cache_dtype == "fp8_e5m2":
            target_dtype = torch.float8_e5m2
        else:
            raise ValueError("Unsupported FP8 dtype:", kv_cache_dtype)

        k_cache = k_cache.view(target_dtype)
        v_cache = v_cache.view(target_dtype)

    if (k_cache.dtype == torch.uint8
            or v_cache.dtype == torch.uint8 and kv_cache_dtype == "auto"):
        raise ValueError("kv_cache_dtype='auto' unsupported for\
            FP8 KV Cache prefill kernel")

    # shape constraints
    Lq, Lk, Lv = q.shape[-1], k.shape[-1], v.shape[-1]
    assert Lq == Lk and Lk == Lv
    # round up Lk to a power of 2 - this is required for Triton block size
    Lk_padded = triton.next_power_of_2(Lk)

    if sm_scale is None:
        sm_scale = 1.0 / (Lq**0.5)
    batch, head = b_seq_len.shape[0], q.shape[1]
    num_queries_per_kv = q.shape[1] // k.shape[1]

    assert batch + 1 == len(b_start_loc)

    # 0 means "disable"
    if sliding_window is None or sliding_window <= 0:
        sliding_window = 0

    if alibi_slopes is not None:
        assert sinks is None, "Sinks arg is not supported with alibi"
        # need to reduce num. blocks when using fp32
        # due to increased use of GPU shared memory
        # if q.dtype is torch.float32:
        BLOCK = BASE_BLOCK // 2 if q_dtype_is_f32 else BASE_BLOCK
        # batch, head,
        grid = (batch, head, triton.cdiv(max_input_len, BLOCK))
        _fwd_kernel_alibi[grid](
            q,
            k,
            v,
            k_cache,
            v_cache,
            b_loc,
            sm_scale,
            k_scale,
            v_scale,
            b_start_loc,
            b_seq_len,
            alibi_slopes,
            v_cache.shape[3],
            k_cache.shape[4],
            o,
            b_loc.stride(0),
            b_loc.stride(1),
            q.stride(0),
            q.stride(1),
            q.stride(2),
            k.stride(0),
            k.stride(1),
            k.stride(2),
            v.stride(0),
            v.stride(1),
            v.stride(2),
            o.stride(0),
            o.stride(1),
            o.stride(2),
            k_cache.stride(0),
            k_cache.stride(1),
            k_cache.stride(2),
            k_cache.stride(3),
            k_cache.stride(
                4),  #[num_blocks, num_kv_heads, head_size/x, block_size, x]
            v_cache.stride(0),
            v_cache.stride(1),
            v_cache.stride(2),
            v_cache.stride(
                3),  #[num_blocks, num_kv_heads, head_size, block_size]
            num_queries_per_kv=num_queries_per_kv,
            IN_PRECISION=IN_PRECISION,
            BLOCK_M=BLOCK,
            BLOCK_DMODEL=Lk,
            BLOCK_DMODEL_PADDED=Lk_padded,
            BLOCK_N=BLOCK,
            SKIP_DECODE=skip_decode,
            num_warps=NUM_WARPS,
            num_stages=1,
        )
        return

    max_seq_len = 0 if max_seq_len is None else max_seq_len
    extra_kargs = {}
    if current_platform.is_rocm():
        extra_kargs = {"kpack": 1, "waves_per_eu": 2}

    grid = lambda META: (batch, head,
                         triton.cdiv(max_input_len, META["BLOCK_M"]))
    _fwd_kernel[grid](
        q,
        k,
        v,
        k_cache,
        v_cache,
        sinks,
        b_loc,
        sm_scale,
        k_scale,
        v_scale,
        1.0 / fp8_out_scale if fp8_out_scale is not None else 1.0,
        b_start_loc,
        b_seq_len,
        k_cache.shape[4],
        o,
        b_loc.stride(0),
        b_loc.stride(1),
        q.stride(0),
        q.stride(1),
        q.stride(2),
        k.stride(0),
        k.stride(1),
        k.stride(2),
        v.stride(0),
        v.stride(1),
        v.stride(2),
        o.stride(0),
        o.stride(1),
        o.stride(2),
        k_cache.stride(0),
        k_cache.stride(1),
        k_cache.stride(2),
        k_cache.stride(3),
        k_cache.stride(
            4),  #[num_blocks, num_kv_heads, head_size/x, block_size, x]
        v_cache.stride(0),
        v_cache.stride(1),
        v_cache.stride(2),
        v_cache.stride(3),  #[num_blocks, num_kv_heads, head_size, block_size]
        BLOCK_SIZE=v_cache.shape[3],
        num_queries_per_kv=num_queries_per_kv,
        IN_PRECISION=IN_PRECISION,
        BLOCK_DMODEL=Lk,
        BLOCK_DMODEL_PADDED=Lk_padded,
        SLIDING_WINDOW=sliding_window,
        SKIP_DECODE=skip_decode,
        USE_FP8=fp8_out_scale is not None,
        BLOCK_M=128,
        BLOCK_N=64,
        num_unroll_cache=4,
        num_unroll_request=1,
        num_warps=4,
        num_stages=1,
        USE_SINKS=sinks is not None,
        **extra_kargs)
    return<|MERGE_RESOLUTION|>--- conflicted
+++ resolved
@@ -83,11 +83,8 @@
                 num_unroll_cache: tl.constexpr,
                 num_unroll_request: tl.constexpr,
                 SKIP_DECODE: tl.constexpr,
-<<<<<<< HEAD
+                USE_SINKS: tl.constexpr,
                 USE_FP8: tl.constexpr,
-=======
-                USE_SINKS: tl.constexpr,
->>>>>>> 31f09c61
                 MAX_Q_LEN: tl.constexpr = 0,
                 MAX_CTX_LEN: tl.constexpr = 0,
                 FP8_MIN: tl.constexpr = float8_info.min,
