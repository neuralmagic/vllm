--- conflicted
+++ resolved
@@ -927,10 +927,6 @@
 
 
 direct_register_custom_op(
-<<<<<<< HEAD
-    library_name="vllm",
-=======
->>>>>>> 18bd7587
     op_name="unified_flash_infer",
     op_func=unified_flash_infer,
     mutates_args=["kv_cache"],
