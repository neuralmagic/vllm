--- conflicted
+++ resolved
@@ -575,39 +575,20 @@
         # do anything here
 
     def configure_post_pass(self):
-<<<<<<< HEAD
-        self.post_grad_pass_manager.configure(self.vllm_config)
+        self.pass_manager.configure(self.vllm_config)
 
         # Post-grad custom passes are run using the post_grad_custom_post_pass
         # hook. If a pass for that hook exists, add it to the pass manager.
-        PASS_KEY = "post_grad_custom_post_pass"
-        if PASS_KEY in self.inductor_config:
-            if isinstance(self.inductor_config[PASS_KEY], PostGradPassManager):
+        if self.pass_key in self.inductor_config:
+            if isinstance(self.inductor_config[self.pass_key], PostGradPassManager):
                 raise ValueError(
                     "PostGradPassManager can not be kept in CompilationConfig."
                 )
             else:
                 # Config should automatically wrap all inductor passes
-                assert isinstance(self.inductor_config[PASS_KEY], InductorPass)
-                self.post_grad_pass_manager.add(self.inductor_config[PASS_KEY])
-        self.inductor_config[PASS_KEY] = self.post_grad_pass_manager
-=======
-        config = self.compilation_config
-        self.pass_manager.configure(self.vllm_config)
-
-        # Post-grad custom passes are run using the post_grad_custom_post_pass
-        # hook. If a pass for that hook exists, add it to the pass manager.
-        inductor_config = config.inductor_compile_config
-        if self.pass_key in inductor_config:
-            if isinstance(inductor_config[self.pass_key], PostGradPassManager):
-                # PassManager already added to config, make sure it's correct
-                assert inductor_config[self.pass_key].uuid() == self.pass_manager.uuid()
-            else:
-                # Config should automatically wrap all inductor passes
-                assert isinstance(inductor_config[self.pass_key], InductorPass)
-                self.pass_manager.add(inductor_config[self.pass_key])
-        inductor_config[self.pass_key] = self.pass_manager
->>>>>>> db290610
+                assert isinstance(self.inductor_config[self.pass_key], InductorPass)
+                self.pass_manager.add(self.inductor_config[self.pass_key])
+        self.inductor_config[self.pass_key] = self.pass_manager
 
     def __call__(
         self, graph: fx.GraphModule, example_inputs
