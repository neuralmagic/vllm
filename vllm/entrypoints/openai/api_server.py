--- conflicted
+++ resolved
@@ -136,7 +136,10 @@
                     rpc_path)
 
         # Build RPCClient, which conforms to AsyncEngineClient Protocol.
-        async_engine_client = AsyncEngineRPCClient(rpc_path)
+        # NOTE: Actually, this is not true yet. We still need to support
+        # embedding models via RPC (see TODO above)
+        rpc_client = AsyncEngineRPCClient(rpc_path)
+        async_engine_client = rpc_client  # type: ignore
 
         # Start RPCServer in separate process (holds the AsyncLLMEngine).
         context = multiprocessing.get_context("spawn")
@@ -148,14 +151,6 @@
         rpc_server_process.start()
         logger.info("Started engine process with PID %d",
                     rpc_server_process.pid)
-<<<<<<< HEAD
-=======
-        # Build RPCClient, which conforms to AsyncEngineClient Protocol.
-        # NOTE: Actually, this is not true yet. We still need to support
-        # embedding models via RPC (see TODO above)
-        rpc_client = AsyncEngineRPCClient(rpc_path)
-        async_engine_client = rpc_client  # type: ignore
->>>>>>> baaedfdb
 
         try:
             while True:
@@ -168,7 +163,7 @@
                             "The server process died before "
                             "responding to the readiness probe") from e
 
-            yield async_engine_client
+            yield rpc_client
         finally:
             # Ensure rpc server process was terminated
             rpc_server_process.terminate()
