--- conflicted
+++ resolved
@@ -147,15 +147,8 @@
             raise self.engine_client.dead_error
 
         try:
-<<<<<<< HEAD
-            lora_request = self._maybe_get_adapters(request)
-=======
-            (
-                lora_request,
-                prompt_adapter_request,
-            ) = self._maybe_get_adapters(request,
-                                         supports_default_mm_loras=True)
->>>>>>> 3ed94f9d
+            lora_request = self._maybe_get_adapters(
+                request, supports_default_mm_loras=True)
 
             model_name = self._get_model_name(request.model, lora_request)
 
