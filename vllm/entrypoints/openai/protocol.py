--- conflicted
+++ resolved
@@ -1,26 +1,17 @@
 # SPDX-License-Identifier: Apache-2.0
-<<<<<<< HEAD
-=======
-
->>>>>>> e489ad7a
+
 # Adapted from
 # https://github.com/lm-sys/FastChat/blob/168ccc29d3f7edc50823016105c024fe2282732a/fastchat/protocol/openai_api_protocol.py
 import re
 import time
 from argparse import Namespace
-<<<<<<< HEAD
-from typing import Any, Dict, List, Literal, Optional, TypeAlias, Union
+from typing import (Any, ClassVar, Dict, List, Literal, Optional, Set,
+                    TypeAlias, Union)
 
 import torch
 from fastapi import UploadFile
-from pydantic import BaseModel, ConfigDict, Field, model_validator
-=======
-from typing import Any, ClassVar, Dict, List, Literal, Optional, Set, Union
-
-import torch
 from pydantic import (BaseModel, ConfigDict, Field, TypeAdapter,
                       ValidationInfo, field_validator, model_validator)
->>>>>>> e489ad7a
 from typing_extensions import Annotated
 
 from vllm.entrypoints.chat_utils import ChatCompletionMessageParam
