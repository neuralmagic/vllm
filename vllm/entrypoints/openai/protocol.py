--- conflicted
+++ resolved
@@ -872,21 +872,13 @@
         default=False,
         description="KVTransfer parameters used for disaggregated serving.")
 
-<<<<<<< HEAD
-    remote_engine_id: Optional[str] = Field(default=None,
-                                            description="Remote engine id.")
+    remote_engine_id: Optional[str] = Field(
+        default=None,
+        description="Remote engine id for prefill-decode disaggregation.")
 
     remote_block_ids: Optional[list[int]] = Field(
-        default=None, description="Remote block ids.")
-=======
-    remote_engine_id: Optional[str] = Field(
-        default=None,
-        description="Remote engine id for prefill-decode disaggregation.")
-
-    remote_block_ids: Optional[list[int]] = Field(
         default=None,
         description="Remote block ids for prefill-decode disaggregation.")
->>>>>>> c90a2c8d
 
     # doc: end-completion-extra-params
 
