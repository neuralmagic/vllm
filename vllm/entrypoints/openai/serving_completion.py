--- conflicted
+++ resolved
@@ -189,20 +189,12 @@
 
                 request_id_item = f"{request_id}-{i}"
 
-<<<<<<< HEAD
-                self._log_inputs(request_id_item,
-                                 request_prompts[i],
-                                 params=sampling_params,
-                                 lora_request=lora_request)
-=======
                 self._log_inputs(
                     request_id_item,
                     request_prompts[i],
                     params=sampling_params,
                     lora_request=lora_request,
-                    prompt_adapter_request=prompt_adapter_request,
                 )
->>>>>>> 35366ae5
 
                 trace_headers = (None if raw_request is None else await
                                  self._get_trace_headers(raw_request.headers))
