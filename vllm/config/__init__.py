# SPDX-License-Identifier: Apache-2.0
# SPDX-FileCopyrightText: Copyright contributors to the vLLM project

# ruff: noqa: F401
import ast
import copy
import enum
import hashlib
import inspect
import json
import textwrap
import uuid
import warnings
from collections.abc import Mapping
from contextlib import contextmanager
from dataclasses import MISSING, Field, field, fields, is_dataclass, replace
from functools import cached_property, lru_cache
from importlib.util import find_spec
from typing import (TYPE_CHECKING, Any, Callable, ClassVar, Literal, Optional,
                    Protocol, TypeVar, Union, cast, get_args)

import regex as re
import torch
from pydantic import (ConfigDict, SkipValidation, field_validator,
                      model_validator)
from pydantic.dataclasses import dataclass
from safetensors.torch import _TYPES as _SAFETENSORS_TO_TORCH_DTYPE
from typing_extensions import Self, assert_never, runtime_checkable

import vllm.envs as envs
from vllm import version
from vllm.config.cache import (BlockSize, CacheConfig, CacheDType, MambaDType,
                               PrefixCachingHashAlgo)
from vllm.config.compilation import (CompilationConfig, CompilationLevel,
                                     CUDAGraphMode, PassConfig)
from vllm.config.parallel import (DistributedExecutorBackend, EPLBConfig,
                                  ParallelConfig)
from vllm.config.scheduler import SchedulerConfig, SchedulerPolicy
from vllm.config.utils import ConfigType, config
from vllm.logger import init_logger
from vllm.model_executor.layers.quantization import QuantizationMethods
from vllm.platforms import current_platform
from vllm.transformers_utils.config import (
    ConfigFormat, get_config, get_hf_image_processor_config,
    get_hf_text_config, get_pooling_config,
    get_sentence_transformer_tokenizer_config, is_encoder_decoder,
    is_interleaved, maybe_override_with_speculators_target_model,
    try_get_generation_config, try_get_safetensors_metadata,
    try_get_tokenizer_config, uses_mrope)
from vllm.transformers_utils.s3_utils import S3Model
from vllm.transformers_utils.utils import is_s3, maybe_model_redirect
from vllm.utils import (DEFAULT_MAX_NUM_BATCHED_TOKENS, LayerBlockType,
                        LazyLoader, common_broadcastable_dtype, random_uuid)

if TYPE_CHECKING:
    from _typeshed import DataclassInstance
    from transformers.configuration_utils import PretrainedConfig

    import vllm.model_executor.layers.quantization as me_quant
    import vllm.model_executor.models as me_models
    from vllm.model_executor.layers.quantization import QuantizationMethods
    from vllm.model_executor.layers.quantization.base_config import (
        QuantizationConfig)
    from vllm.model_executor.model_loader import LoadFormats
    from vllm.model_executor.model_loader.tensorizer import TensorizerConfig
    from vllm.v1.sample.logits_processor import LogitsProcessor

    HfOverrides = Union[dict, Callable[[type], type]]
else:
    DataclassInstance = Any
    PretrainedConfig = Any
    QuantizationConfig = Any
    QuantizationMethods = Any
    BaseModelLoader = Any
    LoadFormats = Any
    TensorizerConfig = Any
    LogitsProcessor = Any
    HfOverrides = Union[dict[str, Any], Callable[[type], type]]

    me_quant = LazyLoader("model_executor", globals(),
                          "vllm.model_executor.layers.quantization")
    me_models = LazyLoader("model_executor", globals(),
                           "vllm.model_executor.models")

logger = init_logger(__name__)
DataclassInstanceT = TypeVar("DataclassInstanceT", bound=DataclassInstance)

TaskOption = Literal["auto", "generate", "embedding", "embed", "classify",
                     "score", "reward", "transcription", "draft"]

_ResolvedTask = Literal["generate", "transcription", "encode", "embed",
                        "classify", "reward", "draft"]

RunnerOption = Literal["auto", "generate", "pooling", "draft"]

RunnerType = Literal["generate", "pooling", "draft"]

ConvertOption = Literal["auto", "none", "embed", "classify", "reward"]

ConvertType = Literal["none", "embed", "classify", "reward"]

_RUNNER_TASKS: dict[RunnerType, list[TaskOption]] = {
    "generate": ["generate", "transcription"],
    "pooling": ["embedding", "embed", "classify", "score", "reward"],
    "draft": ["draft"],
}

_RUNNER_CONVERTS: dict[RunnerType, list[ConvertType]] = {
    "generate": [],
    "pooling": ["embed", "classify", "reward"],
    "draft": [],
}

# Some model suffixes are based on auto classes from Transformers:
# https://huggingface.co/docs/transformers/en/model_doc/auto
# NOTE: Items higher on this list priority over lower ones
_SUFFIX_TO_DEFAULTS: list[tuple[str, tuple[RunnerType, ConvertType]]] = [
    ("ForCausalLM", ("generate", "none")),
    ("ForConditionalGeneration", ("generate", "none")),
    ("ChatModel", ("generate", "none")),
    ("LMHeadModel", ("generate", "none")),
    ("ForTextEncoding", ("pooling", "embed")),
    ("EmbeddingModel", ("pooling", "embed")),
    ("ForSequenceClassification", ("pooling", "classify")),
    ("ForAudioClassification", ("pooling", "classify")),
    ("ForImageClassification", ("pooling", "classify")),
    ("ForVideoClassification", ("pooling", "classify")),
    ("ClassificationModel", ("pooling", "classify")),
    ("ForRewardModeling", ("pooling", "reward")),
    ("RewardModel", ("pooling", "reward")),
    # Let other `*Model`s take priority
    ("Model", ("pooling", "embed")),
]


def iter_architecture_defaults():
    yield from _SUFFIX_TO_DEFAULTS


def try_match_architecture_defaults(
    architecture: str,
    *,
    runner_type: Optional[RunnerType] = None,
    convert_type: Optional[ConvertType] = None,
) -> Optional[tuple[str, tuple[RunnerType, ConvertType]]]:
    for suffix, (default_runner_type,
                 default_convert_type) in iter_architecture_defaults():
        if ((runner_type is None or runner_type == default_runner_type) and
            (convert_type is None or convert_type == default_convert_type)
                and architecture.endswith(suffix)):
            return suffix, (default_runner_type, default_convert_type)

    return None


@runtime_checkable
class SupportsHash(Protocol):

    def compute_hash(self) -> str:
        ...


class SupportsMetricsInfo(Protocol):

    def metrics_info(self) -> dict[str, str]:
        ...


class ModelImpl(str, enum.Enum):
    AUTO = "auto"
    VLLM = "vllm"
    TRANSFORMERS = "transformers"


def get_attr_docs(cls: type[Any]) -> dict[str, str]:
    """
    Get any docstrings placed after attribute assignments in a class body.

    https://davidism.com/mit-license/
    """

    def pairwise(iterable):
        """
        Manually implement https://docs.python.org/3/library/itertools.html#itertools.pairwise

        Can be removed when Python 3.9 support is dropped.
        """
        iterator = iter(iterable)
        a = next(iterator, None)

        for b in iterator:
            yield a, b
            a = b

    try:
        cls_node = ast.parse(textwrap.dedent(inspect.getsource(cls))).body[0]
    except (OSError, KeyError, TypeError):
        # HACK: Python 3.13+ workaround - set missing __firstlineno__
        # Workaround can be removed after we upgrade to pydantic==2.12.0
        with open(inspect.getfile(cls)) as f:
            for i, line in enumerate(f):
                if f"class {cls.__name__}" in line and ":" in line:
                    cls.__firstlineno__ = i + 1
                    break
        cls_node = ast.parse(textwrap.dedent(inspect.getsource(cls))).body[0]

    if not isinstance(cls_node, ast.ClassDef):
        raise TypeError("Given object was not a class.")

    out = {}

    # Consider each pair of nodes.
    for a, b in pairwise(cls_node.body):
        # Must be an assignment then a constant string.
        if (not isinstance(a, (ast.Assign, ast.AnnAssign))
                or not isinstance(b, ast.Expr)
                or not isinstance(b.value, ast.Constant)
                or not isinstance(b.value.value, str)):
            continue

        doc = inspect.cleandoc(b.value.value)

        # An assignment can have multiple targets (a = b = v), but an
        # annotated assignment only has one target.
        targets = a.targets if isinstance(a, ast.Assign) else [a.target]

        for target in targets:
            # Must be assigning to a plain name.
            if not isinstance(target, ast.Name):
                continue

            out[target.id] = doc

    return out


def get_field(cls: ConfigType, name: str) -> Field:
    """Get the default factory field of a dataclass by name. Used for getting
    default factory fields in `EngineArgs`."""
    if not is_dataclass(cls):
        raise TypeError("The given class is not a dataclass.")
    cls_fields = {f.name: f for f in fields(cls)}
    if name not in cls_fields:
        raise ValueError(f"Field '{name}' not found in {cls.__name__}.")
    named_field: Field = cls_fields[name]
    if (default_factory := named_field.default_factory) is not MISSING:
        return field(default_factory=default_factory)
    if (default := named_field.default) is not MISSING:
        return field(default=default)
    raise ValueError(
        f"{cls.__name__}.{name} must have a default value or default factory.")


def is_init_field(cls: ConfigType, name: str) -> bool:
    return next(f for f in fields(cls) if f.name == name).init


TokenizerMode = Literal["auto", "slow", "mistral", "custom"]
ModelDType = Literal["auto", "half", "float16", "bfloat16", "float", "float32"]
MMEncoderTPMode = Literal["weights", "data"]


class LogprobsMode(enum.Enum):
    RAW_LOGITS = "raw_logits"
    RAW_LOGPROBS = "raw_logprobs"
    PROCESSED_LOGITS = "processed_logits"
    PROCESSED_LOGPROBS = "processed_logprobs"


@config
@dataclass(config=ConfigDict(arbitrary_types_allowed=True))
class ModelConfig:
    """Configuration for the model."""

    model: str = "Qwen/Qwen3-0.6B"
    """Name or path of the Hugging Face model to use. It is also used as the
    content for `model_name` tag in metrics output when `served_model_name` is
    not specified."""
    runner: RunnerOption = "auto"
    """The type of model runner to use. Each vLLM instance only supports one
    model runner, even if the same model can be used for multiple types."""
    convert: ConvertOption = "auto"
    """Convert the model using adapters defined in
    [vllm.model_executor.models.adapters][]. The most common use case is to
    adapt a text generation model to be used for pooling tasks."""
    task: Optional[TaskOption] = None
    """[DEPRECATED] The task to use the model for. If the model supports more
    than one model runner, this is used to select which model runner to run.

    Note that the model may support other tasks using the same model runner.
    """
    tokenizer: SkipValidation[str] = None  # type: ignore
    """Name or path of the Hugging Face tokenizer to use. If unspecified, model
    name or path will be used."""
    tokenizer_mode: TokenizerMode = "auto"
    """Tokenizer mode:\n
    - "auto" will use the fast tokenizer if available.\n
    - "slow" will always use the slow tokenizer.\n
    - "mistral" will always use the tokenizer from `mistral_common`.\n
    - "custom" will use --tokenizer to select the preregistered tokenizer."""
    trust_remote_code: bool = False
    """Trust remote code (e.g., from HuggingFace) when downloading the model
    and tokenizer."""
    dtype: Union[ModelDType, torch.dtype] = "auto"
    """Data type for model weights and activations:\n
    - "auto" will use FP16 precision for FP32 and FP16 models, and BF16
    precision for BF16 models.\n
    - "half" for FP16. Recommended for AWQ quantization.\n
    - "float16" is the same as "half".\n
    - "bfloat16" for a balance between precision and range.\n
    - "float" is shorthand for FP32 precision.\n
    - "float32" for FP32 precision."""
    seed: Optional[int] = None
    """Random seed for reproducibility. Initialized to None in V0, but
    initialized to 0 in V1."""
    hf_config_path: Optional[str] = None
    """Name or path of the Hugging Face config to use. If unspecified, model
    name or path will be used."""
    allowed_local_media_path: str = ""
    """Allowing API requests to read local images or videos from directories
    specified by the server file system. This is a security risk. Should only
    be enabled in trusted environments."""
    revision: Optional[str] = None
    """The specific model version to use. It can be a branch name, a tag name,
    or a commit id. If unspecified, will use the default version."""
    code_revision: Optional[str] = None
    """The specific revision to use for the model code on the Hugging Face Hub.
    It can be a branch name, a tag name, or a commit id. If unspecified, will
    use the default version."""
    rope_scaling: dict[str, Any] = field(default_factory=dict)
    """RoPE scaling configuration. For example,
    `{"rope_type":"dynamic","factor":2.0}`."""
    rope_theta: Optional[float] = None
    """RoPE theta. Use with `rope_scaling`. In some cases, changing the RoPE
    theta improves the performance of the scaled model."""
    tokenizer_revision: Optional[str] = None
    """The specific revision to use for the tokenizer on the Hugging Face Hub.
    It can be a branch name, a tag name, or a commit id. If unspecified, will
    use the default version."""
    max_model_len: SkipValidation[int] = None  # type: ignore
    """Model context length (prompt and output). If unspecified, will be
    automatically derived from the model config.

    When passing via `--max-model-len`, supports k/m/g/K/M/G in human-readable
    format. Examples:\n
    - 1k -> 1000\n
    - 1K -> 1024\n
    - 25.6k -> 25,600"""
    spec_target_max_model_len: Optional[int] = None
    """Specify the maximum length for spec decoding draft models."""
    quantization: SkipValidation[Optional[QuantizationMethods]] = None
    """Method used to quantize the weights. If `None`, we first check the
    `quantization_config` attribute in the model config file. If that is
    `None`, we assume the model weights are not quantized and use `dtype` to
    determine the data type of the weights."""
    enforce_eager: bool = False
    """Whether to always use eager-mode PyTorch. If True, we will disable CUDA
    graph and always execute the model in eager mode. If False, we will use
    CUDA graph and eager execution in hybrid for maximal performance and
    flexibility."""
    max_seq_len_to_capture: int = 8192
    """Maximum sequence len covered by CUDA graphs. When a sequence has context
    length larger than this, we fall back to eager mode. Additionally for
    encoder-decoder models, if the sequence length of the encoder input is
    larger than this, we fall back to the eager mode."""
    max_logprobs: int = 20
    """Maximum number of log probabilities to return when `logprobs` is
    specified in `SamplingParams`. The default value comes the default for the
    OpenAI Chat Completions API. -1 means no cap, i.e. all (output_length *
    vocab_size) logprobs are allowed to be returned and it may cause OOM."""
    logprobs_mode: LogprobsMode = LogprobsMode.RAW_LOGPROBS
    """Indicates the content returned in the logprobs and prompt_logprobs.
    Supported mode:
    1) raw_logprobs, 2) processed_logprobs, 3) raw_logits, 4) processed_logits.
    Raw means the values before applying any logit processors, like bad words.
    Processed means the values after applying all processors, including
    temperature and top_k/top_p.
    """
    disable_sliding_window: bool = False
    """Whether to disable sliding window. If True, we will disable the sliding
    window functionality of the model, capping to sliding window size. If the
    model does not support sliding window, this argument is ignored."""
    disable_cascade_attn: bool = False
    """Disable cascade attention for V1. While cascade attention does not
    change the mathematical correctness, disabling it could be useful for
    preventing potential numerical issues. Note that even if this is set to
    False, cascade attention will be only used when the heuristic tells that
    it's beneficial."""
    skip_tokenizer_init: bool = False
    """Skip initialization of tokenizer and detokenizer. Expects valid
    `prompt_token_ids` and `None` for prompt from the input. The generated
    output will contain token ids."""
    enable_prompt_embeds: bool = False
    """If `True`, enables passing text embeddings as inputs via the
    `prompt_embeds` key. Note that enabling this will double the time required
    for graph compilation."""
    served_model_name: Optional[Union[str, list[str]]] = None
    """The model name(s) used in the API. If multiple names are provided, the
    server will respond to any of the provided names. The model name in the
    model field of a response will be the first name in this list. If not
    specified, the model name will be the same as the `--model` argument. Noted
    that this name(s) will also be used in `model_name` tag content of
    prometheus metrics, if multiple names provided, metrics tag will take the
    first one."""
    limit_mm_per_prompt: dict[str, int] = field(default_factory=dict)
    """Maximum number of data items per modality per prompt. Only applicable
    for multimodal models."""
    interleave_mm_strings: bool = False
    """Enable fully interleaved support for multimodal prompts, while using
    --chat-template-content-format=string. Defaults to False."""
    skip_mm_profiling: bool = False
    """When enabled, skips multimodal memory profiling and only profiles with
    language backbone model during engine initialization.
    """
    media_io_kwargs: dict[str, dict[str, Any]] = field(default_factory=dict)
    """Additional args passed to process media inputs, keyed by modalities.
    For example, to set num_frames for video, set
    `--media-io-kwargs '{"video": {"num_frames": 40} }'` """
    use_async_output_proc: bool = True
    """Whether to use async output processor."""
    config_format: Union[str, ConfigFormat] = ConfigFormat.AUTO.value
    """The format of the model config to load:\n
    - "auto" will try to load the config in hf format if available else it
    will try to load in mistral format.\n
    - "hf" will load the config in hf format.\n
    - "mistral" will load the config in mistral format."""
    hf_token: Optional[Union[bool, str]] = None
    """The token to use as HTTP bearer authorization for remote files . If
    `True`, will use the token generated when running `huggingface-cli login`
    (stored in `~/.huggingface`)."""
    hf_overrides: HfOverrides = field(default_factory=dict)
    """If a dictionary, contains arguments to be forwarded to the Hugging Face
    config. If a callable, it is called to update the HuggingFace config."""
    mm_processor_kwargs: Optional[dict[str, Any]] = None
    """Arguments to be forwarded to the model's processor for multi-modal data,
    e.g., image processor. Overrides for the multi-modal processor obtained
    from `AutoProcessor.from_pretrained`. The available overrides depend on the
    model that is being run. For example, for Phi-3-Vision: `{"num_crops": 4}`.
    """
    mm_processor_cache_gb: int = 4
    """The size (in GiB) of the multi-modal processor cache, which is used to
    avoid re-processing past multi-modal inputs.

    This cache is duplicated for each API process and engine core process,
    resulting in a total memory usage of
    `mm_processor_cache_gb * (api_server_count + data_parallel_size)`.

    Set to `0` to disable this cache completely (not recommended)."""
    mm_encoder_tp_mode: MMEncoderTPMode = "weights"
    """Indicates how to optimize multi-modal encoder inference using
    tensor parallelism (TP).

    - `"weights"`: Within the same vLLM engine, split the weights of
        each layer across TP ranks. (default TP behavior)
    - `"data"`: Within the same vLLM engine, split the batched input data
        across TP ranks to process the data in parallel, while hosting
        the full weights on each TP rank.
        This batch-level DP is not to be confused with API request-level
        DP (which is controlled by `--data-parallel-size`).
        This is only supported on a per-model basis and falls back to
        `"weights"` if the encoder does not support DP."""
    override_neuron_config: dict[str, Any] = field(default_factory=dict)
    """Initialize non-default neuron config or override default neuron config
    that are specific to Neuron devices, this argument will be used to
    configure the neuron config that can not be gathered from the vllm
    arguments. e.g. `{"cast_logits_dtype": "bfloat16"}`."""
    pooler_config: Optional["PoolerConfig"] = field(init=False)
    """Pooler config which controls the behaviour of output pooling in pooling
    models."""
    override_pooler_config: Optional[Union[dict, "PoolerConfig"]] = None
    """Initialize non-default pooling config or override default pooling config
    for the pooling model. e.g. `{"pooling_type": "mean", "normalize": false}`.
    """
    logits_processor_pattern: Optional[str] = None
    """Optional regex pattern specifying valid logits processor qualified names
    that can be passed with the `logits_processors` extra completion argument.
    Defaults to `None`, which allows no processors."""
    generation_config: str = "auto"
    """The folder path to the generation config. Defaults to `"auto"`, the
    generation config will be loaded from model path. If set to `"vllm"`, no
    generation config is loaded, vLLM defaults will be used. If set to a folder
    path, the generation config will be loaded from the specified folder path.
    If `max_new_tokens` is specified in generation config, then it sets a
    server-wide limit on the number of output tokens for all requests."""
    override_generation_config: dict[str, Any] = field(default_factory=dict)
    """Overrides or sets generation config. e.g. `{"temperature": 0.5}`. If
    used with `--generation-config auto`, the override parameters will be
    merged with the default config from the model. If used with
    `--generation-config vllm`, only the override parameters are used."""
    enable_sleep_mode: bool = False
    """Enable sleep mode for the engine (only cuda platform is supported)."""
    model_impl: Union[str, ModelImpl] = ModelImpl.AUTO.value
    """Which implementation of the model to use:\n
    - "auto" will try to use the vLLM implementation, if it exists, and fall
    back to the Transformers implementation if no vLLM implementation is
    available.\n
    - "vllm" will use the vLLM model implementation.\n
    - "transformers" will use the Transformers model implementation."""
    override_attention_dtype: Optional[str] = None
    """Override dtype for attention"""
    logits_processors: Optional[list[Union[str, type[LogitsProcessor]]]] = None
    """One or more logits processors' fully-qualified class names or class
    definitions"""

    def compute_hash(self) -> str:
        """
        WARNING: Whenever a new field is added to this config,
        ensure that it is included in the factors list if
        it affects the computation graph.

        Provide a hash that uniquely identifies all the configs
        that affect the structure of the computation
        graph from input ids/embeddings to the final hidden states,
        excluding anything before input ids/embeddings and after
        the final hidden states.
        """
        factors: list[Any] = []
        factors.append(self.model)
        factors.append(self.dtype)
        factors.append(self.quantization)
        factors.append(self.revision)
        factors.append(self.code_revision)
        factors.append(self.max_model_len)
        factors.append(self.max_logprobs)
        factors.append(self.disable_sliding_window)
        factors.append(self.trust_remote_code)
        factors.append(self.generation_config)
        factors.append(self.model_impl)
        factors.append(self.override_generation_config)
        factors.append(self.rope_scaling)
        factors.append(self.rope_theta)
        # hf_config can control how the model looks!
        factors.append(self.hf_config.to_json_string())
        str_factors = str(factors)
        assert_hashable(str_factors)
        return hashlib.sha256(str(factors).encode()).hexdigest()

    def __post_init__(self) -> None:
        # Set the default seed to 0 in V1.
        # NOTE(woosuk): In V0, we set the default seed to None because the
        # driver worker shares the same process as the user process, and thus
        # setting a seed affects the user process as well.
        # In V1, we use separate processes for workers (unless
        # VLLM_ENABLE_V1_MULTIPROCESSING=0), so setting a seed here
        # doesn't affect the user process. However, without a consistent seed,
        # different tensor parallel workers would sample different tokens,
        # leading to inconsistent results.
        if envs.VLLM_USE_V1 and self.seed is None:
            self.seed = 0
            if not envs.VLLM_ENABLE_V1_MULTIPROCESSING:
                logger.warning(
                    "The global random seed is set to %d. Since "
                    "VLLM_ENABLE_V1_MULTIPROCESSING is set to False, this may "
                    "affect the random state of the Python process that "
                    "launched vLLM.", self.seed)

        if self.runner != "draft":
            # If we're not running the draft model, check for speculators config
            # If speculators config, set model / tokenizer to be target model
            self.model, self.tokenizer = maybe_override_with_speculators_target_model(  # noqa: E501
                model=self.model,
                tokenizer=self.tokenizer,
                revision=self.revision,
                trust_remote_code=self.trust_remote_code)

        # Keep set served_model_name before maybe_model_redirect(self.model)
        self.served_model_name = get_served_model_name(self.model,
                                                       self.served_model_name)
        self.model = maybe_model_redirect(self.model)
        # The tokenizer is consistent with the model by default.
        if self.tokenizer is None:
            self.tokenizer = self.model
        if self.tokenizer_revision is None:
            self.tokenizer_revision = self.revision
        self.tokenizer = maybe_model_redirect(self.tokenizer)

        if isinstance(self.hf_config_path, str):
            self.hf_config_path = maybe_model_redirect(self.hf_config_path)

        if callable(self.hf_overrides):
            hf_overrides_kw = {}
            hf_overrides_fn = self.hf_overrides
        else:
            hf_overrides_kw = self.hf_overrides
            hf_overrides_fn = None

        if self.rope_scaling:
            hf_override: dict[str, Any] = {"rope_scaling": self.rope_scaling}
            hf_overrides_kw.update(hf_override)
            hf_overrides_str = json.dumps(hf_overrides_kw)
            msg = (
                "`--rope-scaling` will be removed in a future release. "
                f"'Please instead use `--hf-overrides '{hf_overrides_str}'`")
            warnings.warn(DeprecationWarning(msg), stacklevel=2)
        if self.rope_theta is not None:
            hf_override = {"rope_theta": self.rope_theta}
            hf_overrides_kw.update(hf_override)
            hf_overrides_str = json.dumps(hf_overrides_kw)
            msg = (
                "`--rope-theta` will be removed in a future release. "
                f"'Please instead use `--hf-overrides '{hf_overrides_str}'`")
            warnings.warn(DeprecationWarning(msg), stacklevel=2)

        self.maybe_pull_model_tokenizer_for_s3(self.model, self.tokenizer)

        if (backend := envs.VLLM_ATTENTION_BACKEND
            ) and backend == "FLASHINFER" and find_spec("flashinfer") is None:
            raise ValueError(
                "VLLM_ATTENTION_BACKEND is set to FLASHINFER, but flashinfer "
                "module was not found. See "
                "https://github.com/vllm-project/vllm/blob/main/docker/Dockerfile "  # noqa: E501
                "for instructions on how to install it.")

        from vllm.platforms import current_platform

        if (self.override_attention_dtype is not None
                and not current_platform.is_rocm()):
            warnings.warn(
                "override-attention-dtype is set but not using ROCm platform",
                stacklevel=2)

        if (self.enable_sleep_mode
                and not current_platform.is_sleep_mode_available()):
            raise ValueError(
                "Sleep mode is not supported on current platform.")

        if isinstance(self.config_format, str):
            self.config_format = ConfigFormat(self.config_format)

        hf_config = get_config(self.hf_config_path or self.model,
                               self.trust_remote_code,
                               self.revision,
                               self.code_revision,
                               self.config_format,
                               hf_overrides_kw=hf_overrides_kw,
                               hf_overrides_fn=hf_overrides_fn)

        self.hf_config = hf_config
        self.hf_text_config = get_hf_text_config(self.hf_config)
        self.attention_chunk_size = getattr(self.hf_text_config,
                                            "attention_chunk_size", None)
        self.encoder_config = self._get_encoder_config()
        self.hf_image_processor_config = get_hf_image_processor_config(
            self.model, hf_token=self.hf_token, revision=self.revision)

        architectures = self.architectures
        registry = self.registry
        is_generative_model = registry.is_text_generation_model(
            architectures, self)
        is_pooling_model = registry.is_pooling_model(architectures, self)

        def _task_to_convert(task: TaskOption) -> ConvertType:
            if task == "embedding" or task == "embed":
                return "embed"
            if task == "classify":
                return "classify"
            if task == "reward":
                return "reward"
            if task == "score":
                new_task = self._get_default_pooling_task(architectures)
                return "classify" if new_task == "classify" else "embed"

            return "none"

        if self.task is not None:
            runner: RunnerOption = "auto"
            convert: ConvertOption = "auto"
            msg_prefix = ("The 'task' option has been deprecated and will be "
                          "removed in v0.13.0 or v1.0, whichever comes first.")
            msg_hint = "Please remove this option."

            is_generative_task = self.task in _RUNNER_TASKS["generate"]
            is_pooling_task = self.task in _RUNNER_TASKS["pooling"]

            if is_generative_model and is_pooling_model:
                if is_generative_task:
                    runner = "generate"
                    convert = "auto"
                    msg_hint = ("Please replace this option with `--runner "
                                "generate` to continue using this model "
                                "as a generative model.")
                elif is_pooling_task:
                    runner = "pooling"
                    convert = "auto"
                    msg_hint = ("Please replace this option with `--runner "
                                "pooling` to continue using this model "
                                "as a pooling model.")
                else:  # task == "auto"
                    pass
            elif is_generative_model or is_pooling_model:
                if is_generative_task:
                    runner = "generate"
                    convert = "auto"
                    msg_hint = "Please remove this option"
                elif is_pooling_task:
                    runner = "pooling"
                    convert = _task_to_convert(self.task)
                    msg_hint = ("Please replace this option with `--convert "
                                f"{convert}` to continue using this model "
                                "as a pooling model.")
                else:  # task == "auto"
                    pass
            else:
                raise AssertionError("The model should be a generative or "
                                     "pooling model when task is set to "
                                     f"{self.task!r}.")

            self.runner = runner
            self.convert = convert

            msg = f"{msg_prefix} {msg_hint}"
            warnings.warn(msg, DeprecationWarning, stacklevel=2)

        self.runner_type = self._get_runner_type(architectures, self.runner)
        self.convert_type = self._get_convert_type(architectures,
                                                   self.runner_type,
                                                   self.convert)

        if self.runner_type == "generate" and not is_generative_model:
            generate_converts = _RUNNER_CONVERTS["generate"]
            if self.convert_type not in generate_converts:
                # Currently we don't have any converters for generative models
                raise ValueError(
                    "This model does not support `--runner generate`.")
        if self.runner_type == "pooling" and not is_pooling_model:
            pooling_converts = _RUNNER_CONVERTS["pooling"]
            if self.convert_type not in pooling_converts:
                convert_option = "<" + "|".join(pooling_converts) + ">"
                raise ValueError(
                    "This model does not support `--runner pooling`. "
                    f"You can pass `--convert {convert_option} to adapt "
                    "it into a pooling model.")

        self.supported_tasks = self._get_supported_tasks(
            architectures, self.runner_type, self.convert_type)

        # Note: Initialize these attributes early because transformers fallback
        # may fail to load dynamic modules in child processes
        model_info, arch = registry.inspect_model_cls(architectures, self)
        self._model_info = model_info
        self._architecture = arch
        logger.info("Resolved architecture: %s", arch)

        self.pooler_config = self._init_pooler_config()

        self.dtype = _get_and_verify_dtype(
            self.model,
            self.hf_config,
            self.dtype,
            is_pooling_model=self.runner_type == "pooling",
            revision=self.revision,
        )

        # Interleaved attention is not supported by some backends in V0
        if (not self.disable_sliding_window
                and is_interleaved(self.hf_text_config)
                and not envs.VLLM_USE_V1
                and (backend := envs.VLLM_ATTENTION_BACKEND)
                in ("XFORMERS", "FLASHINFER")):
            logger.warning_once(
                "%s has interleaved attention, which is currently not "
                "supported by the %s backend. Disabling sliding window and "
                "capping the max length to the sliding window size (%d).",
                self.hf_text_config.model_type,
                backend,
                self.hf_text_config.sliding_window,
            )
            self.disable_sliding_window = True

        self.original_max_model_len = self.max_model_len
        self.max_model_len = self.get_and_verify_max_len(self.max_model_len)
        self.multimodal_config = self._init_multimodal_config()

        if self.disable_sliding_window:
            # Set after get_and_verify_max_len to ensure that max_model_len
            # can be correctly capped to sliding window size
            self.hf_text_config.sliding_window = None

        if not self.skip_tokenizer_init:
            self._verify_tokenizer_mode()

        if (not current_platform.is_neuron() and self.override_neuron_config):
            raise ValueError(
                "`override_neuron_config` is only supported on Neuron.")

        # Avoid running try_verify_and_update_config multiple times
        self.config_updated = False

        self._verify_quantization()
        self._verify_cuda_graph()
        self._verify_bnb_config()

    @field_validator("quantization", mode="before")
    @classmethod
    def validate_quantization_before(cls, value: Any) -> Any:
        if isinstance(value, str):
            return value.lower()
        return value

    @model_validator(mode="after")
    def validate_model_config_after(self: "ModelConfig") -> "ModelConfig":
        if not isinstance(self.tokenizer, str):
            raise ValueError("tokenizer must be a string after __post_init__.")
        if not isinstance(self.max_model_len, int):
            raise ValueError(
                "max_model_len must be an integer after __post_init__.")
        return self

    def _get_transformers_backend_cls(self) -> str:
        """Determine which Transformers backend class will be used if
        `model_impl` is set to `transformers` or `auto`."""
        if getattr(self, "runner_type", self.runner) == "pooling":
            return "TransformersModel"
        if self.hf_config != self.hf_text_config:
            # If 'hf_text_config' is the same as 'hf_config'. If not, it is
            # probably a composite config, i.e. multimodal
            return "TransformersForMultimodalLM"
        return "TransformersForCausalLM"

    def using_transformers_backend(self) -> bool:
        """Check if the model is using the Transformers backend class."""
        return self.architecture == self._get_transformers_backend_cls()

    @property
    def registry(self):
        return me_models.ModelRegistry

    @property
    def architectures(self) -> list[str]:
        return getattr(self.hf_config, "architectures", [])

    @property
    def architecture(self) -> str:
        """The architecture vllm actually used."""
        return self._architecture

    def maybe_pull_model_tokenizer_for_s3(self, model: str,
                                          tokenizer: str) -> None:
        """Pull model/tokenizer from S3 to temporary directory when needed.

        Args:
            model: Model name or path
            tokenizer: Tokenizer name or path
        """
        if not (is_s3(model) or is_s3(tokenizer)):
            return

        if is_s3(model):
            s3_model = S3Model()
            s3_model.pull_files(model,
                                allow_pattern=["*.model", "*.py", "*.json"])
            self.model_weights = model
            self.model = s3_model.dir

            # If tokenizer is same as model, download to same directory
            if model == tokenizer:
                s3_model.pull_files(model,
                                    ignore_pattern=[
                                        "*.pt", "*.safetensors", "*.bin",
                                        "*.tensors"
                                    ])
                self.tokenizer = s3_model.dir
                return

        # Only download tokenizer if needed and not already handled
        if is_s3(tokenizer):
            s3_tokenizer = S3Model()
            s3_tokenizer.pull_files(
                model,
                ignore_pattern=["*.pt", "*.safetensors", "*.bin", "*.tensors"])
            self.tokenizer = s3_tokenizer.dir

    def _init_multimodal_config(self) -> Optional["MultiModalConfig"]:
        if self._model_info.supports_multimodal:
            return MultiModalConfig(
                limit_per_prompt=self.limit_mm_per_prompt,
                media_io_kwargs=self.media_io_kwargs,
                mm_processor_kwargs=self.mm_processor_kwargs,
                mm_processor_cache_gb=self.mm_processor_cache_gb,
                mm_encoder_tp_mode=self.mm_encoder_tp_mode,
                interleave_mm_strings=self.interleave_mm_strings,
                skip_mm_profiling=self.skip_mm_profiling,
            )

        return None

    def set_mm_processor_cache_gb(self, value: int) -> None:
        mm_config = self.get_multimodal_config()

        self.mm_processor_cache_gb = value
        mm_config.mm_processor_cache_gb = value

    def _get_encoder_config(self):
        return get_sentence_transformer_tokenizer_config(
            self.model, self.revision)

    def _init_pooler_config(self) -> Optional["PoolerConfig"]:
        if self.runner_type == "pooling":
            if isinstance(self.override_pooler_config, dict):
                self.override_pooler_config = PoolerConfig(
                    **self.override_pooler_config)

            pooler_config = self.override_pooler_config or PoolerConfig()

            base_config = get_pooling_config(self.model, self.revision)
            if base_config is not None:
                # Only set values that are not overridden by the user
                for k, v in base_config.items():
                    if getattr(pooler_config, k) is None:
                        setattr(pooler_config, k, v)

            default_pooling_type = self._model_info.default_pooling_type
            if pooler_config.pooling_type is None:
                pooler_config.pooling_type = default_pooling_type

            return pooler_config

        return None

    def _verify_tokenizer_mode(self) -> None:
        tokenizer_mode = cast(TokenizerMode, self.tokenizer_mode.lower())
        if tokenizer_mode not in get_args(TokenizerMode):
            raise ValueError(
                f"Unknown tokenizer mode: {self.tokenizer_mode}. Must be "
                f"one of {get_args(TokenizerMode)}.")
        self.tokenizer_mode = tokenizer_mode

    def _get_default_runner_type(
        self,
        architectures: list[str],
    ) -> RunnerType:
        registry = self.registry

        # Some Sentence Transformers models use *ForCausalLM archs
        if get_pooling_config(self.model, self.revision):
            return "pooling"

        for arch in architectures:
            if arch in registry.get_supported_archs():
                if registry.is_pooling_model(architectures, self):
                    return "pooling"
                if registry.is_text_generation_model(architectures, self):
                    return "generate"

            match = try_match_architecture_defaults(arch)
            if match:
                _, (runner_type, _) = match
                return runner_type

        return "generate"

    def _get_runner_type(
        self,
        architectures: list[str],
        runner: RunnerOption,
    ) -> RunnerType:
        if runner != "auto":
            return runner

        runner_type = self._get_default_runner_type(architectures)

        # Don't log the most common case
        if runner_type != "generate":
            logger.info(
                "Resolved `--runner auto` to `--runner %s`. "
                "Pass the value explicitly to silence this message.",
                runner_type)

        return runner_type

    def _get_default_convert_type(
        self,
        architectures: list[str],
        runner_type: RunnerType,
    ) -> ConvertType:
        registry = self.registry

        for arch in architectures:
            if arch in registry.get_supported_archs():
                if (runner_type == "generate"
                        and registry.is_text_generation_model(
                            architectures, self)):
                    return "none"
                if (runner_type == "pooling"
                        and registry.is_pooling_model(architectures, self)):
                    return "none"

            match = try_match_architecture_defaults(arch,
                                                    runner_type=runner_type)
            if match:
                _, (_, convert_type) = match
                return convert_type

        # This is to handle Sentence Transformers models that use *ForCausalLM
        # and also multi-modal pooling models which are not defined as
        # Sentence Transformers models
        if runner_type == "pooling":
            return "embed"

        return "none"

    def _get_convert_type(
        self,
        architectures: list[str],
        runner_type: RunnerType,
        convert: ConvertOption,
    ) -> ConvertType:
        if convert != "auto":
            return convert

        convert_type = self._get_default_convert_type(architectures,
                                                      runner_type)

        # Don't log the most common case
        if convert_type != "none":
            logger.info(
                "Resolved `--convert auto` to `--convert %s`. "
                "Pass the value explicitly to silence this message.",
                convert_type)

        return convert_type

    def _get_supported_generation_tasks(
        self,
        architectures: list[str],
        convert_type: ConvertType,
    ) -> list[_ResolvedTask]:
        registry = self.registry

        if registry.is_transcription_only_model(architectures, self):
            return ["transcription"]

        # TODO: Use get_supported_generation_tasks once V0 is removed
        supported_tasks = list[_ResolvedTask]()
        if (registry.is_text_generation_model(architectures, self)
                or convert_type in _RUNNER_CONVERTS["generate"]):
            supported_tasks.append("generate")

        if registry.is_transcription_model(architectures, self):
            supported_tasks.append("transcription")

        return supported_tasks

    def _get_default_pooling_task(
        self,
        architectures: list[str],
    ) -> Literal["embed", "classify", "reward"]:
        if self.registry.is_cross_encoder_model(architectures, self):
            return "classify"

        for arch in architectures:
            match = try_match_architecture_defaults(arch,
                                                    runner_type="pooling")
            if match:
                _, (_, convert_type) = match
                assert convert_type != "none"
                return convert_type

        return "embed"

    def _get_supported_pooling_tasks(
        self,
        architectures: list[str],
        convert_type: ConvertType,
    ) -> list[_ResolvedTask]:
        registry = self.registry

        # TODO: Use get_supported_pooling_tasks once V0 is removed
        supported_tasks = list[_ResolvedTask]()
        if (registry.is_pooling_model(architectures, self)
                or convert_type in _RUNNER_CONVERTS["pooling"]):
            supported_tasks.append("encode")

            extra_task = (self._get_default_pooling_task(architectures)
                          if convert_type == "none" else convert_type)
            supported_tasks.append(extra_task)

        return supported_tasks

    def _get_supported_tasks(
        self,
        architectures: list[str],
        runner_type: RunnerType,
        convert_type: ConvertType,
    ) -> list[_ResolvedTask]:
        if runner_type == "generate":
            return self._get_supported_generation_tasks(
                architectures, convert_type)
        if runner_type == "pooling":
            return self._get_supported_pooling_tasks(architectures,
                                                     convert_type)
        if runner_type == "draft":
            return ["draft"]

        assert_never(runner_type)

    def _parse_quant_hf_config(self):
        quant_cfg = getattr(self.hf_config, "quantization_config", None)
        if quant_cfg is None:
            # compressed-tensors uses a "compression_config" key
            quant_cfg = getattr(self.hf_config, "compression_config", None)

        else:
            # Set quant_method for ModelOpt models.
            producer_name = quant_cfg.get("producer", {}).get("name")
            if producer_name == "modelopt":
                quant_algo = quant_cfg.get("quantization",
                                           {}).get("quant_algo")
                if quant_algo == "FP8":
                    quant_cfg["quant_method"] = "modelopt"
                elif quant_algo == "NVFP4":
                    quant_cfg["quant_method"] = "modelopt_fp4"
                elif quant_algo is not None:
                    raise ValueError(
                        f"Unknown ModelOpt quant algo: {quant_algo}")

        return quant_cfg

    def _verify_quantization(self) -> None:
        supported_quantization = me_quant.QUANTIZATION_METHODS
        optimized_quantization_methods = [
            "fp8", "modelopt", "gptq_marlin_24", "gptq_marlin", "awq_marlin",
            "fbgemm_fp8", "compressed-tensors", "experts_int8", "quark",
            "modelopt_fp4", "bitblas", "gptq_bitblas", "inc"
        ]
        if self.quantization is not None:
            self.quantization = cast(me_quant.QuantizationMethods,
                                     self.quantization)

        # Parse quantization method from the HF model config, if available.
        quant_cfg = self._parse_quant_hf_config()

        if quant_cfg is not None:
            # Use the community standard 'quant_method'
            quant_method = quant_cfg.get("quant_method", "").lower()

            # Normalize library names
            quant_method = quant_method.replace("compressed_tensors",
                                                "compressed-tensors")

            quant_cfg["quant_method"] = quant_method

            # Quantization methods which are overrides (i.e. they have a
            # `override_quantization_method` method) must be checked in order
            # of preference (this is particularly important for GPTQ).
            overrides = [
                "bitblas",
                "gptq_marlin_24",
                "gptq_marlin",
                "gptq_bitblas",
                "awq_marlin",
                "ipex",
                "moe_wna16",
                "modelopt",
                "modelopt_fp4",
            ]
            quantization_methods = [
                q for q in supported_quantization if q not in overrides
            ]
            # Any custom overrides will be in quantization_methods so we place
            # them at the start of the list so custom overrides have preference
            # over the built in ones.
            quantization_methods = quantization_methods + overrides

            # Detect which checkpoint is it
            for name in quantization_methods:
                method = me_quant.get_quantization_config(name)
                quantization_override = method.override_quantization_method(
                    quant_cfg, self.quantization)
                if quantization_override is not None:
                    # Raise error if the override is not custom (custom would
                    # be in QUANTIZATION_METHODS but not QuantizationMethods)
                    # and hasn't been added to the overrides list.
                    if (name in get_args(me_quant.QuantizationMethods)
                            and name not in overrides):
                        raise ValueError(
                            f"Quantization method {name} is an override but "
                            "is has not been added to the `overrides` list "
                            "above. This is necessary to ensure that the "
                            "overrides are checked in order of preference.")
                    quant_method = quantization_override
                    self.quantization = quantization_override
                    break

            # Verify quantization configurations.
            if self.quantization is None:
                self.quantization = quant_method
            elif self.quantization != quant_method:
                raise ValueError(
                    "Quantization method specified in the model config "
                    f"({quant_method}) does not match the quantization "
                    f"method specified in the `quantization` argument "
                    f"({self.quantization}).")

        if self.quantization is not None:
            if self.quantization not in supported_quantization:
                raise ValueError(
                    f"Unknown quantization method: {self.quantization}. Must "
                    f"be one of {supported_quantization}.")
            from vllm.platforms import current_platform
            current_platform.verify_quantization(self.quantization)
            if self.quantization not in optimized_quantization_methods:
                logger.warning(
                    "%s quantization is not fully "
                    "optimized yet. The speed can be slower than "
                    "non-quantized models.", self.quantization)

    def _verify_cuda_graph(self) -> None:
        # The `max_seq_len_to_capture` was incorrectly
        # based on the encoder's input length (448)
        # but not the decoder's larger input length (1500).
        # This change ensures the CUDA Graph captures the correct,
        # larger sequence length, allowing it to work as intended.
        effective_max_seq_len = self.max_model_len
        if self.is_encoder_decoder:
            effective_max_seq_len = max(
                effective_max_seq_len,
                getattr(self.hf_config, "max_source_positions", 0))
        self.max_seq_len_to_capture = min(self.max_seq_len_to_capture,
                                          effective_max_seq_len)
        # CUDAGraph capture not supported for enc-dec models and mllama on ROCm
        ROCM_UNSUPPORTED_MODELS = ['mllama']
        unsupported_rocm = (self.hf_config.model_type
                            in ROCM_UNSUPPORTED_MODELS
                            or self.is_encoder_decoder)

        if (unsupported_rocm and not self.enforce_eager
                and current_platform.is_rocm()):
            logger.warning(
                "CUDA graph is not supported for %s on ROCm yet, fallback "
                "to eager mode.", self.hf_config.model_type)
            self.enforce_eager = True

    def _verify_bnb_config(self) -> None:
        """
        The current version of bitsandbytes (0.46.1) with 8-bit models does not
        yet support CUDA graph.
        # TODO Remove this when bitsandbytes supports.
        """
        is_bitsandbytes = self.quantization == "bitsandbytes"
        has_quantization_config = (getattr(self.hf_config,
                                           "quantization_config", None)
                                   is not None)
        is_8bit = (self.hf_config.quantization_config.get(
            "load_in_8bit", False) if has_quantization_config else False)
        if all([
                is_bitsandbytes,
                has_quantization_config,
                is_8bit,
                not self.enforce_eager,
        ]):
            logger.warning(
                "CUDA graph is not supported on BitsAndBytes 8bit yet, "
                "fallback to the eager mode.")

            self.enforce_eager = True

    def _verify_with_expert_parallelism(self) -> None:
        num_expert_names = [
            "moe_num_experts",  # Dbrx
            "num_experts",  # Jamba
            "n_routed_experts",  # DeepSeek
            "num_local_experts",  # Mixtral
        ]
        num_experts = 0
        for name in num_expert_names:
            num_experts = getattr(self.hf_text_config, name, 0)
            if num_experts > 0:
                break
        if num_experts < 1:
            raise ValueError(
                "Number of experts in the model must be greater than 0 "
                "when expert parallelism is enabled.")

    def verify_dual_chunk_attention_config(
        self,
        load_config: "LoadConfig",
    ) -> None:
        if hasattr(self.hf_config, "dual_chunk_attention_config"):
            # Try loading the sparse attention config
            from vllm.model_executor.model_loader.weight_utils import (
                get_sparse_attention_config)
            sparse_attn_config = get_sparse_attention_config(self, load_config)
            if sparse_attn_config:
                self.hf_config.dual_chunk_attention_config[
                    "sparse_attention_config"] = sparse_attn_config
                if "sparse_attention_enabled" not in \
                        self.hf_config.dual_chunk_attention_config:
                    self.hf_config.dual_chunk_attention_config[
                        "sparse_attention_enabled"] = True

    def verify_async_output_proc(self, parallel_config, speculative_config,
                                 device_config) -> None:
        if not self.use_async_output_proc:
            # Nothing to check
            return

        if parallel_config.pipeline_parallel_size > 1:
            self.use_async_output_proc = False
            return

        # Reminder: Please update docs/features/compatibility_matrix.md
        # If the feature combo become valid
        from vllm.platforms import current_platform
        if not current_platform.is_async_output_supported(self.enforce_eager):
            self.use_async_output_proc = False
            return

        if envs.VLLM_USE_RAY_SPMD_WORKER:
            self.use_async_output_proc = False
            return

        # Async postprocessor is not necessary for pooling models
        # since there is no token generation
        if self.runner_type == "pooling":
            self.use_async_output_proc = False

        # Reminder: Please update docs/features/compatibility_matrix.md
        # If the feature combo become valid
        if speculative_config:
            self.use_async_output_proc = False

    def verify_with_parallel_config(
        self,
        parallel_config: "ParallelConfig",
    ) -> None:

        if parallel_config.distributed_executor_backend == "external_launcher":
            assert self.seed is not None, (
                "Seed must be set when using external launcher backend to "
                "make sure sampling results are the same across workers.")

        total_num_attention_heads = getattr(self.hf_text_config,
                                            "num_attention_heads", 0)
        tensor_parallel_size = parallel_config.tensor_parallel_size
        if total_num_attention_heads % tensor_parallel_size != 0:
            raise ValueError(
                f"Total number of attention heads ({total_num_attention_heads})"
                " must be divisible by tensor parallel size "
                f"({tensor_parallel_size}).")

        if parallel_config.enable_expert_parallel:
            self._verify_with_expert_parallelism()

        pipeline_parallel_size = parallel_config.pipeline_parallel_size
        if pipeline_parallel_size > 1:
            if not self.registry.is_pp_supported_model(self.architectures,
                                                       self):
                raise NotImplementedError(
                    "Pipeline parallelism is not supported for this model. "
                    "Supported models implement the `SupportsPP` interface.")

            if self.use_async_output_proc:
                self.use_async_output_proc = False

    def get_sliding_window(self) -> Optional[int]:
        """Get the sliding window size from the HF text config if present."""
        return getattr(self.hf_text_config, "sliding_window", None)

    def get_vocab_size(self) -> int:
        return getattr(self.hf_text_config, "vocab_size", 0)

    def get_hidden_size(self) -> int:
        return getattr(self.hf_text_config, "hidden_size", 0)

    @property
    def is_deepseek_mla(self) -> bool:
        if not hasattr(self.hf_text_config, "model_type"):
            return False
        elif self.hf_text_config.model_type in \
            ('deepseek_v2', 'deepseek_v3', 'deepseek_mtp', 'kimi_k2'):
            return self.hf_text_config.kv_lora_rank is not None
        elif self.hf_text_config.model_type == 'eagle':
            # if the model is an EAGLE module, check for the
            # underlying architecture
            return self.hf_text_config.model.model_type in \
                    ('deepseek_v2', 'deepseek_v3') \
                and self.hf_text_config.kv_lora_rank is not None
        return False

    def get_head_size(self) -> int:
        # TODO remove hard code
        if self.is_deepseek_mla:
            qk_rope_head_dim = getattr(self.hf_text_config, "qk_rope_head_dim",
                                       0)
            if self.use_mla:
                return self.hf_text_config.kv_lora_rank + qk_rope_head_dim
            else:
                qk_nope_head_dim = getattr(self.hf_text_config,
                                           "qk_nope_head_dim", 0)
                if qk_rope_head_dim and qk_nope_head_dim:
                    return qk_rope_head_dim + qk_nope_head_dim

        if hasattr(self.hf_text_config,
                   "model_type") and (self.hf_text_config.model_type
                                      == "zamba2"):
            return self.hf_text_config.attention_head_dim

        if self.is_attention_free:
            return 0

        # NOTE: Some configs may set head_dim=None in the config
        if getattr(self.hf_text_config, "head_dim", None) is not None:
            return self.hf_text_config.head_dim

        # FIXME(woosuk): This may not be true for all models.
        return (self.hf_text_config.hidden_size //
                self.hf_text_config.num_attention_heads)

    def get_total_num_kv_heads(self) -> int:
        """Returns the total number of KV heads."""
        # For GPTBigCode & Falcon:
        # NOTE: for falcon, when new_decoder_architecture is True, the
        # multi_query flag is ignored and we use n_head_kv for the number of
        # KV heads.
        falcon_model_types = ["falcon", "RefinedWeb", "RefinedWebModel"]
        new_decoder_arch_falcon = (
            self.hf_config.model_type in falcon_model_types
            and getattr(self.hf_config, "new_decoder_architecture", False))
        if not new_decoder_arch_falcon and getattr(self.hf_text_config,
                                                   "multi_query", False):
            # Multi-query attention, only one KV head.
            # Currently, tensor parallelism is not supported in this case.
            return 1

        # For DBRX and MPT
        if self.hf_config.model_type == "mpt":
            if "kv_n_heads" in self.hf_config.attn_config:
                return self.hf_config.attn_config["kv_n_heads"]
            return self.hf_config.num_attention_heads
        if self.hf_config.model_type == "dbrx":
            return getattr(self.hf_config.attn_config, "kv_n_heads",
                           self.hf_config.num_attention_heads)

        if self.hf_config.model_type == "nemotron-nas":
            for block in self.hf_config.block_configs:
                if not block.attention.no_op:
                    return self.hf_config.num_attention_heads \
                        // block.attention.n_heads_in_group

            raise RuntimeError("Couldn't determine number of kv heads")

        if self.is_attention_free:
            return 0

        attributes = [
            # For Falcon:
            "n_head_kv",
            "num_kv_heads",
            # For LLaMA-2:
            "num_key_value_heads",
            # For ChatGLM:
            "multi_query_group_num",
        ]
        for attr in attributes:
            num_kv_heads = getattr(self.hf_text_config, attr, None)
            if num_kv_heads is not None:
                return num_kv_heads

        # For non-grouped-query attention models, the number of KV heads is
        # equal to the number of attention heads.
        return self.hf_text_config.num_attention_heads

    def get_num_kv_heads(self, parallel_config: "ParallelConfig") -> int:
        """Returns the number of KV heads per GPU."""
        if self.use_mla:
            # When using MLA during decode it becomes MQA
            return 1

        total_num_kv_heads = self.get_total_num_kv_heads()
        # If tensor parallelism is used, we divide the number of KV heads by
        # the tensor parallel size. We will replicate the KV heads in the
        # case where the number of KV heads is smaller than the tensor
        # parallel size so each GPU has at least one KV head.
        return max(1,
                   total_num_kv_heads // parallel_config.tensor_parallel_size)

    def get_num_attention_heads(self,
                                parallel_config: "ParallelConfig") -> int:
        num_heads = getattr(self.hf_text_config, "num_attention_heads", 0)
        return num_heads // parallel_config.tensor_parallel_size

    def get_layers_start_end_indices(
            self, parallel_config: "ParallelConfig") -> tuple[int, int]:
        from vllm.distributed.utils import get_pp_indices
        if (self.hf_text_config.model_type == "deepseek_mtp"
                or self.hf_config.model_type == "mimo_mtp"
                or self.hf_config.model_type == "glm4_moe_mtp"
                or self.hf_config.model_type == "ernie_mtp"):
            total_num_hidden_layers = getattr(self.hf_text_config,
                                              "num_nextn_predict_layers", 0)
        else:
            total_num_hidden_layers = getattr(self.hf_text_config,
                                              "num_hidden_layers", 0)
        # the layout order is: DP x PP x TP
        pp_rank = (parallel_config.rank // parallel_config.tensor_parallel_size
                   ) % parallel_config.pipeline_parallel_size
        pp_size = parallel_config.pipeline_parallel_size
        start, end = get_pp_indices(total_num_hidden_layers, pp_rank, pp_size)
        return start, end

    def get_num_layers(self, parallel_config: "ParallelConfig") -> int:
        start, end = self.get_layers_start_end_indices(parallel_config)
        return end - start

    def get_num_layers_by_block_type(
        self,
        parallel_config: "ParallelConfig",
        block_type: LayerBlockType = LayerBlockType.attention,
    ) -> int:
        # This function relies on 'layers_block_type' in hf_config,
        # for w/o this attribute, we will need to have workarounds like so
        attn_block_type = block_type == LayerBlockType.attention
        is_transformer = not self.is_hybrid and \
                            not self.has_noops and \
                            not self.is_attention_free
        start, end = self.get_layers_start_end_indices(parallel_config)

        if is_transformer:
            # Handle the basic case first
            return end - start if attn_block_type else 0
        elif self.is_attention_free:
            # Attention free
            # Note that this code assumes there
            # is only one type of attention-free block type.
            return 0 if attn_block_type else end - start
        elif self.has_noops:
            block_configs = self.hf_config.block_configs
            return sum(not bc.attention.no_op
                       for bc in block_configs[start:end])
        else:
            # Hybrid model Jamba
            layers_block_type_value = getattr(self.hf_config,
                                              "layers_block_type", None)
            if layers_block_type_value is not None:
                if hasattr(self.hf_text_config,
                           "model_type") and (self.hf_text_config.model_type
                                              == "zamba2"):
                    if attn_block_type:
                        return sum(t == "hybrid"
                                   for t in layers_block_type_value[start:end])
                    else:
                        return self.get_num_layers(parallel_config)
                return sum(t == block_type.value
                           for t in layers_block_type_value[start:end])

            # Hybrid model Minimax
            attn_type_list = getattr(self.hf_config, "attn_type_list", None)
            if attn_type_list:
                return sum(t == 1 for t in attn_type_list[start:end])

            if layers_block_type_value is None and attn_type_list is None:
                raise ValueError(
                    "The model is an hybrid without a"
                    "layers_block_type or an attn_type_list in the hf_config,"
                    "cannot determine the num of "
                    f"{block_type.value} layers")

            return sum(t == 1 for t in attn_type_list[start:end])

    def get_mamba_chunk_size(self) -> Optional[int]:
        """
        Returns the mamba chunk size if it exists
        """
        # used by e.g. Bamba, FalconH1, Granite, PLaMo2
        chunk_size = getattr(self.hf_text_config, "mamba_chunk_size", None)
        if chunk_size is None:
            # used by e.g. Mamba2, NemotronH, Zamba
            chunk_size = getattr(self.hf_text_config, "chunk_size", None)
        return chunk_size

    def get_multimodal_config(self) -> "MultiModalConfig":
        """
        Get the multimodal configuration of the model.

        Raises:
            ValueError: If the model is not multimodal.
        """
        if self.multimodal_config is None:
            raise ValueError("The model is not multimodal.")

        return self.multimodal_config

    def try_get_generation_config(self) -> dict[str, Any]:
        """
        This method attempts to retrieve the non-default values of the
        generation config for this model.

        The generation config can contain information about special tokens, as
        well as sampling parameters. Which is why this method exists separately
        to `get_diff_sampling_param`.

        Returns:
            A dictionary containing the non-default generation config.
        """
        if self.generation_config in {"auto", "vllm"}:
            config = try_get_generation_config(
                self.hf_config_path or self.model,
                trust_remote_code=self.trust_remote_code,
                revision=self.revision,
            )
        else:
            config = try_get_generation_config(
                self.generation_config,
                trust_remote_code=self.trust_remote_code,
            )

        if config is None:
            return {}

        return config.to_diff_dict()

    def get_diff_sampling_param(self) -> dict[str, Any]:
        """
        This method returns a dictionary containing the non-default sampling
        parameters with `override_generation_config` applied.

        The default sampling parameters are:

        - vLLM's neutral defaults if `self.generation_config="vllm"`
        - the model's defaults if `self.generation_config="auto"`
        - as defined in `generation_config.json` if
            `self.generation_config="path/to/generation_config/dir"`

        Returns:
            A dictionary containing the non-default sampling parameters.
        """
        if self.generation_config == "vllm":
            config = {}
        else:
            config = self.try_get_generation_config()

        # Overriding with given generation config
        config.update(self.override_generation_config)

        available_params = [
            "repetition_penalty",
            "temperature",
            "top_k",
            "top_p",
            "min_p",
            "max_new_tokens",
        ]
        if any(p in config for p in available_params):
            diff_sampling_param = {
                p: config.get(p)
                for p in available_params if config.get(p) is not None
            }
            # Huggingface definition of max_new_tokens is equivalent
            # to vLLM's max_tokens
            if "max_new_tokens" in diff_sampling_param:
                diff_sampling_param["max_tokens"] = diff_sampling_param.pop(
                    "max_new_tokens")
        else:
            diff_sampling_param = {}

        if diff_sampling_param:
            logger.warning_once(
                "Default sampling parameters have been overridden by the "
                "model's Hugging Face generation config recommended from the "
                "model creator. If this is not intended, please relaunch "
                "vLLM instance with `--generation-config vllm`.")
        return diff_sampling_param

    @property
    def is_encoder_decoder(self) -> bool:
        """Extract the HF encoder/decoder model flag."""
        """
        For Mllama, VLLM overrides HF's is_encoder_decoder flag and sets it to
        True to enable cross-attention
        Neuron needs all multimodal data to be in the decoder and does not
        need to explicitly enable cross-attention
        """
        if (current_platform.is_neuron()
                and self.hf_config.model_type == "mllama"):
            return False

        return is_encoder_decoder(self.hf_config)

    @property
    def uses_mrope(self) -> bool:
        return uses_mrope(self.hf_config)

    @property
    def is_multimodal_model(self) -> bool:
        return self.multimodal_config is not None

    @property
    def enable_mm_processor_cache(self) -> bool:
        """Whether the multi-modal processor cache should be enabled."""
        mm_config = self.multimodal_config
        if mm_config is None:
            return False

        return mm_config.mm_processor_cache_gb > 0

    def get_mm_input_cache_gb(self) -> int:
        mm_config = self.multimodal_config
        if mm_config is None:
            return 0

        return envs.VLLM_MM_INPUT_CACHE_GIB

    @property
    def is_cross_encoder(self) -> bool:
        return (self._model_info.supports_cross_encoding
                or self.convert_type == "classify")

    @property
    def is_pp_supported(self) -> bool:
        return self._model_info.supports_pp

    @property
    def is_multimodal_raw_input_supported(self) -> bool:
        return self._model_info.supports_multimodal_raw_input

    @property
    def is_attention_free(self) -> bool:
        return self._model_info.is_attention_free

    @property
    def is_hybrid(self) -> bool:
        return self._model_info.is_hybrid

    @property
    def has_noops(self) -> bool:
        return self._model_info.has_noops

    @property
    def has_inner_state(self):
        return self._model_info.has_inner_state

    @property
    def is_v1_compatible(self) -> bool:
        return not self._model_info.supports_v0_only

    @property
    def use_mla(self) -> bool:
        return self.is_deepseek_mla and not envs.VLLM_MLA_DISABLE

    @property
    def is_matryoshka(self) -> bool:
        return (bool(getattr(self.hf_config, "matryoshka_dimensions", None))
                or getattr(self.hf_config, "is_matryoshka", False))

    @property
    def matryoshka_dimensions(self):
        return getattr(self.hf_config, "matryoshka_dimensions", None)

    @property
    def use_pad_token(self) -> bool:
        # cross_encoder models defaults to using pad_token.
        # `llm as reranker` models defaults to not using pad_token.
        return getattr(self.hf_config, "use_pad_token", True)

    def get_and_verify_max_len(self, max_model_len: int):
        # Consider max_model_len in tokenizer_config only when
        # pooling models use absolute position_embedding.
        tokenizer_config = None
        if (self.runner_type == "pooling" and getattr(
                self.hf_config, "position_embedding_type", "") == "absolute"):
            tokenizer_config = try_get_tokenizer_config(
                self.tokenizer,
                trust_remote_code=self.trust_remote_code,
                revision=self.tokenizer_revision)
        max_model_len = _get_and_verify_max_len(
            hf_config=self.hf_text_config,
            tokenizer_config=tokenizer_config,
            max_model_len=max_model_len,
            disable_sliding_window=self.disable_sliding_window,
            sliding_window=self.get_sliding_window(),
            spec_target_max_model_len=self.spec_target_max_model_len,
            encoder_config=self.encoder_config)
        logger.info("Using max model len %s", max_model_len)
        return max_model_len


@config
@dataclass
class LoadConfig:
    """Configuration for loading the model weights."""

    load_format: Union[str, LoadFormats] = "auto"
    """The format of the model weights to load:\n
    - "auto" will try to load the weights in the safetensors format and fall
    back to the pytorch bin format if safetensors format is not available.\n
    - "pt" will load the weights in the pytorch bin format.\n
    - "safetensors" will load the weights in the safetensors format.\n
    - "npcache" will load the weights in pytorch format and store a numpy cache
    to speed up the loading.\n
    - "dummy" will initialize the weights with random values, which is mainly
    for profiling.\n
    - "tensorizer" will use CoreWeave's tensorizer library for fast weight
    loading. See the Tensorize vLLM Model script in the Examples section for
    more information.\n
    - "runai_streamer" will load the Safetensors weights using Run:ai Model
    Streamer.\n
    - "bitsandbytes" will load the weights using bitsandbytes quantization.\n
    - "sharded_state" will load weights from pre-sharded checkpoint files,
    supporting efficient loading of tensor-parallel models.\n
    - "gguf" will load weights from GGUF format files (details specified in
    https://github.com/ggml-org/ggml/blob/master/docs/gguf.md).\n
    - "mistral" will load weights from consolidated safetensors files used by
    Mistral models.
    - Other custom values can be supported via plugins."""
    download_dir: Optional[str] = None
    """Directory to download and load the weights, default to the default
    cache directory of Hugging Face."""
    model_loader_extra_config: Union[dict, TensorizerConfig] = field(
        default_factory=dict)
    """Extra config for model loader. This will be passed to the model loader
    corresponding to the chosen load_format."""
    device: Optional[str] = None
    """Device to which model weights will be loaded, default to
    device_config.device"""
    ignore_patterns: Optional[Union[list[str], str]] = None
    """The list of patterns to ignore when loading the model. Default to
    "original/**/*" to avoid repeated loading of llama's checkpoints."""
    use_tqdm_on_load: bool = True
    """Whether to enable tqdm for showing progress bar when loading model
    weights."""
    pt_load_map_location: Union[str, dict[str, str]] = "cpu"
    """
    pt_load_map_location: the map location for loading pytorch checkpoint, to
    support loading checkpoints can only be loaded on certain devices like
    "cuda", this is equivalent to {"": "cuda"}. Another supported format is
    mapping from different devices like from GPU 1 to GPU 0:
    {"cuda:1": "cuda:0"}. Note that when passed from command line, the strings
    in dictionary needs to be double quoted for json parsing. For more details,
    see original doc for `map_location` in https://pytorch.org/docs/stable/generated/torch.load.html
    """

    def compute_hash(self) -> str:
        """
        WARNING: Whenever a new field is added to this config,
        ensure that it is included in the factors list if
        it affects the computation graph.

        Provide a hash that uniquely identifies all the configs
        that affect the structure of the computation
        graph from input ids/embeddings to the final hidden states,
        excluding anything before input ids/embeddings and after
        the final hidden states.
        """
        # no factors to consider.
        # this config will not affect the computation graph.
        factors: list[Any] = []
        hash_str = hashlib.md5(str(factors).encode(),
                               usedforsecurity=False).hexdigest()
        return hash_str

    def __post_init__(self):
        self.load_format = self.load_format.lower()
        if self.ignore_patterns is not None and len(self.ignore_patterns) > 0:
            logger.info(
                "Ignoring the following patterns when downloading weights: %s",
                self.ignore_patterns)
        else:
            self.ignore_patterns = ["original/**/*"]


Device = Literal["auto", "cuda", "neuron", "cpu", "tpu", "xpu"]


@config
@dataclass(config=ConfigDict(arbitrary_types_allowed=True))
class DeviceConfig:
    """Configuration for the device to use for vLLM execution."""

    device: SkipValidation[Optional[Union[Device, torch.device]]] = "auto"
    """Device type for vLLM execution.
    This parameter is deprecated and will be
    removed in a future release.
    It will now be set automatically based
    on the current platform."""
    device_type: str = field(init=False)
    """Device type from the current platform. This is set in
    `__post_init__`."""

    def compute_hash(self) -> str:
        """
        WARNING: Whenever a new field is added to this config,
        ensure that it is included in the factors list if
        it affects the computation graph.

        Provide a hash that uniquely identifies all the configs
        that affect the structure of the computation
        graph from input ids/embeddings to the final hidden states,
        excluding anything before input ids/embeddings and after
        the final hidden states.
        """
        # no factors to consider.
        # the device/platform information will be summarized
        # by torch/vllm automatically.
        factors: list[Any] = []
        hash_str = hashlib.md5(str(factors).encode(),
                               usedforsecurity=False).hexdigest()
        return hash_str

    def __post_init__(self):
        if self.device == "auto":
            # Automated device type detection
            from vllm.platforms import current_platform
            self.device_type = current_platform.device_type
            if not self.device_type:
                raise RuntimeError(
                    "Failed to infer device type, please set "
                    "the environment variable `VLLM_LOGGING_LEVEL=DEBUG` "
                    "to turn on verbose logging to help debug the issue.")
        else:
            # Device type is assigned explicitly
            if isinstance(self.device, str):
                self.device_type = self.device
            elif isinstance(self.device, torch.device):
                self.device_type = self.device.type

        # Some device types require processing inputs on CPU
        if self.device_type in ["neuron"]:
            self.device = torch.device("cpu")
        elif self.device_type in ["tpu"]:
            self.device = None
        else:
            # Set device with device type
            self.device = torch.device(self.device_type)


SpeculativeMethod = Literal["ngram", "eagle", "eagle3", "medusa",
                            "mlp_speculator", "draft_model", "deepseek_mtp",
                            "ernie_mtp"]


@config
@dataclass
class SpeculativeConfig:
    """Configuration for speculative decoding."""

    # General speculative decoding control
    num_speculative_tokens: SkipValidation[int] = None  # type: ignore
    """The number of speculative tokens, if provided. It will default to the
    number in the draft model config if present, otherwise, it is required."""
    model: Optional[str] = None
    """The name of the draft model, eagle head, or additional weights, if
    provided."""
    method: Optional[SpeculativeMethod] = None
    """The name of the speculative method to use. If users provide and set the
    `model` param, the speculative method type will be detected automatically
    if possible, if `model` param is not provided, the method name must be
    provided.

    If using `ngram` method, the related configuration `prompt_lookup_max` and
    `prompt_lookup_min` should be considered."""
    draft_tensor_parallel_size: Optional[int] = None
    """The degree of the tensor parallelism for the draft model. Can only be 1
    or the same as the target model's tensor parallel size."""
    disable_logprobs: bool = True
    """If set to True, token log probabilities are not returned during
    speculative decoding. If set to False, token log probabilities are returned
    according to the log probability settings in SamplingParams."""

    # Draft model configuration
    quantization: Optional[me_quant.QuantizationMethods] = None
    """Quantization method that was used to quantize the draft model weights.
    If `None`, we assume the model weights are not quantized. Note that it only
    takes effect when using the draft model-based speculative method."""
    max_model_len: Optional[int] = None
    """The maximum model length of the draft model. Used when testing the
    ability to skip speculation for some sequences."""
    revision: Optional[str] = None
    """The specific model version to use for the draft model. It can be a
    branch name, a tag name, or a commit id. If unspecified, will use the
    default version."""
    code_revision: Optional[str] = None
    """The specific revision to use for the draft model code on Hugging Face
    Hub. It can be a branch name, a tag name, or a commit id. If unspecified,
    will use the default version."""

    # Advanced control
    disable_by_batch_size: Optional[int] = None
    """Disable speculative decoding for new incoming requests when the number
    of enqueued requests is larger than this value, if provided."""

    # Ngram proposer configuration
    prompt_lookup_max: Optional[int] = None
    """Maximum size of ngram token window when using Ngram proposer, required
    when method is set to ngram."""
    prompt_lookup_min: Optional[int] = None
    """Minimum size of ngram token window when using Ngram proposer, if
    provided. Defaults to 1."""

    speculative_token_tree: Optional[str] = None
    """Specifies the tree structure for speculative token generation.
    """
    # required configuration params passed from engine
    target_model_config: SkipValidation[ModelConfig] = None  # type: ignore
    """The configuration of the target model."""
    target_parallel_config: SkipValidation[
        ParallelConfig] = None  # type: ignore
    """The parallel configuration for the target model."""
    enable_chunked_prefill: SkipValidation[bool] = None  # type: ignore
    """Whether vLLM is configured to use chunked prefill or not. Used for
    raising an error since it's not yet compatible with speculative decode."""
    disable_log_stats: SkipValidation[bool] = None  # type: ignore
    """Whether to disable the periodic printing of stage times in speculative
    decoding."""

    # params generated in the post-init stage
    draft_model_config: SkipValidation[ModelConfig] = None  # type: ignore
    """The configuration of the draft model initialized internal."""
    draft_parallel_config: SkipValidation[
        ParallelConfig] = None  # type: ignore
    """The parallel configuration for the draft model initialized internal."""

    def compute_hash(self) -> str:
        """
        WARNING: Whenever a new field is added to this config,
        ensure that it is included in the factors list if
        it affects the computation graph.

        Provide a hash that uniquely identifies all the configs
        that affect the structure of the computation
        graph from input ids/embeddings to the final hidden states,
        excluding anything before input ids/embeddings and after
        the final hidden states.
        """
        factors: list[Any] = []
        # Eagle3 affects the computation graph because it returns intermediate
        # hidden states in addition to the final hidden state.
        factors.append(self.method == "eagle3")
        hash_str = hashlib.md5(str(factors).encode(),
                               usedforsecurity=False).hexdigest()
        return hash_str

    @staticmethod
    def hf_config_override(hf_config: PretrainedConfig) -> PretrainedConfig:
        if hf_config.model_type == "deepseek_v3":
            hf_config.model_type = "deepseek_mtp"
        if hf_config.model_type == "deepseek_mtp":
            n_predict = getattr(hf_config, "num_nextn_predict_layers", None)
            hf_config.update({
                "n_predict": n_predict,
                "architectures": ["DeepSeekMTPModel"]
            })

        if hf_config.architectures[0] == "MiMoForCausalLM":
            hf_config.model_type = "mimo_mtp"
            n_predict = getattr(hf_config, "num_nextn_predict_layers", None)
            hf_config.update({
                "num_hidden_layers": 0,
                "n_predict": n_predict,
                "architectures": ["MiMoMTPModel"]
            })

        if hf_config.architectures[0] == "Glm4MoeForCausalLM":
            hf_config.model_type = "glm4_moe_mtp"
            n_predict = getattr(hf_config, "num_nextn_predict_layers", None)
            hf_config.update({
                "num_hidden_layers": 0,
                "n_predict": n_predict,
                "architectures": ["Glm4MoeMTPModel"]
            })

        if hf_config.model_type == "ernie4_5_moe":
            hf_config.model_type = "ernie_mtp"
        if hf_config.model_type == "ernie_mtp":
            n_predict = getattr(hf_config, "num_nextn_predict_layers", None)
            hf_config.update({
                "n_predict": n_predict,
                "architectures": ["ErnieMTPModel"]
            })
            return hf_config

        return hf_config

    def __post_init__(self):

        # Note: "method" is a new parameter that helps to extend the
        # configuration of non-model-based proposers, and the "model" parameter
        # will be used to set the draft model, eagle head, or additional weight
        # when needed. If users do not specify "method", the speculative method
        # will be detected automatically if possible. If the speculative method
        # can not be detected, it will be considered as the "draft_model" by
        # default.

        if self.model is None and self.num_speculative_tokens is not None:
            # TODO(Shangming): Refactor mtp configuration logic when supporting
            # mtp acceleration for more models besides deepseek_v3
            if self.target_model_config and \
                (self.target_model_config.hf_text_config.model_type \
                        == "deepseek_v3" or
                    self.target_model_config.hf_text_config.model_type in
                        ("mimo","ernie4_5_moe")):
                # use the draft model from the same model:
                self.model = self.target_model_config.model
            elif self.method in ("ngram", "[ngram]"):
                self.model = "ngram"
            else:
                raise ValueError("num_speculative_tokens was provided without "
                                 "speculative model.")

        # Automatically configure the method for ngram when "model" is used
        # instead of "method"
        if self.method is None and (self.model is not None
                                    and self.model in ("ngram", "[ngram]")):
            self.method = "ngram"

        if self.method in ("ngram", "[ngram]"):
            # Unified to "ngram" internally
            self.method = "ngram"
            # Set default values if not provided
            if (self.prompt_lookup_min is None
                    and self.prompt_lookup_max is None):
                # TODO(woosuk): Tune these values. They are arbitrarily chosen.
                self.prompt_lookup_min = 5
                self.prompt_lookup_max = 5
            elif self.prompt_lookup_min is None:
                assert self.prompt_lookup_max is not None
                self.prompt_lookup_min = self.prompt_lookup_max
            elif self.prompt_lookup_max is None:
                assert self.prompt_lookup_min is not None
                self.prompt_lookup_max = self.prompt_lookup_min

            # Validate values
            if self.prompt_lookup_min < 1:
                raise ValueError(
                    f"prompt_lookup_min={self.prompt_lookup_min} must be > 0")
            if self.prompt_lookup_max < 1:
                raise ValueError(
                    f"prompt_lookup_max={self.prompt_lookup_max} must be > 0")
            if self.prompt_lookup_min > self.prompt_lookup_max:
                raise ValueError(
                    f"prompt_lookup_min={self.prompt_lookup_min} must "
                    f"be <= prompt_lookup_max={self.prompt_lookup_max}")

            # TODO: current we still need extract vocab_size from target model
            # config, in future, we may try refactor it out, and set
            # draft related config as None here.
            self.draft_model_config = self.target_model_config
            self.draft_parallel_config = self.target_parallel_config
        else:
            self.prompt_lookup_max = 0
            self.prompt_lookup_min = 0

            if self.model is not None:
                self.draft_model_config = ModelConfig(
                    model=self.model,
                    runner="draft",
                    tokenizer=self.target_model_config.tokenizer,
                    tokenizer_mode=self.target_model_config.tokenizer_mode,
                    trust_remote_code=self.target_model_config.
                    trust_remote_code,
                    allowed_local_media_path=self.target_model_config.
                    allowed_local_media_path,
                    dtype=self.target_model_config.dtype,
                    seed=self.target_model_config.seed,
                    revision=self.revision,
                    code_revision=self.code_revision,
                    tokenizer_revision=self.target_model_config.
                    tokenizer_revision,
                    spec_target_max_model_len=self.target_model_config.
                    max_model_len,
                    quantization=self.quantization,
                    enforce_eager=self.target_model_config.enforce_eager,
                    max_seq_len_to_capture=self.target_model_config.
                    max_seq_len_to_capture,
                    max_logprobs=self.target_model_config.max_logprobs,
                    hf_overrides=SpeculativeConfig.hf_config_override,
                )

                # Automatically detect the method
                if self.method in ('eagle', 'eagle3'):
                    pass
                elif "eagle-" in self.draft_model_config.model.lower() or \
                        "eagle3-" in self.draft_model_config.model.lower():
                    self.method = "eagle"
                elif self.draft_model_config.hf_config.model_type == "medusa":
                    self.method = "medusa"
                elif (self.draft_model_config.hf_config.model_type ==
                      "mlp_speculator"):
                    self.method = "mlp_speculator"
                elif (self.draft_model_config.hf_config.model_type
                      in ("deepseek_mtp", "mimo_mtp", "glm4_moe_mtp")):
                    self.method = "deepseek_mtp"
                    if self.num_speculative_tokens > 1:
                        logger.warning(
                                "All Deepseek MTP models only have " \
                                "one layer. Might need some code changes " \
                                "to support multiple layers."
                            )
                elif (self.draft_model_config.hf_config.model_type ==
                      "ernie_mtp"):
                    self.method = "ernie_mtp"
                    if self.num_speculative_tokens > 1:
                        logger.warning(
                                "All Ernie MTP models only have " \
                                "one layer. Might need some code changes " \
                                "to support multiple layers."
                            )
                else:
                    self.method = "draft_model"
                    raise NotImplementedError(
                        "Speculative decoding with draft model is not "
                        "supported yet. Please consider using other "
                        "speculative decoding methods such as ngram, medusa, "
                        "eagle, or deepseek_mtp.")

                # Replace hf_config for EAGLE draft_model
                if self.method in ("eagle", "eagle3"):
                    if self.enable_chunked_prefill and not envs.VLLM_USE_V1:
                        raise ValueError(
                            "Chunked prefill and EAGLE are not compatible "
                            "when using V0.")

                    from vllm.transformers_utils.configs import (
                        SpeculatorsConfig)
                    from vllm.transformers_utils.configs.eagle import (
                        EAGLEConfig)

                    if isinstance(self.draft_model_config.hf_config,
                                  (EAGLEConfig, SpeculatorsConfig)):
                        pass
                    else:
                        eagle_config = EAGLEConfig(
                            self.draft_model_config.hf_config,
                            method=self.method,
                            model_type="eagle")
                        self.draft_model_config.hf_config = eagle_config

                if (self.num_speculative_tokens is not None
                        and hasattr(self.draft_model_config.hf_config,
                                    "num_lookahead_tokens")):
                    self.draft_model_config.hf_config.num_lookahead_tokens = \
                    self.num_speculative_tokens

                n_predict = getattr(self.draft_model_config.hf_config,
                                    "n_predict", None)
                if n_predict is not None:
                    if self.num_speculative_tokens is None:
                        # Default to max value defined in draft model config.
                        self.num_speculative_tokens = n_predict
                    elif self.num_speculative_tokens > n_predict and \
                            self.num_speculative_tokens % n_predict != 0:
                        # Ensure divisibility for MTP module reuse.
                        raise ValueError(
                            f"num_speculative_tokens:{self.num_speculative_tokens}"
                            f" must be divisible by {n_predict=}")

                if self.speculative_token_tree is None:
                    # Generate chain of tokens.
                    self.speculative_token_tree = str([
                        (i + 1) * (0, )
                        for i in range(self.num_speculative_tokens)
                    ])
                else:
                    # Sort the token tree breadth-first.
                    tree_choices = ast.literal_eval(
                        self.speculative_token_tree)
                    self.speculative_token_tree = str(
                        sorted(tree_choices, key=lambda t: (len(t), t)))

                self.draft_tensor_parallel_size = \
                    SpeculativeConfig._verify_and_get_draft_tp(
                        self.target_parallel_config,
                        self.draft_tensor_parallel_size,
                        self.draft_model_config.hf_config
                )

                self.draft_model_config.max_model_len = (
                    SpeculativeConfig._maybe_override_draft_max_model_len(
                        self.max_model_len,
                        self.draft_model_config.max_model_len,
                        self.target_model_config.max_model_len,
                    ))

                self.draft_parallel_config = (
                    SpeculativeConfig.create_draft_parallel_config(
                        self.target_parallel_config,
                        self.draft_tensor_parallel_size))

    @staticmethod
    def _maybe_override_draft_max_model_len(
        speculative_max_model_len: Optional[int],
        draft_max_model_len: int,
        target_max_model_len: int,
    ) -> int:
        """Determine the max sequence len for the draft model. This is usually
        the draft_max_model_len, but may be the target_max_model_len if it is
        less than the draft_max_model_len, or may be speculative_max_model_len
        if it is specified.

        This is necessary so that sequences do not exceed the capacity of the
        draft model or the target model.

        speculative_max_model_len is mainly used for testing that sequences can
        skip speculation.
        """

        if speculative_max_model_len is not None:

            if speculative_max_model_len > draft_max_model_len:
                raise ValueError(f"{speculative_max_model_len=} cannot be "
                                 f"larger than {draft_max_model_len=}")

            if speculative_max_model_len > target_max_model_len:
                raise ValueError(f"{speculative_max_model_len=} cannot be "
                                 f"larger than {target_max_model_len=}")

            return speculative_max_model_len

        return min(
            draft_max_model_len,
            target_max_model_len,
        )

    @staticmethod
    def _verify_and_get_draft_tp(
            target_parallel_config: ParallelConfig,
            speculative_draft_tensor_parallel_size: Optional[int],
            draft_hf_config: PretrainedConfig) -> int:
        """
        Verifies and adjusts the tensor parallel size for a draft model
        specified using speculative_draft_tensor_parallel_size.
        """
        # If speculative_draft_tensor_parallel_size is unset then set it
        # appropriately else verify that it is set correctly.
        if speculative_draft_tensor_parallel_size is None:
            if draft_hf_config.model_type == "mlp_speculator":
                speculative_draft_tensor_parallel_size = 1
                if target_parallel_config.tensor_parallel_size > 1:
                    logger.warning(
                        "%s cannot currently be run with tp>1; "
                        "setting speculative_draft_tensor_parallel_size=1",
                        draft_hf_config.model_type)
            else:
                speculative_draft_tensor_parallel_size = \
                    target_parallel_config.tensor_parallel_size
        elif speculative_draft_tensor_parallel_size not in (
                1, target_parallel_config.tensor_parallel_size):
            raise ValueError(
                f"{speculative_draft_tensor_parallel_size=} cannot be "
                f"other value than 1 or target model tensor_parallel_size")
        return speculative_draft_tensor_parallel_size

    @staticmethod
    def create_draft_parallel_config(
        target_parallel_config: ParallelConfig,
        speculative_draft_tensor_parallel_size: int,
    ) -> ParallelConfig:
        """Create a parallel config for use by the draft worker.

        This is mostly a copy of the target parallel config, except the tp_size.
        """
        draft_parallel_config = ParallelConfig(
            pipeline_parallel_size=target_parallel_config.
            pipeline_parallel_size,
            tensor_parallel_size=speculative_draft_tensor_parallel_size,
            distributed_executor_backend=target_parallel_config.
            distributed_executor_backend,
            max_parallel_loading_workers=target_parallel_config.
            max_parallel_loading_workers,
            disable_custom_all_reduce=target_parallel_config.
            disable_custom_all_reduce,
            ray_workers_use_nsight=target_parallel_config.
            ray_workers_use_nsight,
            placement_group=target_parallel_config.placement_group,
        )

        return draft_parallel_config

    @model_validator(mode='after')
    def _verify_args(self) -> Self:
        if self.num_speculative_tokens is None:
            raise ValueError(
                "num_speculative_tokens must be provided with "
                "speculative model unless the draft model config contains an "
                "n_predict parameter.")

        if self.num_speculative_tokens <= 0:
            raise ValueError("Expected num_speculative_tokens to be greater "
                             f"than zero ({self.num_speculative_tokens}).")

        if self.draft_model_config:
            self.draft_model_config.verify_with_parallel_config(
                self.draft_parallel_config)

        if (self.disable_by_batch_size is not None
                and self.disable_by_batch_size < 2):
            raise ValueError("Expect the batch size threshold of disabling "
                             "speculative decoding is > 1, but got "
                             f"{self.disable_by_batch_size=}")

        eagle3_target_supported = ["llama", "qwen"]
        if self.method == "eagle3" and self.target_model_config and not any(
                supported_model in
                self.target_model_config.hf_text_config.model_type
                for supported_model in eagle3_target_supported):
            raise ValueError(
                f"Eagle3 is only supported for {eagle3_target_supported} models. "  # noqa: E501
                f"Got {self.target_model_config.hf_text_config.model_type=}")

        return self

    @property
    def num_lookahead_slots(self) -> int:
        """The number of additional slots the scheduler should allocate per
        step, in addition to the slots allocated for each known token.

        This is equal to the number of speculative tokens, as each speculative
        token must be scored.
        """
        return self.num_speculative_tokens

    def use_eagle(self) -> bool:
        return self.method in ("eagle", "eagle3", "deepseek_mtp", "ernie_mtp")

    def __repr__(self) -> str:
        method = self.method
        model = None if method == "ngram" else self.draft_model_config.model
        num_spec_tokens = self.num_speculative_tokens
        return f"SpeculativeConfig({method=}, {model=}, {num_spec_tokens=})"


LoRADType = Literal["auto", "float16", "bfloat16"]


@config
@dataclass(config=ConfigDict(arbitrary_types_allowed=True))
class LoRAConfig:
    """Configuration for LoRA."""

    max_lora_rank: int = 16
    """Max LoRA rank."""
    max_loras: int = 1
    """Max number of LoRAs in a single batch."""
    fully_sharded_loras: bool = False
    """By default, only half of the LoRA computation is sharded with tensor
    parallelism. Enabling this will use the fully sharded layers. At high
    sequence length, max rank or tensor parallel size, this is likely faster.
    """
    max_cpu_loras: Optional[int] = None
    """Maximum number of LoRAs to store in CPU memory. Must be >= than
    `max_loras`."""
    lora_dtype: Union[torch.dtype, LoRADType] = "auto"
    """Data type for LoRA. If auto, will default to base model dtype."""
    lora_extra_vocab_size: int = 256
    """Maximum size of extra vocabulary that can be present in a LoRA adapter
    (added to the base model vocabulary)."""
    lora_vocab_padding_size: ClassVar[int] = current_platform\
        .get_lora_vocab_padding_size()

    default_mm_loras: Optional[dict[str, str]] = None
    """Dictionary mapping specific modalities to LoRA model paths; this field
    is only applicable to multimodal models and should be leveraged when a
    model always expects a LoRA to be active when a given modality is present.
    Note that currently, if a request provides multiple additional
    modalities, each of which have their own LoRA, we do NOT apply
    default_mm_loras because we currently only support one lora adapter
    per prompt. When run in offline mode, the lora IDs for n modalities
    will be automatically assigned to 1-n with the names of the modalities
    in alphabetic order."""
    bias_enabled: bool = False
    """Enable bias for LoRA adapters."""

    def compute_hash(self) -> str:
        """
        WARNING: Whenever a new field is added to this config,
        ensure that it is included in the factors list if
        it affects the computation graph.

        Provide a hash that uniquely identifies all the configs
        that affect the structure of the computation
        graph from input ids/embeddings to the final hidden states,
        excluding anything before input ids/embeddings and after
        the final hidden states.
        """
        factors: list[Any] = []
        factors.append(self.max_lora_rank)
        factors.append(self.max_loras)
        factors.append(self.fully_sharded_loras)
        factors.append(self.lora_dtype)
        factors.append(self.lora_extra_vocab_size)
        factors.append(self.lora_vocab_padding_size)
        factors.append(self.bias_enabled)
        hash_str = hashlib.md5(str(factors).encode(),
                               usedforsecurity=False).hexdigest()
        return hash_str

    def __post_init__(self):
        # Setting the maximum rank to 512 should be able to satisfy the vast
        # majority of applications.
        possible_max_ranks = (8, 16, 32, 64, 128, 256, 320, 512)
        possible_lora_extra_vocab_size = (256, 512)
        if self.max_lora_rank not in possible_max_ranks:
            raise ValueError(
                f"max_lora_rank ({self.max_lora_rank}) must be one of "
                f"{possible_max_ranks}.")
        if self.lora_extra_vocab_size not in possible_lora_extra_vocab_size:
            raise ValueError(
                f"lora_extra_vocab_size ({self.lora_extra_vocab_size}) "
                f"must be one of {possible_lora_extra_vocab_size}.")
        if self.max_loras < 1:
            raise ValueError(f"max_loras ({self.max_loras}) must be >= 1.")
        if self.max_cpu_loras is None:
            self.max_cpu_loras = self.max_loras
        elif self.max_cpu_loras < self.max_loras:
            raise ValueError(
                f"max_cpu_loras ({self.max_cpu_loras}) must be >= "
                f"max_loras ({self.max_loras})")

    def verify_with_cache_config(self, cache_config: CacheConfig):
        if cache_config.cpu_offload_gb > 0 and not envs.VLLM_USE_V1:
            raise ValueError(
                "V0 LoRA does not support CPU offload, please use V1.")

    def verify_with_model_config(self, model_config: ModelConfig):
        if self.lora_dtype in (None, "auto"):
            self.lora_dtype = model_config.dtype
        elif isinstance(self.lora_dtype, str):
            self.lora_dtype = getattr(torch, self.lora_dtype)


@config
@dataclass
class MultiModalConfig:
    """Controls the behavior of multimodal models."""

    limit_per_prompt: dict[str, int] = \
        cast(dict[str, int], get_field(ModelConfig, "limit_mm_per_prompt"))
    """
    The maximum number of input items allowed per prompt for each modality.
    Defaults to 1 (V0) or 999 (V1) for each modality.

    For example, to allow up to 16 images and 2 videos per prompt:
    `{"image": 16, "video": 2}`
    """

    media_io_kwargs: dict[str, dict[str, Any]] = field(default_factory=dict)
    """Additional args passed to process media inputs, keyed by modalities.
    For example, to set num_frames for video, set
    `--media-io-kwargs '{"video": {"num_frames": 40} }'` """

    mm_processor_kwargs: Optional[dict[str, object]] = None
    """
    Overrides for the multi-modal processor obtained from
    `transformers.AutoProcessor.from_pretrained`.

    The available overrides depend on the model that is being run.

    For example, for Phi-3-Vision:
    `{"num_crops": 4}`.
    """

    mm_processor_cache_gb: int = 4
    """
    The size (in GiB) of the multi-modal processor cache, which is used to

    This cache is duplicated for each API process and engine core process,
    resulting in a total memory usage of
    `mm_processor_cache_gb * (api_server_count + data_parallel_size)`.

    Set to `0` to disable this cache completely (not recommended).
    """

    mm_encoder_tp_mode: MMEncoderTPMode = "weights"
    """
    Indicates how to optimize multi-modal encoder inference using
    tensor parallelism (TP).

    - `"weights"`: Within the same vLLM engine, split the weights of
        each layer across TP ranks. (default TP behavior)
    - `"data"`: Within the same vLLM engine, split the batched input data
        across TP ranks to process the data in parallel, while hosting
        the full weights on each TP rank.
        This batch-level DP is not to be confused with API request-level
        DP (which is controlled by `--data-parallel-size`).
        This is only supported on a per-model basis and falls back to
        `"weights"` if the encoder does not support DP.
    """

    interleave_mm_strings: bool = False
    """
    Enable fully interleaved support for multimodal prompts.
    """

    skip_mm_profiling: bool = False
    """
    When enabled, skips multimodal memory profiling and only profiles with
    language backbone model during engine initialization.

    This reduces engine startup time but shifts the responsibility to users for
    estimating the peak memory usage of the activation of multimodal encoder and
    embedding cache.
    """

    def compute_hash(self) -> str:
        """
        WARNING: Whenever a new field is added to this config,
        ensure that it is included in the factors list if
        it affects the computation graph.

        Provide a hash that uniquely identifies all the configs
        that affect the structure of the computation
        graph from input ids/embeddings to the final hidden states,
        excluding anything before input ids/embeddings and after
        the final hidden states.
        """
        # no factors to consider.
        # this config will not affect the computation graph.
        factors: list[Any] = []
        hash_str = hashlib.md5(str(factors).encode(),
                               usedforsecurity=False).hexdigest()
        return hash_str

    def get_limit_per_prompt(self, modality: str) -> int:
        """
        Get the maximum number of input items allowed per prompt
        for the given modality.
        """
        return self.limit_per_prompt.get(
            modality,
            999 if envs.VLLM_USE_V1 else 1,
        )

    def merge_mm_processor_kwargs(
        self,
        inference_kwargs: Mapping[str, object],
    ) -> dict[str, object]:
        """
        Get the keyword arguments to pass to the multi-modal processor
        according to the extra arguments passed during inference.
        """
        kwargs = self.mm_processor_kwargs or {}
        return kwargs | dict(inference_kwargs)


@config
@dataclass
class PoolerConfig:
    """Controls the behavior of output pooling in pooling models."""

    pooling_type: Optional[str] = None
    """
    The pooling method of the pooling model. This should be a key in
    [`vllm.model_executor.layers.pooler.PoolingType`][].
    """

    ## for embeddings models
    normalize: Optional[bool] = None
    """
    Whether to normalize the embeddings outputs.
    """
    dimensions: Optional[int] = None
    """
    Reduce the dimensions of embeddings if model
    support matryoshka representation.
    """

    ## for classification models
    activation: Optional[bool] = None
    """
    Whether to apply activation function to the classification outputs.
    """

    ## for reward models
    softmax: Optional[bool] = None
    """
    Whether to apply softmax to the reward outputs.
    """
    step_tag_id: Optional[int] = None
    """
    If set, only the score corresponding to the ``step_tag_id`` in the
    generated sentence should be returned. Otherwise, the scores for all tokens
    are returned.
    """
    returned_token_ids: Optional[list[int]] = None
    """
    A list of indices for the vocabulary dimensions to be extracted,
    such as the token IDs of ``good_token`` and ``bad_token`` in the
    ``math-shepherd-mistral-7b-prm`` model.
    """

    enable_chunked_processing: Optional[bool] = None
    """
    Whether to enable chunked processing for long inputs that exceed the model's
    maximum position embeddings. When enabled, long inputs will be split into
    chunks, processed separately, and then aggregated using weighted averaging.
    This allows embedding models to handle arbitrarily long text without CUDA
    errors. Defaults to False.
    """

    max_embed_len: Optional[int] = None
    """
    Maximum input length allowed for embedding generation. When set, allows
    inputs longer than max_embed_len to be accepted for embedding models.
    This parameter enables accepting long inputs without requiring
    VLLM_ALLOW_LONG_MAX_MODEL_LEN environment variable. When an input exceeds
    max_embed_len, it will be handled according to the original max_model_len
    validation logic. Defaults to None (i.e. set to max_model_len).
    """

    def compute_hash(self) -> str:
        """
        WARNING: Whenever a new field is added to this config,
        ensure that it is included in the factors list if
        it affects the computation graph.

        Provide a hash that uniquely identifies all the configs
        that affect the structure of the computation
        graph from input ids/embeddings to the final hidden states,
        excluding anything before input ids/embeddings and after
        the final hidden states.
        """
        # no factors to consider.
        # this config will not affect the computation graph.
        factors: list[Any] = []
        hash_str = hashlib.md5(str(factors).encode(),
                               usedforsecurity=False).hexdigest()
        return hash_str


_STR_DTYPE_TO_TORCH_DTYPE = {
    "half": torch.float16,
    "float16": torch.float16,
    "float": torch.float32,
    "float32": torch.float32,
    "bfloat16": torch.bfloat16,
}

# model_type -> reason
_FLOAT16_NOT_SUPPORTED_MODELS = {
    "gemma2": "Numerical instability. Please use bfloat16 or float32 instead.",
    "gemma3": "Numerical instability. Please use bfloat16 or float32 instead.",
    "plamo2": "Numerical instability. Please use bfloat16 or float32 instead.",
    "glm4": "Numerical instability. Please use bfloat16 or float32 instead.",
}


def _is_valid_dtype(model_type: str, dtype: torch.dtype):
    if model_type in _FLOAT16_NOT_SUPPORTED_MODELS and dtype == torch.float16:  # noqa: E501, SIM103
        return False

    return True


def _check_valid_dtype(model_type: str, dtype: torch.dtype):
    if model_type in _FLOAT16_NOT_SUPPORTED_MODELS and dtype == torch.float16:
        reason = _FLOAT16_NOT_SUPPORTED_MODELS[model_type]
        raise ValueError(f"The model type {model_type!r} "
                         f"does not support float16. Reason: {reason}")

    return True


def _find_dtype(
    model_id: str,
    config: PretrainedConfig,
    *,
    revision: Optional[str],
):
    # NOTE: getattr(config, "torch_dtype", torch.float32) is not correct
    # because config.torch_dtype can be None.
    config_dtype = getattr(config, "torch_dtype", None)

    # Fallbacks for multi-modal models if the root config
    # does not define torch_dtype
    if config_dtype is None:
        config_dtype = getattr(config.get_text_config(), "torch_dtype", None)
    if config_dtype is None and hasattr(config, "vision_config"):
        config_dtype = getattr(config.vision_config, "torch_dtype", None)
    if config_dtype is None and hasattr(config, "encoder_config"):
        config_dtype = getattr(config.encoder_config, "torch_dtype", None)

    # Try to read the dtype of the weights if they are in safetensors format
    if config_dtype is None:
        repo_mt = try_get_safetensors_metadata(model_id, revision=revision)

        if repo_mt and (files_mt := repo_mt.files_metadata):
            param_dtypes: set[torch.dtype] = {
                _SAFETENSORS_TO_TORCH_DTYPE[dtype_str]
                for file_mt in files_mt.values()
                for dtype_str in file_mt.parameter_count
                if dtype_str in _SAFETENSORS_TO_TORCH_DTYPE
            }

            if param_dtypes:
                return common_broadcastable_dtype(param_dtypes)

    if config_dtype is None:
        config_dtype = torch.float32

    return config_dtype


def _resolve_auto_dtype(
    model_type: str,
    config_dtype: torch.dtype,
    *,
    is_pooling_model: bool,
):
    from vllm.platforms import current_platform

    supported_dtypes = [
        dtype for dtype in current_platform.supported_dtypes
        if _is_valid_dtype(model_type, dtype)
    ]

    if is_pooling_model and torch.float16 in supported_dtypes:
        preferred_dtype = torch.float16
    else:
        preferred_dtype = supported_dtypes[0]

    # Downcast for float32 models
    if config_dtype == torch.float32:
        config_dtype = preferred_dtype

    if config_dtype in supported_dtypes:
        return config_dtype

    # Ensure device compatibility
    device_name = current_platform.get_device_name()
    device_capability = current_platform.get_device_capability()

    if device_capability is None:
        device_str = f"{device_name!r}"
    else:
        version_str = device_capability.as_version_str()
        device_str = f"{device_name!r} (with compute capability {version_str})"

    logger.warning(
        "Your device %s doesn't support %s. "
        "Falling back to %s for compatibility.",
        device_str,
        config_dtype,
        preferred_dtype,
    )

    return preferred_dtype


def _get_and_verify_dtype(
    model_id: str,
    config: PretrainedConfig,
    dtype: Union[str, torch.dtype],
    *,
    is_pooling_model: bool,
    revision: Optional[str] = None,
) -> torch.dtype:
    config_dtype = _find_dtype(model_id, config, revision=revision)
    model_type = config.model_type

    if isinstance(dtype, str):
        dtype = dtype.lower()
        if dtype == "auto":
            # Set default dtype from model config
            torch_dtype = _resolve_auto_dtype(
                model_type,
                config_dtype,
                is_pooling_model=is_pooling_model,
            )
        else:
            if dtype not in _STR_DTYPE_TO_TORCH_DTYPE:
                raise ValueError(f"Unknown dtype: {dtype!r}")
            torch_dtype = _STR_DTYPE_TO_TORCH_DTYPE[dtype]
    elif isinstance(dtype, torch.dtype):
        torch_dtype = dtype
    else:
        raise ValueError(f"Unknown dtype: {dtype}")

    _check_valid_dtype(model_type, torch_dtype)

    if torch_dtype != config_dtype:
        if torch_dtype == torch.float32:
            # Upcasting to float32 is allowed.
            logger.info("Upcasting %s to %s.", config_dtype, torch_dtype)
        elif config_dtype == torch.float32:
            # Downcasting from float32 to float16 or bfloat16 is allowed.
            logger.info("Downcasting %s to %s.", config_dtype, torch_dtype)
        else:
            # Casting between float16 and bfloat16 is allowed with a warning.
            logger.warning("Casting %s to %s.", config_dtype, torch_dtype)

    return torch_dtype


def _get_and_verify_max_len(
    hf_config: PretrainedConfig,
    tokenizer_config: Optional[dict],
    max_model_len: Optional[int],
    disable_sliding_window: bool,
    sliding_window: Optional[int],
    spec_target_max_model_len: Optional[int] = None,
    encoder_config: Optional[Any] = None,
) -> int:
    """Get and verify the model's maximum length."""
    derived_max_model_len = float("inf")
    possible_keys = [
        # OPT
        "max_position_embeddings",
        # GPT-2
        "n_positions",
        # MPT
        "max_seq_len",
        # ChatGLM2
        "seq_length",
        # Command-R
        "model_max_length",
        # Whisper
        "max_target_positions",
        # Others
        "max_sequence_length",
        "max_seq_length",
        "seq_len",
    ]
    # Choose the smallest "max_length" from the possible keys
    max_len_key = None
    for key in possible_keys:
        max_len = getattr(hf_config, key, None)
        if max_len is not None:
            max_len_key = key if max_len < derived_max_model_len \
                else max_len_key
            derived_max_model_len = min(derived_max_model_len, max_len)
    # For Command-R / Cohere, Cohere2 / Aya Vision models
    if tmp_max_len := getattr(hf_config, "model_max_length", None):
        max_len_key = "model_max_length"
        derived_max_model_len = tmp_max_len

    # If sliding window is manually disabled, max_length should be less
    # than the sliding window length in the model config.
    if (disable_sliding_window and sliding_window is not None
            and sliding_window < derived_max_model_len):
        max_len_key = "sliding_window"
        derived_max_model_len = sliding_window

    # Consider model_max_length in tokenizer_config
    if tokenizer_config:
        tokenizer_model_max_length = tokenizer_config.get(
            "model_max_length", derived_max_model_len)
        derived_max_model_len = min(derived_max_model_len,
                                    tokenizer_model_max_length)

    # If none of the keys were found in the config, use a default and
    # log a warning.
    if derived_max_model_len == float("inf"):
        if max_model_len is not None:
            # If max_model_len is specified, we use it.
            return max_model_len

        if spec_target_max_model_len is not None:
            # If this is a speculative draft model, we use the max model len
            # from the target model.
            return spec_target_max_model_len

        default_max_len = 2048
        logger.warning(
            "The model's config.json does not contain any of the following "
            "keys to determine the original maximum length of the model: "
            "%s. Assuming the model's maximum length is %d.", possible_keys,
            default_max_len)
        derived_max_model_len = default_max_len

    rope_scaling = getattr(hf_config, "rope_scaling", None)
    # NOTE(woosuk): Gemma3's max_model_len (128K) is already scaled by RoPE
    # scaling, so we skip applying the scaling factor again.
    if rope_scaling is not None and "gemma3" not in hf_config.model_type:
        # No need to consider "type" key because of patch_rope_scaling when
        # loading HF config
        rope_type = rope_scaling["rope_type"]

        if rope_type not in ("su", "longrope", "llama3"):
            if disable_sliding_window:
                # TODO(robertgshaw): Find a model that supports rope_scaling
                # with sliding window to see if this case should be allowed.
                raise NotImplementedError(
                    "Disabling sliding window is not supported for models "
                    "with rope_scaling. Please raise an issue so we can "
                    "investigate.")

            # NOTE: rope_type == "default" does not define factor
            # https://github.com/huggingface/transformers/blob/v4.45.2/src/transformers/modeling_rope_utils.py
            scaling_factor = rope_scaling.get("factor", 1.0)

            if rope_type == "yarn":
                derived_max_model_len = rope_scaling[
                    "original_max_position_embeddings"]
            derived_max_model_len *= scaling_factor

    if encoder_config and "max_seq_length" in encoder_config:
        derived_max_model_len = encoder_config["max_seq_length"]

    # If the user specified a max length, make sure it is smaller than the
    # derived length from the HF model config.
    if max_model_len is None:
        max_model_len = int(derived_max_model_len)
        if current_platform.is_tpu():
            logger.warning(
                "--max-model-len is not specified, "
                "it's currently using model's default length %s, "
                "which might be too large."
                "Please input with --max-model-len based on your "
                "request input length and output length, to avoid "
                "unnecessary degradation.", max_model_len)
    elif max_model_len > derived_max_model_len:
        # Some models might have a separate key for specifying model_max_length
        # that will be bigger than derived_max_model_len. We compare user input
        # with model_max_length and allow this override when it's smaller.
        model_max_length = getattr(hf_config, "model_max_length", None)
        if model_max_length is not None and max_model_len <= model_max_length:
            if disable_sliding_window:
                # TODO(robertgshaw): Find a model that has model_max_length
                # with sliding window to see if this case should be allowed.
                raise NotImplementedError(
                    "Disabling sliding window is not supported for models "
                    "model_max_length in the config. Please raise an issue "
                    "so we can investigate.")
        else:
            msg = (
                f"User-specified max_model_len ({max_model_len}) is greater "
                f"than the derived max_model_len ({max_len_key}="
                f"{derived_max_model_len} or model_max_length="
                f"{model_max_length} in model's config.json). This may lead "
                "to incorrect model outputs or CUDA errors.")
            if envs.VLLM_ALLOW_LONG_MAX_MODEL_LEN:
                logger.warning(
                    "%s Make sure the value is correct and within the "
                    "model context size.", msg)
            else:
                raise ValueError(
                    f"{msg} To allow overriding this maximum, set "
                    "the env var VLLM_ALLOW_LONG_MAX_MODEL_LEN=1")
    return int(max_model_len)


def get_served_model_name(model: str,
                          served_model_name: Optional[Union[str, list[str]]]):
    """
    If the input is a non-empty list, the first model_name in
    `served_model_name` is taken.
    If the input is a non-empty string, it is used directly.
    For cases where the input is either an empty string or an
    empty list, the fallback is to use `self.model`.
    """
    if not served_model_name:
        return model
    if isinstance(served_model_name, list):
        return served_model_name[0]
    return served_model_name


GuidedDecodingBackend = Literal["auto", "xgrammar", "guidance", "outlines"]


@config
@dataclass
class DecodingConfig:
    """Dataclass which contains the decoding strategy of the engine."""

    backend: GuidedDecodingBackend = "auto"
    """Which engine will be used for guided decoding (JSON schema / regex etc)
    by default. With "auto", we will make opinionated choices based on request
    contents and what the backend libraries currently support, so the behavior
    is subject to change in each release."""

    disable_fallback: bool = False
    """If `True`, vLLM will not fallback to a different backend on error."""

    disable_any_whitespace: bool = False
    """If `True`, the model will not generate any whitespace during guided
    decoding. This is only supported for xgrammar and guidance backends."""

    disable_additional_properties: bool = False
    """If `True`, the `guidance` backend will not use `additionalProperties`
    in the JSON schema. This is only supported for the `guidance` backend and
    is used to better align its behaviour with `outlines` and `xgrammar`."""

    reasoning_backend: str = ""
    """Select the reasoning parser depending on the model that you're using.
    This is used to parse the reasoning content into OpenAI API format."""

    def compute_hash(self) -> str:
        """
        WARNING: Whenever a new field is added to this config,
        ensure that it is included in the factors list if
        it affects the computation graph.

        Provide a hash that uniquely identifies all the configs
        that affect the structure of the computation
        graph from input ids/embeddings to the final hidden states,
        excluding anything before input ids/embeddings and after
        the final hidden states.
        """
        # no factors to consider.
        # this config will not affect the computation graph.
        factors: list[Any] = []
        hash_str = hashlib.md5(str(factors).encode(),
                               usedforsecurity=False).hexdigest()
        return hash_str

    def __post_init__(self):
        if (self.disable_any_whitespace
                and self.backend not in ("xgrammar", "guidance")):
            raise ValueError("disable_any_whitespace is only supported for "
                             "xgrammar and guidance backends.")
        if (self.disable_additional_properties and self.backend != "guidance"):
            raise ValueError("disable_additional_properties is only supported "
                             "for the guidance backend.")


DetailedTraceModules = Literal["model", "worker", "all"]


@config
@dataclass
class ObservabilityConfig:
    """Configuration for observability - metrics and tracing."""

    show_hidden_metrics_for_version: Optional[str] = None
    """Enable deprecated Prometheus metrics that have been hidden since the
    specified version. For example, if a previously deprecated metric has been
    hidden since the v0.7.0 release, you use
    `--show-hidden-metrics-for-version=0.7` as a temporary escape hatch while
    you migrate to new metrics. The metric is likely to be removed completely
    in an upcoming release."""

    @cached_property
    def show_hidden_metrics(self) -> bool:
        """Check if the hidden metrics should be shown."""
        if self.show_hidden_metrics_for_version is None:
            return False
        return version._prev_minor_version_was(
            self.show_hidden_metrics_for_version)

    otlp_traces_endpoint: Optional[str] = None
    """Target URL to which OpenTelemetry traces will be sent."""

    collect_detailed_traces: Optional[list[DetailedTraceModules]] = None
    """It makes sense to set this only if `--otlp-traces-endpoint` is set. If
    set, it will collect detailed traces for the specified modules. This
    involves use of possibly costly and or blocking operations and hence might
    have a performance impact.

    Note that collecting detailed timing information for each request can be
    expensive."""

    @cached_property
    def collect_model_forward_time(self) -> bool:
        """Whether to collect model forward time for the request."""
        return (self.collect_detailed_traces is not None
                and ("model" in self.collect_detailed_traces
                     or "all" in self.collect_detailed_traces))

    @cached_property
    def collect_model_execute_time(self) -> bool:
        """Whether to collect model execute time for the request."""
        return (self.collect_detailed_traces is not None
                and ("worker" in self.collect_detailed_traces
                     or "all" in self.collect_detailed_traces))

    def compute_hash(self) -> str:
        """
        WARNING: Whenever a new field is added to this config,
        ensure that it is included in the factors list if
        it affects the computation graph.

        Provide a hash that uniquely identifies all the configs
        that affect the structure of the computation
        graph from input ids/embeddings to the final hidden states,
        excluding anything before input ids/embeddings and after
        the final hidden states.
        """
        # no factors to consider.
        # this config will not affect the computation graph.
        factors: list[Any] = []
        hash_str = hashlib.md5(str(factors).encode(),
                               usedforsecurity=False).hexdigest()
        return hash_str

    def __post_init__(self):
        if (self.collect_detailed_traces is not None
                and len(self.collect_detailed_traces) == 1
                and "," in self.collect_detailed_traces[0]):
            self._parse_collect_detailed_traces()

        from vllm.tracing import is_otel_available, otel_import_error_traceback
        if not is_otel_available() and self.otlp_traces_endpoint is not None:
            raise ValueError(
                "OpenTelemetry is not available. Unable to configure "
                "'otlp_traces_endpoint'. Ensure OpenTelemetry packages are "
                f"installed. Original error:\n{otel_import_error_traceback}")

    def _parse_collect_detailed_traces(self):
        assert isinstance(self.collect_detailed_traces, list)
        self.collect_detailed_traces = cast(
            list[DetailedTraceModules],
            self.collect_detailed_traces[0].split(","))


KVProducer = Literal["kv_producer", "kv_both"]
KVConsumer = Literal["kv_consumer", "kv_both"]
KVRole = Literal[KVProducer, KVConsumer]


@config
@dataclass
class KVTransferConfig:
    """Configuration for distributed KV cache transfer."""

    kv_connector: Optional[str] = None
    """The KV connector for vLLM to transmit KV caches between vLLM instances.
    """

    engine_id: Optional[str] = None
    """The engine id for KV transfers."""

    kv_buffer_device: Optional[str] = "cuda"
    """The device used by kv connector to buffer the KV cache.
    Currently only support 'cuda'."""

    kv_buffer_size: float = 1e9
    """The buffer size for TorchDistributedConnector. Measured in number of
    bytes. Recommended value: 1e9 (about 1GB)."""

    kv_role: Optional[KVRole] = None
    """Whether this vLLM instance produces, consumes KV cache, or both. Choices
    are 'kv_producer', 'kv_consumer', and 'kv_both'."""

    kv_rank: Optional[int] = None
    """The rank of this vLLM instance in the KV cache transfer. Typical value:
    0 for prefill instance, 1 for decode instance.
    Currently only 1P1D is supported."""

    kv_parallel_size: int = 1
    """The number of parallel instances for KV cache transfer. For
    PyNcclConnector, this should be 2."""

    kv_ip: str = "127.0.0.1"
    """The KV connector ip, used to build distributed connection."""

    kv_port: int = 14579
    """The KV connector port, used to build distributed connection."""

    kv_connector_extra_config: dict[str, Any] = field(default_factory=dict)
    """any extra config that the connector may need."""

    kv_connector_module_path: Optional[str] = None
    """The Python module path to dynamically load the KV connector from.
    Only supported in V1."""

    def compute_hash(self) -> str:
        """
        WARNING: Whenever a new field is added to this config,
        ensure that it is included in the factors list if
        it affects the computation graph.

        Provide a hash that uniquely identifies all the configs
        that affect the structure of the computation
        graph from input ids/embeddings to the final hidden states,
        excluding anything before input ids/embeddings and after
        the final hidden states.
        """
        # no factors to consider.
        # this config will not affect the computation graph.
        factors: list[Any] = []
        hash_str = hashlib.md5(str(factors).encode(),
                               usedforsecurity=False).hexdigest()
        return hash_str

    def __post_init__(self) -> None:
        if self.engine_id is None:
            self.engine_id = str(uuid.uuid4())

        if self.kv_role is not None and self.kv_role not in get_args(KVRole):
            raise ValueError(f"Unsupported kv_role: {self.kv_role}. "
                             f"Supported roles are {get_args(KVRole)}")

        if self.kv_connector is not None and self.kv_role is None:
            raise ValueError("Please specify kv_disagg_role when kv_connector "
                             f"is set, supported roles are {get_args(KVRole)}")

    @property
    def is_kv_transfer_instance(self) -> bool:
        return self.kv_connector is not None and \
            self.kv_role in get_args(KVRole)

    @property
    def is_kv_producer(self) -> bool:
        return self.kv_connector is not None and \
            self.kv_role in get_args(KVProducer)

    @property
    def is_kv_consumer(self) -> bool:
        return self.kv_connector is not None and \
            self.kv_role in get_args(KVConsumer)

    def get_from_extra_config(self, key, default) -> Any:
        return self.kv_connector_extra_config.get(key, default)


@config
@dataclass
class KVEventsConfig:
    """Configuration for KV event publishing."""

    enable_kv_cache_events: bool = False
    """If True, enable KV cache events for tracking block storage and removal.
    Events can be published externally by zmq using the event publisher config.
    """

    publisher: str = "null"
    """The publisher to use for publishing kv events. Can be "null", "zmq".
    """

    endpoint: str = "tcp://*:5557"
    """The zmq endpoint to use for publishing kv events.
    """

    replay_endpoint: Optional[str] = None
    """The zmq endpoint to use for replaying kv events.
    """

    buffer_steps: int = 10_000
    """The number of steps to cache for replay endpoint. Will only save
    events from the last N steps for the replay endpoint.
    """

    hwm: int = 100_000
    """The zmq high water mark for the event publisher. After queueing N events,
    events will start dropping if the consumer is not keeping up.
    """

    max_queue_size: int = 100_000
    """The maximum number of events to queue while waiting for publishing.
    """

    topic: str = ""
    """The topic to use for the event publisher. Consumers can subscribe to
    this topic to receive events.
    """


@config
@dataclass(config=ConfigDict(arbitrary_types_allowed=True))
class VllmConfig:
    """Dataclass which contains all vllm-related configuration. This
    simplifies passing around the distinct configurations in the codebase.
    """

    # TODO: use default_factory once default constructing ModelConfig doesn't
    # try to download a model
    model_config: ModelConfig = None  # type: ignore
    """Model configuration."""
    cache_config: CacheConfig = field(default_factory=CacheConfig)
    """Cache configuration."""
    parallel_config: ParallelConfig = field(default_factory=ParallelConfig)
    """Parallel configuration."""
    scheduler_config: SchedulerConfig = field(default_factory=SchedulerConfig)
    """Scheduler configuration."""
    device_config: DeviceConfig = field(default_factory=DeviceConfig)
    """Device configuration."""
    load_config: LoadConfig = field(default_factory=LoadConfig)
    """Load configuration."""
    lora_config: Optional[LoRAConfig] = None
    """LoRA configuration."""
    speculative_config: Optional[SpeculativeConfig] = None
    """Speculative decoding configuration."""
    decoding_config: DecodingConfig = field(default_factory=DecodingConfig)
    """Decoding configuration."""
    observability_config: Optional[ObservabilityConfig] = None
    """Observability configuration."""
    quant_config: Optional[QuantizationConfig] = None
    """Quantization configuration."""
    compilation_config: CompilationConfig = field(
        default_factory=CompilationConfig)
    """`torch.compile` and cudagraph capture configuration for the model.

    As a shorthand, `-O<n>` can be used to directly specify the compilation
    level `n`: `-O3` is equivalent to `-O.level=3` (same as `-O='{"level":3}'`).
    Currently, -O <n> and -O=<n> are supported as well but this will likely be
    removed in favor of clearer -O<n> syntax in the future.

    NOTE: level 0 is the default level without any optimization. level 1 and 2
    are for internal testing only. level 3 is the recommended level for
    production, also default in V1.

    You can specify the full compilation config like so:
    `{"level": 3, "cudagraph_capture_sizes": [1, 2, 4, 8]}`
    """
    kv_transfer_config: Optional[KVTransferConfig] = None
    """The configurations for distributed KV cache transfer."""
    kv_events_config: Optional[KVEventsConfig] = None
    """The configurations for event publishing."""
    # some opaque config, only used to provide additional information
    # for the hash computation, mainly used for testing, debugging or out of
    # tree config registration.
    additional_config: Union[dict, SupportsHash] = field(default_factory=dict)
    """Additional config for specified platform. Different platforms may
    support different configs. Make sure the configs are valid for the platform
    you are using. Contents must be hashable."""
    instance_id: str = ""
    """The ID of the vLLM instance."""

    def compute_hash(self) -> str:
        """
        WARNING: Whenever a new field is added to this config,
        ensure that it is included in the factors list if
        it affects the computation graph.

        Provide a hash that uniquely identifies all the configs
        that affect the structure of the computation
        graph from input ids/embeddings to the final hidden states,
        excluding anything before input ids/embeddings and after
        the final hidden states.
        """
        factors: list[Any] = []

        # summarize vllm config
        vllm_factors: list[Any] = []
        from vllm import __version__
        vllm_factors.append(__version__)
        vllm_factors.append(envs.VLLM_USE_V1)
        if self.model_config:
            vllm_factors.append(self.model_config.compute_hash())
        else:
            vllm_factors.append("None")
        if self.cache_config:
            vllm_factors.append(self.cache_config.compute_hash())
        else:
            vllm_factors.append("None")
        if self.parallel_config:
            vllm_factors.append(self.parallel_config.compute_hash())
        else:
            vllm_factors.append("None")
        if self.scheduler_config:
            vllm_factors.append(self.scheduler_config.compute_hash())
        else:
            vllm_factors.append("None")
        if self.device_config:
            vllm_factors.append(self.device_config.compute_hash())
        else:
            vllm_factors.append("None")
        if self.load_config:
            vllm_factors.append(self.load_config.compute_hash())
        else:
            vllm_factors.append("None")
        if self.lora_config:
            vllm_factors.append(self.lora_config.compute_hash())
            # LoRA creates static buffers based on max_num_batched_tokens.
            # The tensor sizes and strides get captured in the torch.compile
            # graph explicitly.
            vllm_factors.append(
                str(self.scheduler_config.max_num_batched_tokens))
        else:
            vllm_factors.append("None")
        if self.speculative_config:
            vllm_factors.append(self.speculative_config.compute_hash())
        else:
            vllm_factors.append("None")
        if self.decoding_config:
            vllm_factors.append(self.decoding_config.compute_hash())
        else:
            vllm_factors.append("None")
        if self.observability_config:
            vllm_factors.append(self.observability_config.compute_hash())
        else:
            vllm_factors.append("None")
        if self.quant_config:
            pass  # should be captured by model_config.quantization
        if self.compilation_config:
            vllm_factors.append(self.compilation_config.compute_hash())
        else:
            vllm_factors.append("None")
        if self.kv_transfer_config:
            vllm_factors.append(self.kv_transfer_config.compute_hash())
        else:
            vllm_factors.append("None")
        if self.additional_config:
            if isinstance(additional_config := self.additional_config, dict):
                additional_config_hash = hashlib.md5(
                    json.dumps(additional_config, sort_keys=True).encode(),
                    usedforsecurity=False,
                ).hexdigest()
            else:
                additional_config_hash = additional_config.compute_hash()
            vllm_factors.append(additional_config_hash)
        else:
            vllm_factors.append("None")
        factors.append(vllm_factors)

        hash_str = hashlib.md5(str(factors).encode(),
                               usedforsecurity=False).hexdigest()[:10]
        return hash_str

    def pad_for_cudagraph(self, batch_size: int) -> int:
        # if batch_size > self.compilation_config.max_capture_size,
        # it should raise an IndexError.
        # the caller should make sure the batch_size is within the range,
        # i.e., batch_size <= self.compilation_config.max_capture_size
        return self.compilation_config.bs_to_padded_graph_size[batch_size]

    @staticmethod
    def _get_quantization_config(
            model_config: ModelConfig,
            load_config: LoadConfig) -> Optional[QuantizationConfig]:
        """Get the quantization config."""
        from vllm.platforms import current_platform
        if model_config.quantization is not None:
            from vllm.model_executor.model_loader.weight_utils import (
                get_quant_config)
            quant_config = get_quant_config(model_config, load_config)
            capability_tuple = current_platform.get_device_capability()

            if capability_tuple is not None:
                capability = capability_tuple.to_int()
                if capability < quant_config.get_min_capability():
                    raise ValueError(
                        f"The quantization method {model_config.quantization} "
                        "is not supported for the current GPU. Minimum "
                        f"capability: {quant_config.get_min_capability()}. "
                        f"Current capability: {capability}.")
            supported_dtypes = quant_config.get_supported_act_dtypes()
            if model_config.dtype not in supported_dtypes:
                raise ValueError(
                    f"{model_config.dtype} is not supported for quantization "
                    f"method {model_config.quantization}. Supported dtypes: "
                    f"{supported_dtypes}")
            return quant_config
        return None

    @staticmethod
    def get_quantization_config(
            model_config: ModelConfig,
            load_config: LoadConfig) -> Optional[QuantizationConfig]:
        import copy

        # For some reason, the _ version of this modifies the model_config
        # object, so using deepcopy to avoid this problem.
        return VllmConfig._get_quantization_config(copy.deepcopy(model_config),
                                                   load_config)

    def with_hf_config(
        self,
        hf_config: PretrainedConfig,
        architectures: Optional[list[str]] = None,
    ) -> "VllmConfig":
        if architectures is not None:
            hf_config = copy.deepcopy(hf_config)
            hf_config.architectures = architectures

        model_config = copy.deepcopy(self.model_config)
        model_config.hf_config = hf_config

        return replace(self, model_config=model_config)

    def __post_init__(self):
        """Verify configs are valid & consistent with each other.
        """

        self.try_verify_and_update_config()

        if self.model_config is not None:
            self.model_config.verify_async_output_proc(self.parallel_config,
                                                       self.speculative_config,
                                                       self.device_config)
            self.model_config.verify_with_parallel_config(self.parallel_config)
            self.model_config.verify_dual_chunk_attention_config(
                self.load_config)

        self.cache_config.verify_with_parallel_config(self.parallel_config)

        if self.lora_config is not None:
            self.lora_config.verify_with_cache_config(self.cache_config)
            self.lora_config.verify_with_model_config(self.model_config)

        if self.quant_config is None and self.model_config is not None:
            self.quant_config = VllmConfig._get_quantization_config(
                self.model_config, self.load_config)

        from vllm.platforms import current_platform
        if self.model_config is not None and \
            self.scheduler_config.chunked_prefill_enabled and \
            self.model_config.dtype == torch.float32 and \
            current_platform.get_device_capability() == (7, 5):
            logger.warning_once(
                "Turing devices tensor cores do not support float32 matmul. "
                "To workaround this limitation, vLLM will set 'ieee' input "
                "precision for chunked prefill triton kernels.")

        # If the user does not explicitly set a compilation level, then
        # we use the default level. The default level depends on other
        # settings (see the below code).
        if self.compilation_config.level is None:
            if envs.VLLM_USE_V1:
                if (self.model_config is not None
                        and not self.model_config.enforce_eager):
                    self.compilation_config.level = CompilationLevel.PIECEWISE
                else:
                    self.compilation_config.level = \
                            CompilationLevel.NO_COMPILATION

            else:
                # NB: Passing both --enforce-eager and a compilation level
                # in V0 means the compilation level wins out.
                self.compilation_config.level = CompilationLevel.NO_COMPILATION

        # async tp is built on top of sequence parallelism
        # and requires it to be enabled.
        if self.compilation_config.pass_config.enable_async_tp:
            self.compilation_config.pass_config.enable_sequence_parallelism = \
                True
        if self.compilation_config.pass_config.enable_sequence_parallelism:
            self.compilation_config.custom_ops.append("+rms_norm")

        if current_platform.is_cuda_alike() or current_platform.is_xpu():
            # if cudagraph_mode is not explicitly set by users, set default
            # value
            if self.compilation_config.cudagraph_mode is None:
                if envs.VLLM_USE_V1 and self.compilation_config.level \
                    == CompilationLevel.PIECEWISE:
                    self.compilation_config.cudagraph_mode = \
                        CUDAGraphMode.PIECEWISE
                else:
                    self.compilation_config.cudagraph_mode = CUDAGraphMode.NONE

            # disable cudagraph when enforce eager execution
            if self.model_config is not None and \
                    self.model_config.enforce_eager:
                logger.info("Cudagraph is disabled under eager mode")
                self.compilation_config.cudagraph_mode = CUDAGraphMode.NONE
            elif envs.VLLM_USE_V1:
                self.compilation_config.cudagraph_num_of_warmups = 1

            self._set_cudagraph_sizes()
        else:
            self.compilation_config.cudagraph_mode = CUDAGraphMode.NONE

        if self.cache_config.cpu_offload_gb > 0 and \
            self.compilation_config.level != CompilationLevel.NO_COMPILATION \
                and not envs.VLLM_USE_V1:
            logger.warning(
                "CPU offload is not supported with `torch.compile` in v0 yet."
                " Disabling `torch.compile`.")
            self.compilation_config.level = CompilationLevel.NO_COMPILATION

        if ((not envs.VLLM_USE_V1) and self.lora_config is not None
                and self.compilation_config.level
                != CompilationLevel.NO_COMPILATION):
            logger.warning(
                "LoRA for V0 is not supported with `torch.compile` yet. "
                "Disabling `torch.compile`.")
            self.compilation_config.level = CompilationLevel.NO_COMPILATION

<<<<<<< HEAD
        if self.parallel_config.enable_microbatching:
            cudagraph_mode = self.compilation_config.cudagraph_mode
            if cudagraph_mode not in (CUDAGraphMode.NONE,
                                      CUDAGraphMode.FULL_DECODE_ONLY):
                logger.warning_once(
                    f"The specified cuda graph mode {cudagraph_mode} "
                    " is not allowed with microbatching. "
                    "Defaulting to FULL_DECODE_ONLY.")
                self.compilation_config.cudagraph_mode = \
                    CUDAGraphMode.FULL_DECODE_ONLY
            self.model_config.disable_cascade_attn = True
            # self.compilation_config.level = CompilationLevel.NO_COMPILATION

=======
>>>>>>> 197dad1b
        disable_chunked_prefill_reasons: list[str] = []

        if self.model_config and self.model_config.pooler_config:
            pooling_type = self.model_config.pooler_config.pooling_type
            if pooling_type is None or pooling_type.lower() != "last":
                disable_chunked_prefill_reasons.append(
                    "Only \"last\" pooling supports chunked "
                    "prefill and prefix caching; disabling both.")
            elif not getattr(self.model_config.hf_config, "is_causal", True):
                disable_chunked_prefill_reasons.append(
                    "Only models using causal attention supports chunked "
                    "prefill and prefix caching; disabling both.")

        if disable_chunked_prefill_reasons:
            for reason in disable_chunked_prefill_reasons:
                logger.info(reason)
            self.scheduler_config.chunked_prefill_enabled = False
            self.scheduler_config.long_prefill_token_threshold = 0

            if self.cache_config is not None:
                self.cache_config.enable_prefix_caching = False

        if (self.kv_events_config is not None
                and self.kv_events_config.enable_kv_cache_events
                and not self.cache_config.enable_prefix_caching):
            logger.warning(
                "KV cache events are on, but prefix caching is not enabled."
                "Use --enable-prefix-caching to enable.")
        if (self.kv_events_config is not None
                and self.kv_events_config.publisher != "null"
                and not self.kv_events_config.enable_kv_cache_events):
            logger.warning("KV cache events are disabled,"
                           "but the scheduler is configured to publish them."
                           "Modify KVEventsConfig.enable_kv_cache_events"
                           "to True to enable.")
        current_platform.check_and_update_config(self)

        # final check of cudagraph mode after platform-specific update
        if envs.VLLM_USE_V1 and current_platform.is_cuda_alike():
            if self.compilation_config.cudagraph_mode == CUDAGraphMode.FULL \
                and self.model_config is not None and \
                not self.model_config.disable_cascade_attn:
                logger.info("CUDAGraphMode.FULL is not supported with "
                            "cascade attention currently. Disabling cascade"
                            "attention.")
                self.model_config.disable_cascade_attn = True

            if self.compilation_config.cudagraph_mode\
                .requires_piecewise_compilation():
                assert self.compilation_config.level == \
                    CompilationLevel.PIECEWISE, \
                    "Compilation level should be CompilationLevel.PIECEWISE "\
                    "when cudagraph_mode piecewise cudagraphs is used, "\
                    f"cudagraph_mode={self.compilation_config.cudagraph_mode}"

        if not self.instance_id:
            self.instance_id = random_uuid()[:5]

        # Do this after all the updates to compilation_config.level
        if envs.VLLM_USE_V1 and \
            self.compilation_config.level == CompilationLevel.PIECEWISE:
            self.compilation_config.set_splitting_ops_for_v1()

        if (envs.VLLM_USE_V1
                and not self.scheduler_config.disable_hybrid_kv_cache_manager):
            # logger should only print warning message for hybrid models. As we
            # can't know whether the model is hybrid or not now, so we don't log
            # warning message here and will log it later.
            if not (current_platform.is_cuda() or current_platform.is_rocm()):
                # Hybrid KV cache manager is not supported on non-GPU platforms.
                self.scheduler_config.disable_hybrid_kv_cache_manager = True
            if self.kv_transfer_config is not None:
                # Hybrid KV cache manager is not compatible with KV transfer.
                self.scheduler_config.disable_hybrid_kv_cache_manager = True
            if self.kv_events_config is not None:
                # Hybrid KV cache manager is not compatible with KV events.
                self.scheduler_config.disable_hybrid_kv_cache_manager = True
            if self.model_config is not None and \
                self.model_config.attention_chunk_size is not None:
                if self.speculative_config is not None and \
                    self.speculative_config.use_eagle():
                    # Hybrid KV cache manager is not yet supported with chunked
                    # local attention + eagle.
                    self.scheduler_config.disable_hybrid_kv_cache_manager = True
                elif \
                    not envs.VLLM_ALLOW_CHUNKED_LOCAL_ATTN_WITH_HYBRID_KV_CACHE:
                    logger.warning(
                        "There is a latency regression when using chunked local"
                        " attention with the hybrid KV cache manager. Disabling"
                        " it, by default. To enable it, set the environment "
                        "VLLM_ALLOW_CHUNKED_LOCAL_ATTN_WITH_HYBRID_KV_CACHE=1."
                    )
                    # Hybrid KV cache manager is not yet supported with chunked
                    # local attention.
                    self.scheduler_config.disable_hybrid_kv_cache_manager = True

    def update_sizes_for_sequence_parallelism(self,
                                              possible_sizes: list) -> list:
        # remove the sizes that not multiple of tp_size when
        # enable sequence parallelism
        removed_sizes = [
            size for size in possible_sizes
            if size % self.parallel_config.tensor_parallel_size != 0
        ]
        if removed_sizes:
            logger.warning(
                "Batch sizes %s are removed because they are not "
                "multiple of tp_size %d when "
                "sequence parallelism is enabled", removed_sizes,
                self.parallel_config.tensor_parallel_size)

        return [
            size for size in possible_sizes
            if size % self.parallel_config.tensor_parallel_size == 0
        ]

    def _set_cudagraph_sizes(self):
        """
        cudagraph batchsize padding logic:

        `[1, 2, 4] + [8 * i for i in range(1, 1025)]` is a list of all possible
        batch sizes that cudagraph will capture.

        Depending on the engine's configuration of `max_num_seqs`, the
        candidate batch sizes to capture cudagraph will shrink to the subset
        which just cover the range of `[1, max_num_seqs]`. In the common case,
        `max_num_seqs` is 256, and the cudagraph batch sizes will be
        `[1, 2, 4, 8, 16, 24, 32, 40, ..., 256]`.

        However, if users specify the cudagraph capture sizes through
        compilation config, we will use the specified sizes instead.

        In the end, `vllm_config.compilation_config.cudagraph_capture_sizes`
        will be the final sizes to capture cudagraph (in descending order).

        During runtime, if batchsize is larger than
        `vllm_config.compilation_config.cudagraph_capture_sizes`,
        no cudagraph will be used.
        If the batch size is no larger than
        `vllm_config.compilation_config.cudagraph_capture_sizes`,
        we can quickly find the padded graph size for a given batch size by
        looking up `vllm_config.compilation_config.bs_to_padded_graph_size`.
        """

        # calculate the default `batch_size_capture_list`
        if not envs.VLLM_USE_V1:
            batch_size_capture_list = []
            if self.scheduler_config is not None and \
                self.model_config is not None and \
                    not self.model_config.enforce_eager:

                possible_sizes = [1, 2, 4] + [8 * i for i in range(1, 1025)]
                if self.parallel_config.tensor_parallel_size > 1 and \
                    self.compilation_config.pass_config.enable_sequence_parallelism:
                    possible_sizes = self.update_sizes_for_sequence_parallelism(
                        possible_sizes)

                # find the minimum size that is larger than max_num_seqs,
                # which then becomes the max_batchsize_to_capture
                larger_sizes = [
                    x for x in possible_sizes
                    if x >= self.scheduler_config.max_num_seqs
                ]
                if larger_sizes:
                    max_batchsize_to_capture = larger_sizes[0]
                else:
                    max_batchsize_to_capture = possible_sizes[-1]

                # filter out the sizes that are
                # larger than max_batchsize_to_capture
                batch_size_capture_list = [
                    size for size in possible_sizes
                    if size <= max_batchsize_to_capture
                ]
        else:
            batch_size_capture_list = []
            if self.model_config is not None and \
                not self.model_config.enforce_eager:
                cuda_graph_sizes = self.scheduler_config.cuda_graph_sizes
                if len(cuda_graph_sizes) == 1:
                    batch_size_capture_list = [1, 2, 4] + [
                        i for i in range(8, cuda_graph_sizes[0] + 1, 8)
                    ]
                elif len(cuda_graph_sizes) > 1:
                    batch_size_capture_list = sorted(cuda_graph_sizes)
                else:
                    raise TypeError(f"Invalid value for {cuda_graph_sizes=}.")
                if self.parallel_config.tensor_parallel_size > 1 and \
                    self.compilation_config.pass_config.enable_sequence_parallelism:
                    batch_size_capture_list = \
                        self.update_sizes_for_sequence_parallelism(batch_size_capture_list)
                max_num_tokens = self.scheduler_config.max_num_batched_tokens
                batch_size_capture_list = [
                    size for size in batch_size_capture_list
                    if size <= max_num_tokens
                ]

        self.compilation_config.init_with_cudagraph_sizes(
            batch_size_capture_list)

    def recalculate_max_model_len(self, max_model_len: int):
        # Can only be called in try_verify_and_update_config
        model_config = self.model_config
        max_model_len = model_config.get_and_verify_max_len(max_model_len)
        self.model_config.max_model_len = max_model_len
        self.scheduler_config.max_model_len = max_model_len

    def try_verify_and_update_config(self):
        if self.model_config is None:
            return

        # Avoid running try_verify_and_update_config multiple times
        if getattr(self.model_config, "config_updated", False):
            return
        self.model_config.config_updated = True

        architecture = self.model_config.architecture
        if architecture is None:
            return

        from vllm.model_executor.models.config import (
            MODELS_CONFIG_MAP, HybridAttentionMambaModelConfig)
        cls = MODELS_CONFIG_MAP.get(architecture, None)
        if cls is not None:
            cls.verify_and_update_config(self)

        if self.model_config.is_hybrid:
            HybridAttentionMambaModelConfig.verify_and_update_config(self)

        if self.model_config.convert_type == "classify":
            # Maybe convert ForCausalLM into ForSequenceClassification model.
            from vllm.model_executor.models.adapters import (
                SequenceClassificationConfig)
            SequenceClassificationConfig.verify_and_update_config(self)

    def __str__(self):
        return (
            f"model={self.model_config.model!r}, "
            f"speculative_config={self.speculative_config!r}, "
            f"tokenizer={self.model_config.tokenizer!r}, "
            f"skip_tokenizer_init={self.model_config.skip_tokenizer_init}, "
            f"tokenizer_mode={self.model_config.tokenizer_mode}, "
            f"revision={self.model_config.revision}, "
            f"override_neuron_config={self.model_config.override_neuron_config}, "  # noqa
            f"tokenizer_revision={self.model_config.tokenizer_revision}, "
            f"trust_remote_code={self.model_config.trust_remote_code}, "
            f"dtype={self.model_config.dtype}, "
            f"max_seq_len={self.model_config.max_model_len}, "
            f"download_dir={self.load_config.download_dir!r}, "
            f"load_format={self.load_config.load_format}, "
            f"tensor_parallel_size={self.parallel_config.tensor_parallel_size}, "  # noqa
            f"pipeline_parallel_size={self.parallel_config.pipeline_parallel_size}, "  # noqa
            f"disable_custom_all_reduce={self.parallel_config.disable_custom_all_reduce}, "  # noqa
            f"quantization={self.model_config.quantization}, "
            f"enforce_eager={self.model_config.enforce_eager}, "
            f"kv_cache_dtype={self.cache_config.cache_dtype}, "
            f"device_config={self.device_config.device}, "
            f"decoding_config={self.decoding_config!r}, "
            f"observability_config={self.observability_config!r}, "
            f"seed={self.model_config.seed}, "
            f"served_model_name={self.model_config.served_model_name}, "
            f"enable_prefix_caching={self.cache_config.enable_prefix_caching}, "
            f"chunked_prefill_enabled={self.scheduler_config.chunked_prefill_enabled}, "  # noqa
            f"use_async_output_proc={self.model_config.use_async_output_proc}, "
            f"pooler_config={self.model_config.pooler_config!r}, "
            f"compilation_config={self.compilation_config!r}")


_current_vllm_config: Optional[VllmConfig] = None
_current_prefix: Optional[str] = None


@contextmanager
def set_current_vllm_config(vllm_config: VllmConfig,
                            check_compile=False,
                            prefix: Optional[str] = None):
    """
    Temporarily set the current vLLM config.
    Used during model initialization.
    We save the current vLLM config in a global variable,
    so that all modules can access it, e.g. custom ops
    can access the vLLM config to determine how to dispatch.
    """
    global _current_vllm_config, _current_prefix
    old_vllm_config = _current_vllm_config
    old_prefix = _current_prefix
    from vllm.compilation.counter import compilation_counter
    num_models_seen = compilation_counter.num_models_seen
    try:
        _current_vllm_config = vllm_config
        _current_prefix = prefix
        yield
    except Exception:
        raise
    else:
        logger.debug("enabled custom ops: %s",
                     vllm_config.compilation_config.enabled_custom_ops)
        logger.debug("disabled custom ops: %s",
                     vllm_config.compilation_config.disabled_custom_ops)
        if check_compile and \
            vllm_config.compilation_config.level == CompilationLevel.PIECEWISE \
            and compilation_counter.num_models_seen == num_models_seen:
            # If the model supports compilation,
            # compilation_counter.num_models_seen should be increased
            # by at least 1.
            # If it is not increased, it means the model does not support
            # compilation (does not have @support_torch_compile decorator).
            logger.warning(
                "`torch.compile` is turned on, but the model %s"
                " does not support it. Please open an issue on GitHub"
                " if you want it to be supported.",
                vllm_config.model_config.model)
    finally:
        _current_vllm_config = old_vllm_config
        _current_prefix = old_prefix
        # Clear the compilation config cache when context changes
        get_cached_compilation_config.cache_clear()


@lru_cache(maxsize=1)
def get_cached_compilation_config():
    """Cache config to avoid repeated calls to get_current_vllm_config()"""
    return get_current_vllm_config().compilation_config


def get_current_vllm_config() -> VllmConfig:
    if _current_vllm_config is None:
        # in ci, usually when we test custom ops/modules directly,
        # we don't set the vllm config. In that case, we set a default
        # config.
        logger.warning("Current vLLM config is not set.")
        from vllm.config import VllmConfig
        return VllmConfig()
    return _current_vllm_config


def get_current_model_prefix() -> str:
    """
    Get the prefix of the model that's currently being initialized.
    """
    assert _current_prefix is not None, \
        "Current model prefix is not set. "
    return _current_prefix


def contains_object_print(text):
    """
    Check if the text looks like a printed Python object, e.g.
    contains any substring matching the pattern: "at 0xFFFFFFF>"
    We match against 0x followed by 2-16 hex chars (there's
    a max of 16 on a 64 bit system).

    Args:
        text (str): The text to check

    Returns:
        result (bool): `True` if a match is found, `False` otherwise.
    """
    pattern = r'at 0x[a-fA-F0-9]{2,16}>'
    match = re.search(pattern, text)
    return match is not None


def assert_hashable(text):
    if not contains_object_print(text):
        return True
    raise AssertionError(
        f"vLLM tried to hash some configs that may have Python objects ids "
        f"in them. This is a bug, please file an issue. "
        f"Text being hashed: {text}")


T = TypeVar("T")


def get_layers_from_vllm_config(
        vllm_config: VllmConfig,
        layer_type: type[T],
        layer_names: Optional[list[str]] = None) -> dict[str, T]:
    """
    Get layers from the vLLM config.

    Args:
        vllm_config: The vLLM config.
        layer_type: The type of the layer to get.
        layer_names: The names of the layers to get. If None, return all layers.
    """

    if layer_names is None:
        layer_names = list(
            vllm_config.compilation_config.static_forward_context.keys())

    forward_context = vllm_config.compilation_config.static_forward_context

    return {
        layer_name: forward_context[layer_name]
        for layer_name in layer_names
        if isinstance(forward_context[layer_name], layer_type)
    }


@config
@dataclass
class SpeechToTextConfig:
    """Configuration for speech-to-text models."""

    sample_rate: float = 16_000
    """Sample rate (Hz) to resample input audio to. Most speech models expect
    16kHz audio input. The input audio will be automatically resampled to this
    rate before processing."""

    max_audio_clip_s: int = 30
    """Maximum duration in seconds for a single audio clip without chunking.
    Audio longer than this will be split into smaller chunks if
    `allow_audio_chunking` evaluates to True, otherwise it will be rejected."""

    overlap_chunk_second: int = 1
    """Overlap duration in seconds between consecutive audio chunks when
    splitting long audio. This helps maintain context across chunk boundaries
    and improves transcription quality at split points."""

    min_energy_split_window_size: Optional[int] = 1600
    """Window size in samples for finding low-energy (quiet) regions to split
    audio chunks. The algorithm looks for the quietest moment within this
    window to minimize cutting through speech. Default 1600 samples ≈ 100ms
    at 16kHz. If None, no chunking will be done."""

    @property
    def allow_audio_chunking(self) -> bool:
        return self.min_energy_split_window_size is not None


def update_config(config: DataclassInstanceT,
                  overrides: dict[str, Any]) -> DataclassInstanceT:
    processed_overrides = {}
    for field_name, value in overrides.items():
        assert hasattr(
            config, field_name), f"{type(config)} has no field `{field_name}`"
        current_value = getattr(config, field_name)
        if is_dataclass(current_value) and not is_dataclass(value):
            assert isinstance(value, dict), (
                f"Overrides to {type(config)}.{field_name} must be a dict"
                f"  or {type(current_value)}, but got {type(value)}")
            value = update_config(
                current_value,  # type: ignore[type-var]
                value)
        processed_overrides[field_name] = value
    return replace(config, **processed_overrides)<|MERGE_RESOLUTION|>--- conflicted
+++ resolved
@@ -3647,22 +3647,6 @@
                 "Disabling `torch.compile`.")
             self.compilation_config.level = CompilationLevel.NO_COMPILATION
 
-<<<<<<< HEAD
-        if self.parallel_config.enable_microbatching:
-            cudagraph_mode = self.compilation_config.cudagraph_mode
-            if cudagraph_mode not in (CUDAGraphMode.NONE,
-                                      CUDAGraphMode.FULL_DECODE_ONLY):
-                logger.warning_once(
-                    f"The specified cuda graph mode {cudagraph_mode} "
-                    " is not allowed with microbatching. "
-                    "Defaulting to FULL_DECODE_ONLY.")
-                self.compilation_config.cudagraph_mode = \
-                    CUDAGraphMode.FULL_DECODE_ONLY
-            self.model_config.disable_cascade_attn = True
-            # self.compilation_config.level = CompilationLevel.NO_COMPILATION
-
-=======
->>>>>>> 197dad1b
         disable_chunked_prefill_reasons: list[str] = []
 
         if self.model_config and self.model_config.pooler_config:
