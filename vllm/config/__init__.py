--- conflicted
+++ resolved
@@ -3524,12 +3524,8 @@
             "the deepep_low_latency and deepep_high_throughput "\
             f"all2all backend. {a2a_backend} is not supported. To fix set "\
             "the VLLM_ALL2ALL_BACKEND environment variable to "\
-<<<<<<< HEAD
             "deepep_low_latency or deepep_high_throughput "
-            "and install the DeepEP kerenls."
-=======
-            "deepep_low_latency and install the DeepEP kerenls."
->>>>>>> bce18981
+            "and install the DeepEP kernels."
 
         if not self.instance_id:
             self.instance_id = random_uuid()[:5]
