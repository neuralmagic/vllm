--- conflicted
+++ resolved
@@ -30,12 +30,8 @@
 import vllm.envs as envs
 from vllm import version
 from vllm.config.compilation import (CompilationConfig, CompilationLevel,
-<<<<<<< HEAD
                                      CUDAGraphMode)
-=======
-                                     PassConfig)
-from vllm.config.parallel import DistributedExecutorBackend, ParallelConfig
->>>>>>> 2d18256e
+from vllm.config.parallel import ParallelConfig
 from vllm.config.utils import ConfigType, config
 from vllm.logger import init_logger
 from vllm.model_executor.layers.quantization import QuantizationMethods
