--- conflicted
+++ resolved
@@ -14,11 +14,7 @@
 import torch
 
 import vllm.envs as envs
-<<<<<<< HEAD
-from vllm.logger import init_logger
-=======
 from vllm.logger import logger
->>>>>>> 14a5d903
 from vllm.platforms import current_platform
 from vllm.utils import cdiv, has_deep_gemm
 
@@ -32,9 +28,6 @@
         current_platform.is_device_capability(90)
         or current_platform.is_device_capability(100))
     return has_deep_gemm() and is_supported_arch
-
-
-logger = init_logger(__name__)
 
 
 @functools.cache
