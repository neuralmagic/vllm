# SPDX-License-Identifier: Apache-2.0
# SPDX-FileCopyrightText: Copyright contributors to the vLLM project
"""Code inside this file can safely assume cuda platform, e.g. importing
pynvml. However, it should not initialize cuda context.
"""

import os
from datetime import timedelta
from functools import cache, wraps
from typing import TYPE_CHECKING, Callable, Optional, TypeVar, Union

import torch
from torch.distributed import PrefixStore, ProcessGroup
from torch.distributed.distributed_c10d import is_nccl_available
from typing_extensions import ParamSpec

# import custom ops, trigger op registration
import vllm._C  # noqa
import vllm.envs as envs
from vllm.logger import init_logger
from vllm.utils import cuda_device_count_stateless, import_pynvml

from .interface import DeviceCapability, Platform, PlatformEnum, _Backend

if TYPE_CHECKING:
    from vllm.config import ModelConfig, VllmConfig

logger = init_logger(__name__)

_P = ParamSpec("_P")
_R = TypeVar("_R")

pynvml = import_pynvml()

# pytorch 2.5 uses cudnn sdpa by default, which will cause crash on some models
# see https://github.com/huggingface/diffusers/issues/9704 for details
torch.backends.cuda.enable_cudnn_sdp(False)


def with_nvml_context(fn: Callable[_P, _R]) -> Callable[_P, _R]:

    @wraps(fn)
    def wrapper(*args: _P.args, **kwargs: _P.kwargs) -> _R:
        pynvml.nvmlInit()
        try:
            return fn(*args, **kwargs)
        finally:
            pynvml.nvmlShutdown()

    return wrapper


class CudaPlatformBase(Platform):
    _enum = PlatformEnum.CUDA
    device_name: str = "cuda"
    device_type: str = "cuda"
    dispatch_key: str = "CUDA"
    ray_device_key: str = "GPU"
    dist_backend: str = "nccl"
    device_control_env_var: str = "CUDA_VISIBLE_DEVICES"

    @property
    def supported_dtypes(self) -> list[torch.dtype]:
        if self.has_device_capability(80):
            # Ampere and Hopper or later NVIDIA GPUs.
            return [torch.bfloat16, torch.float16, torch.float32]
        elif (not self.has_device_capability(80)
              ) and self.has_device_capability(60):
            # Pascal, Volta and Turing NVIDIA GPUs, BF16 is not supported
            return [torch.float16, torch.float32]
        # Kepler and Maxwell NVIDIA GPUs, only FP32 is supported,
        # though vLLM doesn't support these GPUs.
        return [torch.float32]

    @classmethod
    def set_device(cls, device: torch.device) -> None:
        """
        Set the device for the current platform.
        """
        torch.cuda.set_device(device)
        # With this trick we can force the device to be set eagerly
        # see https://github.com/pytorch/pytorch/issues/155668
        # for why and when it is needed
        _ = torch.zeros(1, device=device)

    @classmethod
    def get_device_capability(cls,
                              device_id: int = 0
                              ) -> Optional[DeviceCapability]:
        raise NotImplementedError

    @classmethod
    def get_device_name(cls, device_id: int = 0) -> str:
        raise NotImplementedError

    @classmethod
    def get_device_total_memory(cls, device_id: int = 0) -> int:
        raise NotImplementedError

    @classmethod
    def is_async_output_supported(cls, enforce_eager: Optional[bool]) -> bool:
        if enforce_eager:
            logger.warning(
                "To see benefits of async output processing, enable CUDA "
                "graph. Since, enforce-eager is enabled, async output "
                "processor cannot be used")
            return False
        return True

    @classmethod
    def is_fully_connected(cls, device_ids: list[int]) -> bool:
        raise NotImplementedError

    @classmethod
    def log_warnings(cls):
        pass

    @classmethod
    def check_and_update_config(cls, vllm_config: "VllmConfig") -> None:
        parallel_config = vllm_config.parallel_config
        scheduler_config = vllm_config.scheduler_config
        model_config = vllm_config.model_config

        if parallel_config.worker_cls == "auto":
            if scheduler_config.is_multi_step:
                if envs.VLLM_USE_V1:
                    raise NotImplementedError(
                        "Multi-step scheduling is not supported (and not "
                        "needed) on vLLM V1. Please launch without "
                        "--num-scheduler-steps.")
                else:
                    parallel_config.worker_cls = \
                        "vllm.worker.multi_step_worker.MultiStepWorker"
            elif vllm_config.speculative_config:
                if envs.VLLM_USE_V1:
                    parallel_config.worker_cls = \
                            "vllm.v1.worker.gpu_worker.Worker"
                else:
                    parallel_config.worker_cls = \
                        "vllm.spec_decode.spec_decode_worker.create_spec_worker"
                    parallel_config.sd_worker_cls = \
                        "vllm.worker.worker.Worker"
            else:
                if envs.VLLM_USE_V1:
                    parallel_config.worker_cls = \
                            "vllm.v1.worker.gpu_worker.Worker"
                else:
                    parallel_config.worker_cls = "vllm.worker.worker.Worker"

        cache_config = vllm_config.cache_config
        if cache_config and cache_config.block_size is None:
            cache_config.block_size = 16

        # TODO(lucas): handle this more gracefully
        # Note: model_config may be None during testing
        if model_config is not None and model_config.use_mla:
            # if `VLLM_ATTENTION_BACKEND` is not set and we are using MLA, then
            # we default to FlashMLA backend, so we need to force the blocksize
            # here
            use_flashmla = (envs.VLLM_ATTENTION_BACKEND is None \
                or envs.VLLM_ATTENTION_BACKEND == "FLASHMLA")
            from vllm.attention.ops.flashmla import is_flashmla_supported
            if use_flashmla and is_flashmla_supported()[0] \
                and cache_config.block_size != 64:
                cache_config.block_size = 64
                logger.info(
                    "Forcing kv cache block size to 64 for FlashMLA backend.")

<<<<<<< HEAD
        # lazy import to avoid circular import
        from vllm.config import CUDAGraphMode
=======
            use_cutlass_mla = (envs.VLLM_ATTENTION_BACKEND is not None \
                and envs.VLLM_ATTENTION_BACKEND == "CUTLASS_MLA_VLLM_V1")
            if use_cutlass_mla and cache_config.block_size != 128:
                cache_config.block_size = 128
                logger.info("Forcing kv cache block size to 128 for "
                            "CUTLASS_MLA_VLLM_V1 backend.")
>>>>>>> 9fb2d220

        compilation_config = vllm_config.compilation_config
        if (envs.VLLM_ALL2ALL_BACKEND == "deepep_high_throughput"
                and parallel_config.data_parallel_size > 1
                and compilation_config.cudagraph_mode != CUDAGraphMode.NONE):
            logger.info(
                "Data Parallel: Forcing enforce eager to be True since DP "
                "with DeepEP high-throughput kernels are not CUDA Graph "
                "compatible. The DeepEP low-latency kernels are CUDA Graph "
                "compatible. Set the all_to_all backend to deepep_low_latency "
                "to use those kernels instead.")
            compilation_config.cudagraph_mode = CUDAGraphMode.NONE
            if model_config is not None:
                model_config.enforce_eager = True

            # TODO (varun): Turning this ON gives incorrect results for the
            # Deepseek-V2-lite model.
            vllm_config.compilation_config.use_inductor = False

    @classmethod
    def get_current_memory_usage(cls,
                                 device: Optional[torch.types.Device] = None
                                 ) -> float:
        torch.cuda.empty_cache()
        torch.cuda.reset_peak_memory_stats(device)
        return torch.cuda.max_memory_allocated(device)

    @classmethod
    def get_attn_backend_cls(cls, selected_backend, head_size, dtype,
                             kv_cache_dtype, block_size, use_v1,
                             use_mla) -> str:
        if use_mla:
            # TODO(lucas): refactor to  be more concise
            #  we should probably consider factoring out V1 here
            if selected_backend == _Backend.CUTLASS_MLA_VLLM_V1:
                if use_v1:
                    logger.info_once("Using Cutlass MLA backend on V1 engine.")
                    return ("vllm.v1.attention.backends.mla."
                            "cutlass_mla.CutlassMLABackend")
                else:
                    logger.warning(
                        "Cutlass MLA backend is only supported on V1 engine")
            if selected_backend == _Backend.TRITON_MLA or block_size != 64:
                if use_v1:
                    logger.info_once("Using Triton MLA backend on V1 engine.")
                    return ("vllm.v1.attention.backends.mla."
                            "triton_mla.TritonMLABackend")
                else:
                    logger.info("Using Triton MLA backend.")
                    return "vllm.attention.backends.triton_mla.TritonMLABackend"
            else:
                from vllm.attention.backends.flashmla import (
                    is_flashmla_supported)
                if not is_flashmla_supported()[0]:
                    logger.warning(
                        "FlashMLA backend is not supported due to %s",
                        is_flashmla_supported()[1])
                elif block_size != 64:
                    logger.warning(
                        "FlashMLA backend is not supported for block size %d"
                        " (currently only supports block size 64).",
                        block_size)
                else:
                    if use_v1:
                        logger.info_once(
                            "Using FlashMLA backend on V1 engine.")
                        return ("vllm.v1.attention.backends.mla."
                                "flashmla.FlashMLABackend")
                    else:
                        logger.info("Using FlashMLA backend.")
                        return ("vllm.attention.backends."
                                "flashmla.FlashMLABackend")
        if use_v1:
            FLASHINFER_V1 = "vllm.v1.attention.backends.flashinfer.FlashInferBackend"  # noqa: E501
            FLEX_ATTENTION_V1 = "vllm.v1.attention.backends.flex_attention.FlexAttentionBackend"  # noqa: E501
            TRITON_ATTN_VLLM_V1 = "vllm.v1.attention.backends.triton_attn.TritonAttentionBackend"  # noqa: E501
            FLASH_ATTN_V1 = "vllm.v1.attention.backends.flash_attn.FlashAttentionBackend"  # noqa: E501

            if selected_backend == _Backend.FLASHINFER:
                logger.info_once("Using FlashInfer backend on V1 engine.")
                if cls.has_device_capability(100):
                    from vllm.v1.attention.backends.utils import (
                        set_kv_cache_layout)
                    set_kv_cache_layout("HND")
                return FLASHINFER_V1
            elif selected_backend == _Backend.FLEX_ATTENTION:
                logger.info_once("Using FlexAttention backend on V1 engine.")
                return FLEX_ATTENTION_V1
            elif selected_backend == _Backend.TRITON_ATTN_VLLM_V1:
                logger.info_once("Using Triton backend on V1 engine.")
                return TRITON_ATTN_VLLM_V1
            elif selected_backend == _Backend.FLASH_ATTN:
                logger.info_once("Using Flash Attention backend on V1 engine.")
                return FLASH_ATTN_V1

            from vllm.attention.selector import is_attn_backend_supported

            # Default backends for V1 engine
            # Prefer FlashInfer for Blackwell GPUs if installed
            if cls.is_device_capability(100):
                if is_default_backend_supported := is_attn_backend_supported(
                        FLASHINFER_V1, head_size, dtype):
                    from vllm.v1.attention.backends.utils import (
                        set_kv_cache_layout)

                    logger.info_once(
                        "Using FlashInfer backend with HND KV cache layout on "
                        "V1 engine by default for Blackwell (SM 10.0) GPUs.")
                    set_kv_cache_layout("HND")

                    return FLASHINFER_V1

                if not is_default_backend_supported.can_import:
                    logger.warning_once(
                        "FlashInfer failed to import for V1 engine on "
                        "Blackwell (SM 10.0) GPUs; it is recommended to "
                        "install FlashInfer for better performance.")

            # FlashAttention is the default for SM 8.0+ GPUs
            if cls.has_device_capability(80):
                if is_default_backend_supported := is_attn_backend_supported(
                        FLASH_ATTN_V1, head_size, dtype,
                        allow_import_error=False):
                    logger.info_once("Using Flash Attention backend on "
                                     "V1 engine.")
                    return FLASH_ATTN_V1

            # FlexAttention is the default for older GPUs
            else:
                logger.info_once("Using FlexAttention backend on V1 engine.")
                return FLEX_ATTENTION_V1

            assert not is_default_backend_supported

            use_flex_attention_reason = {}
            if not is_default_backend_supported.head_size:
                use_flex_attention_reason["head_size"] = head_size
            if not is_default_backend_supported.dtype:
                use_flex_attention_reason["dtype"] = dtype

            logger.info_once(
                "Using FlexAttention backend for %s on V1 engine.",
                ", ".join(f"{k}={v}"
                          for k, v in use_flex_attention_reason.items()),
            )
            return FLEX_ATTENTION_V1

        # Backends for V0 engine
        if selected_backend == _Backend.FLASHINFER:
            logger.info("Using FlashInfer backend.")
            if cls.has_device_capability(100):
                from vllm.v1.attention.backends.utils import (
                    set_kv_cache_layout)
                logger.info_once(
                    "Using HND KV cache layout on V1 engine by default for "
                    "Blackwell (SM 10.0) GPUs.")
                set_kv_cache_layout("HND")
            return "vllm.attention.backends.flashinfer.FlashInferBackend"
        elif selected_backend == _Backend.XFORMERS:
            logger.info("Using XFormers backend.")
            return "vllm.attention.backends.xformers.XFormersBackend"
        elif selected_backend == _Backend.DUAL_CHUNK_FLASH_ATTN:
            logger.info("Using DualChunkFlashAttention backend.")
            return ("vllm.attention.backends.dual_chunk_flash_attn."
                    "DualChunkFlashAttentionBackend")
        elif selected_backend == _Backend.DIFFERENTIAL_FLASH_ATTN:
            logger.info("Using DifferentialFlashAttention backend.")
            return ("vllm.attention.backends.differential_flash_attn."
                    "DifferentialFlashAttentionBackend")
        elif selected_backend == _Backend.FLASH_ATTN:
            pass
        elif selected_backend:
            raise ValueError(
                f"Invalid attention backend for {cls.device_name}, "
                f"with use_v1: {use_v1} use_mla: {use_mla}")

        target_backend = _Backend.FLASH_ATTN
        if not cls.has_device_capability(80):
            # Volta and Turing NVIDIA GPUs.
            logger.info(
                "Cannot use FlashAttention-2 backend for Volta and Turing "
                "GPUs.")
            target_backend = _Backend.XFORMERS
        elif dtype not in (torch.float16, torch.bfloat16):
            logger.info(
                "Cannot use FlashAttention-2 backend for dtype other than "
                "torch.float16 or torch.bfloat16.")
            target_backend = _Backend.XFORMERS
        elif block_size % 16 != 0:
            logger.info(
                "Cannot use FlashAttention-2 backend for block size not "
                "divisible by 16.")
            target_backend = _Backend.XFORMERS

        # FlashAttn is valid for the model, checking if the package is
        # installed.
        if target_backend == _Backend.FLASH_ATTN:
            try:
                import vllm.vllm_flash_attn  # noqa: F401
                from vllm.attention.backends.flash_attn import (  # noqa: F401
                    FlashAttentionBackend, flash_attn_supports_fp8)

                supported_sizes = \
                    FlashAttentionBackend.get_supported_head_sizes()
                if head_size not in supported_sizes:
                    logger.info(
                        "Cannot use FlashAttention-2 backend for head size %d.",
                        head_size)
                    target_backend = _Backend.XFORMERS
                fp8_kv_cache = (kv_cache_dtype is not None
                                and kv_cache_dtype.startswith("fp8"))
                if (fp8_kv_cache and not flash_attn_supports_fp8()):
                    logger.info(
                        "Cannot use FlashAttention backend for FP8 KV cache.")
                    logger.warning(
                        "Please use FlashInfer backend with FP8 KV Cache for "
                        "better performance by setting environment variable "
                        "VLLM_ATTENTION_BACKEND=FLASHINFER")
                    target_backend = _Backend.XFORMERS
            except ImportError:
                logger.info(
                    "Cannot use FlashAttention-2 backend because the "
                    "vllm.vllm_flash_attn package is not found. "
                    "Make sure that vllm_flash_attn was built and installed "
                    "(on by default).")
                target_backend = _Backend.XFORMERS

        if target_backend == _Backend.XFORMERS:
            logger.info("Using XFormers backend.")
            return "vllm.attention.backends.xformers.XFormersBackend"

        logger.info("Using Flash Attention backend.")
        return "vllm.attention.backends.flash_attn.FlashAttentionBackend"

    @classmethod
    def get_punica_wrapper(cls) -> str:
        return "vllm.lora.punica_wrapper.punica_gpu.PunicaWrapperGPU"

    @classmethod
    def get_device_communicator_cls(cls) -> str:
        return "vllm.distributed.device_communicators.cuda_communicator.CudaCommunicator"  # noqa

    @classmethod
    def supports_fp8(cls) -> bool:
        return cls.has_device_capability(89)

    @classmethod
    def supports_v1(cls, model_config: "ModelConfig") -> bool:
        return True

    @classmethod
    def use_custom_allreduce(cls) -> bool:
        return True

    @classmethod
    def get_static_graph_wrapper_cls(cls) -> str:
        return "vllm.compilation.cuda_graph.CUDAGraphWrapper"

    @classmethod
    def stateless_init_device_torch_dist_pg(
        cls,
        backend: str,
        prefix_store: PrefixStore,
        group_rank: int,
        group_size: int,
        timeout: timedelta,
    ) -> ProcessGroup:
        assert is_nccl_available()
        pg: ProcessGroup = ProcessGroup(
            prefix_store,
            group_rank,
            group_size,
        )
        from torch.distributed.distributed_c10d import ProcessGroupNCCL

        backend_options = ProcessGroupNCCL.Options()
        backend_options._timeout = timeout

        backend_class = ProcessGroupNCCL(prefix_store, group_rank, group_size,
                                         backend_options)
        backend_type = ProcessGroup.BackendType.NCCL
        device = torch.device("cuda")
        pg._set_default_backend(backend_type)
        backend_class._set_sequence_number_for_group()

        pg._register_backend(device, backend_type, backend_class)
        return pg

    @classmethod
    def device_count(cls) -> int:
        return cuda_device_count_stateless()


# NVML utils
# Note that NVML is not affected by `CUDA_VISIBLE_DEVICES`,
# all the related functions work on real physical device ids.
# the major benefit of using NVML is that it will not initialize CUDA
class NvmlCudaPlatform(CudaPlatformBase):

    @classmethod
    @cache
    @with_nvml_context
    def get_device_capability(cls,
                              device_id: int = 0
                              ) -> Optional[DeviceCapability]:
        try:
            physical_device_id = cls.device_id_to_physical_device_id(device_id)
            handle = pynvml.nvmlDeviceGetHandleByIndex(physical_device_id)
            major, minor = pynvml.nvmlDeviceGetCudaComputeCapability(handle)
            return DeviceCapability(major=major, minor=minor)
        except RuntimeError:
            return None

    @classmethod
    @with_nvml_context
    def has_device_capability(
        cls,
        capability: Union[tuple[int, int], int],
        device_id: int = 0,
    ) -> bool:
        try:
            return super().has_device_capability(capability, device_id)
        except RuntimeError:
            return False

    @classmethod
    @with_nvml_context
    def get_device_name(cls, device_id: int = 0) -> str:
        physical_device_id = cls.device_id_to_physical_device_id(device_id)
        return cls._get_physical_device_name(physical_device_id)

    @classmethod
    @with_nvml_context
    def get_device_uuid(cls, device_id: int = 0) -> str:
        physical_device_id = cls.device_id_to_physical_device_id(device_id)
        handle = pynvml.nvmlDeviceGetHandleByIndex(physical_device_id)
        return pynvml.nvmlDeviceGetUUID(handle)

    @classmethod
    @with_nvml_context
    def get_device_total_memory(cls, device_id: int = 0) -> int:
        physical_device_id = cls.device_id_to_physical_device_id(device_id)
        handle = pynvml.nvmlDeviceGetHandleByIndex(physical_device_id)
        return int(pynvml.nvmlDeviceGetMemoryInfo(handle).total)

    @classmethod
    @with_nvml_context
    def is_fully_connected(cls, physical_device_ids: list[int]) -> bool:
        """
        query if the set of gpus are fully connected by nvlink (1 hop)
        """
        handles = [
            pynvml.nvmlDeviceGetHandleByIndex(i) for i in physical_device_ids
        ]
        for i, handle in enumerate(handles):
            for j, peer_handle in enumerate(handles):
                if i < j:
                    try:
                        p2p_status = pynvml.nvmlDeviceGetP2PStatus(
                            handle,
                            peer_handle,
                            pynvml.NVML_P2P_CAPS_INDEX_NVLINK,
                        )
                        if p2p_status != pynvml.NVML_P2P_STATUS_OK:
                            return False
                    except pynvml.NVMLError:
                        logger.exception(
                            "NVLink detection failed. This is normal if"
                            " your machine has no NVLink equipped.")
                        return False
        return True

    @classmethod
    def _get_physical_device_name(cls, device_id: int = 0) -> str:
        handle = pynvml.nvmlDeviceGetHandleByIndex(device_id)
        return pynvml.nvmlDeviceGetName(handle)

    @classmethod
    @with_nvml_context
    def log_warnings(cls):
        device_ids: int = pynvml.nvmlDeviceGetCount()
        if device_ids > 1:
            device_names = [
                cls._get_physical_device_name(i) for i in range(device_ids)
            ]
            if (len(set(device_names)) > 1
                    and os.environ.get("CUDA_DEVICE_ORDER") != "PCI_BUS_ID"):
                logger.warning(
                    "Detected different devices in the system: %s. Please"
                    " make sure to set `CUDA_DEVICE_ORDER=PCI_BUS_ID` to "
                    "avoid unexpected behavior.",
                    ", ".join(device_names),
                )


class NonNvmlCudaPlatform(CudaPlatformBase):

    @classmethod
    @cache
    def get_device_capability(cls, device_id: int = 0) -> DeviceCapability:
        major, minor = torch.cuda.get_device_capability(device_id)
        return DeviceCapability(major=major, minor=minor)

    @classmethod
    def get_device_name(cls, device_id: int = 0) -> str:
        return torch.cuda.get_device_name(device_id)

    @classmethod
    def get_device_total_memory(cls, device_id: int = 0) -> int:
        device_props = torch.cuda.get_device_properties(device_id)
        return device_props.total_memory

    @classmethod
    def is_fully_connected(cls, physical_device_ids: list[int]) -> bool:
        logger.exception(
            "NVLink detection not possible, as context support was"
            " not found. Assuming no NVLink available.")
        return False


# Autodetect either NVML-enabled or non-NVML platform
# based on whether NVML is available.
nvml_available = False
try:
    try:
        pynvml.nvmlInit()
        nvml_available = True
    except Exception:
        # On Jetson, NVML is not supported.
        nvml_available = False
finally:
    if nvml_available:
        pynvml.nvmlShutdown()

CudaPlatform = NvmlCudaPlatform if nvml_available else NonNvmlCudaPlatform

CudaPlatform.log_warnings()<|MERGE_RESOLUTION|>--- conflicted
+++ resolved
@@ -165,19 +165,17 @@
                 cache_config.block_size = 64
                 logger.info(
                     "Forcing kv cache block size to 64 for FlashMLA backend.")
-
-<<<<<<< HEAD
-        # lazy import to avoid circular import
-        from vllm.config import CUDAGraphMode
-=======
+                
             use_cutlass_mla = (envs.VLLM_ATTENTION_BACKEND is not None \
                 and envs.VLLM_ATTENTION_BACKEND == "CUTLASS_MLA_VLLM_V1")
             if use_cutlass_mla and cache_config.block_size != 128:
                 cache_config.block_size = 128
                 logger.info("Forcing kv cache block size to 128 for "
                             "CUTLASS_MLA_VLLM_V1 backend.")
->>>>>>> 9fb2d220
-
+
+        # lazy import to avoid circular import
+        from vllm.config import CUDAGraphMode
+        
         compilation_config = vllm_config.compilation_config
         if (envs.VLLM_ALL2ALL_BACKEND == "deepep_high_throughput"
                 and parallel_config.data_parallel_size > 1
