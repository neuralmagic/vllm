# SPDX-License-Identifier: Apache-2.0
"""Code inside this file can safely assume cuda platform, e.g. importing
pynvml. However, it should not initialize cuda context.
"""

import os
from functools import lru_cache, wraps
from typing import (TYPE_CHECKING, Callable, List, Optional, Tuple, TypeVar,
                    Union)

import torch
from typing_extensions import ParamSpec

# import custom ops, trigger op registration
import vllm._C  # noqa
import vllm.envs as envs
from vllm.logger import init_logger
from vllm.utils import import_pynvml

from .interface import DeviceCapability, Platform, PlatformEnum, _Backend

if TYPE_CHECKING:
    from vllm.config import VllmConfig
else:
    VllmConfig = None

logger = init_logger(__name__)

_P = ParamSpec("_P")
_R = TypeVar("_R")

pynvml = import_pynvml()

# pytorch 2.5 uses cudnn sdpa by default, which will cause crash on some models
# see https://github.com/huggingface/diffusers/issues/9704 for details
torch.backends.cuda.enable_cudnn_sdp(False)


def device_id_to_physical_device_id(device_id: int) -> int:
    if "CUDA_VISIBLE_DEVICES" in os.environ:
        device_ids = os.environ["CUDA_VISIBLE_DEVICES"].split(",")
        if device_ids == [""]:
            msg = (
                "CUDA_VISIBLE_DEVICES is set to empty string, which means"
                " GPU support is disabled. If you are using ray, please unset"
                " the environment variable `CUDA_VISIBLE_DEVICES` inside the"
                " worker/actor. "
                "Check https://github.com/vllm-project/vllm/issues/8402 for"
                " more information.")
            raise RuntimeError(msg)
        physical_device_id = device_ids[device_id]
        return int(physical_device_id)
    else:
        return device_id


def with_nvml_context(fn: Callable[_P, _R]) -> Callable[_P, _R]:

    @wraps(fn)
    def wrapper(*args: _P.args, **kwargs: _P.kwargs) -> _R:
        pynvml.nvmlInit()
        try:
            return fn(*args, **kwargs)
        finally:
            pynvml.nvmlShutdown()

    return wrapper


class CudaPlatformBase(Platform):
    _enum = PlatformEnum.CUDA
    device_name: str = "cuda"
    device_type: str = "cuda"
    dispatch_key: str = "CUDA"
    ray_device_key: str = "GPU"
    device_control_env_var: str = "CUDA_VISIBLE_DEVICES"

    @classmethod
    def get_device_capability(cls,
                              device_id: int = 0
                              ) -> Optional[DeviceCapability]:
        raise NotImplementedError

    @classmethod
    def get_device_name(cls, device_id: int = 0) -> str:
        raise NotImplementedError

    @classmethod
    def get_device_total_memory(cls, device_id: int = 0) -> int:
        raise NotImplementedError

    @classmethod
    def is_async_output_supported(cls, enforce_eager: Optional[bool]) -> bool:
        if enforce_eager:
            logger.warning(
                "To see benefits of async output processing, enable CUDA "
                "graph. Since, enforce-eager is enabled, async output "
                "processor cannot be used")
            return False
        return True

    @classmethod
    def is_full_nvlink(cls, device_ids: List[int]) -> bool:
        raise NotImplementedError

    @classmethod
    def log_warnings(cls):
        pass

    @classmethod
    def check_and_update_config(cls, vllm_config: VllmConfig) -> None:
        parallel_config = vllm_config.parallel_config
        scheduler_config = vllm_config.scheduler_config

        if parallel_config.worker_cls == "auto":
            if scheduler_config.is_multi_step:
                if envs.VLLM_USE_V1:
                    raise NotImplementedError(
                        "Multi-step scheduling is not supported (and not "
                        "needed) on VLLM V1. Please launch without "
                        "--num-scheduler-steps.")
                else:
                    parallel_config.worker_cls = \
                        "vllm.worker.multi_step_worker.MultiStepWorker"
            elif vllm_config.speculative_config:
                if envs.VLLM_USE_V1:
                    parallel_config.worker_cls = \
                            "vllm.v1.worker.gpu_worker.Worker"
                else:
                    parallel_config.worker_cls = \
                        "vllm.spec_decode.spec_decode_worker.create_spec_worker"
                    parallel_config.sd_worker_cls = \
                        "vllm.worker.worker.Worker"
            else:
                if envs.VLLM_USE_V1:
                    parallel_config.worker_cls = \
                            "vllm.v1.worker.gpu_worker.Worker"
                else:
                    parallel_config.worker_cls = "vllm.worker.worker.Worker"

        cache_config = vllm_config.cache_config
        if cache_config and cache_config.block_size is None:
            cache_config.block_size = 16
        # TODO(lucas): handle this more gracefully
        if envs.VLLM_ATTENTION_BACKEND is not None \
           and envs.VLLM_ATTENTION_BACKEND == "FLASHMLA" \
           and cache_config.block_size != 64:
            cache_config.block_size = 64
            logger.info(
                "FlashMLA: Forcing kv cache block size to 64 since this"
                " is currently the only block size supported by the kernel.")

    @classmethod
    def get_current_memory_usage(cls,
                                 device: Optional[torch.types.Device] = None
                                 ) -> float:
        torch.cuda.reset_peak_memory_stats(device)
        return torch.cuda.max_memory_allocated(device)

    @classmethod
    def get_attn_backend_cls(cls, selected_backend, head_size, dtype,
                             kv_cache_dtype, block_size, use_v1,
                             use_mla) -> str:
        if use_mla:
            # TODO(lucas): refactor to  be more concise
            #  we should probably consider factoring out V1 here
            if selected_backend == _Backend.FLASHMLA:
                from vllm.attention.backends.flashmla import (
                    is_flashmla_supported)
                if not is_flashmla_supported()[0]:
                    logger.warning(
                        "FlashMLA backend is not supported due to %s",
                        is_flashmla_supported()[1])
                elif block_size != 64:
                    logger.warning(
                        "FlashMLA backend is not supported for block size %d"
                        " (currently only supports block size 64).",
                        block_size)
                else:
                    if use_v1:
                        logger.info("Using FlashMLA backend on V1 engine.")
                        return ("vllm.v1.attention.backends.mla."
                                "flashmla.FlashMLABackend")
                    else:
                        logger.info("Using FlashMLA backend.")
                        return ("vllm.attention.backends."
                                "flashmla.FlashMLABackend")

            if use_v1:
                logger.info("Using Triton MLA backend on V1 engine.")
                return ("vllm.v1.attention.backends.mla."
                        "triton_mla.TritonMLABackend")
            else:
                logger.info("Using Triton MLA backend.")
                return "vllm.attention.backends.triton_mla.TritonMLABackend"
        if use_v1:
<<<<<<< HEAD
            logger.info("Using Flash Attention backend on V1 engine.")
            return ("vllm.v1.attention.backends.flash_attn."
                    "FlashAttentionBackend")
=======
            if use_mla:
                logger.info("Using Triton MLA backend on V1 engine.")
                return "vllm.v1.attention.backends.triton_mla.TritonMLABackend"
            else:
                logger.info("Using Flash Attention backend on V1 engine.")
                return ("vllm.v1.attention.backends.flash_attn."
                        "FlashAttentionBackend")
        if use_mla:
            logger.info("Using Triton MLA backend.")
            return "vllm.attention.backends.triton_mla.TritonMLABackend"
>>>>>>> 29c06c7b
        if selected_backend == _Backend.FLASHINFER:
            logger.info("Using FlashInfer backend.")
            return "vllm.attention.backends.flashinfer.FlashInferBackend"
        elif selected_backend == _Backend.XFORMERS:
            logger.info("Using XFormers backend.")
            return "vllm.attention.backends.xformers.XFormersBackend"
        elif selected_backend == _Backend.FLASH_ATTN:
            pass
        elif selected_backend:
            raise ValueError(
                f"Invalid attention backend for {cls.device_name}, "
                f"with use_v1: {use_v1} use_mla: {use_mla}")

        target_backend = _Backend.FLASH_ATTN
        if not cls.has_device_capability(80):
            # Volta and Turing NVIDIA GPUs.
            logger.info(
                "Cannot use FlashAttention-2 backend for Volta and Turing "
                "GPUs.")
            target_backend = _Backend.XFORMERS
        elif dtype not in (torch.float16, torch.bfloat16):
            logger.info(
                "Cannot use FlashAttention-2 backend for dtype other than "
                "torch.float16 or torch.bfloat16.")
            target_backend = _Backend.XFORMERS
        elif kv_cache_dtype is not None and \
            kv_cache_dtype.startswith("fp8"):
            logger.info(
                "Cannot use FlashAttention-2 backend for FP8 KV cache.")
            logger.warning(
                "Please use FlashInfer backend with FP8 KV Cache for "
                "better performance by setting environment variable "
                "VLLM_ATTENTION_BACKEND=FLASHINFER")
            target_backend = _Backend.XFORMERS
        elif block_size % 16 != 0:
            logger.info(
                "Cannot use FlashAttention-2 backend for block size not "
                "divisible by 16.")
            target_backend = _Backend.XFORMERS

        # FlashAttn is valid for the model, checking if the package is
        # installed.
        if target_backend == _Backend.FLASH_ATTN:
            try:
                import vllm.vllm_flash_attn  # noqa: F401
                from vllm.attention.backends.flash_attn import (  # noqa: F401
                    FlashAttentionBackend)

                supported_sizes = \
                    FlashAttentionBackend.get_supported_head_sizes()
                if head_size not in supported_sizes:
                    logger.info(
                        "Cannot use FlashAttention-2 backend for head size %d.",
                        head_size)
                    target_backend = _Backend.XFORMERS
            except ImportError:
                logger.info(
                    "Cannot use FlashAttention-2 backend because the "
                    "vllm.vllm_flash_attn package is not found. "
                    "Make sure that vllm_flash_attn was built and installed "
                    "(on by default).")
                target_backend = _Backend.XFORMERS

        if target_backend == _Backend.XFORMERS:
            logger.info("Using XFormers backend.")
            return "vllm.attention.backends.xformers.XFormersBackend"

        logger.info("Using Flash Attention backend.")
        return "vllm.attention.backends.flash_attn.FlashAttentionBackend"

    @classmethod
    def get_punica_wrapper(cls) -> str:
        return "vllm.lora.punica_wrapper.punica_gpu.PunicaWrapperGPU"

    @classmethod
    def get_device_communicator_cls(cls) -> str:
        return "vllm.distributed.device_communicators.cuda_communicator.CudaCommunicator"  # noqa


# NVML utils
# Note that NVML is not affected by `CUDA_VISIBLE_DEVICES`,
# all the related functions work on real physical device ids.
# the major benefit of using NVML is that it will not initialize CUDA
class NvmlCudaPlatform(CudaPlatformBase):

    @classmethod
    @lru_cache(maxsize=8)
    @with_nvml_context
    def get_device_capability(cls,
                              device_id: int = 0
                              ) -> Optional[DeviceCapability]:
        try:
            physical_device_id = device_id_to_physical_device_id(device_id)
            handle = pynvml.nvmlDeviceGetHandleByIndex(physical_device_id)
            major, minor = pynvml.nvmlDeviceGetCudaComputeCapability(handle)
            return DeviceCapability(major=major, minor=minor)
        except RuntimeError:
            return None

    @classmethod
    @lru_cache(maxsize=8)
    @with_nvml_context
    def has_device_capability(
        cls,
        capability: Union[Tuple[int, int], int],
        device_id: int = 0,
    ) -> bool:
        try:
            return super().has_device_capability(capability, device_id)
        except RuntimeError:
            return False

    @classmethod
    @lru_cache(maxsize=8)
    @with_nvml_context
    def get_device_name(cls, device_id: int = 0) -> str:
        physical_device_id = device_id_to_physical_device_id(device_id)
        return cls._get_physical_device_name(physical_device_id)

    @classmethod
    @lru_cache(maxsize=8)
    @with_nvml_context
    def get_device_uuid(cls, device_id: int = 0) -> str:
        physical_device_id = device_id_to_physical_device_id(device_id)
        handle = pynvml.nvmlDeviceGetHandleByIndex(physical_device_id)
        return pynvml.nvmlDeviceGetUUID(handle)

    @classmethod
    @lru_cache(maxsize=8)
    @with_nvml_context
    def get_device_total_memory(cls, device_id: int = 0) -> int:
        physical_device_id = device_id_to_physical_device_id(device_id)
        handle = pynvml.nvmlDeviceGetHandleByIndex(physical_device_id)
        return int(pynvml.nvmlDeviceGetMemoryInfo(handle).total)

    @classmethod
    @with_nvml_context
    def is_full_nvlink(cls, physical_device_ids: List[int]) -> bool:
        """
        query if the set of gpus are fully connected by nvlink (1 hop)
        """
        handles = [
            pynvml.nvmlDeviceGetHandleByIndex(i) for i in physical_device_ids
        ]
        for i, handle in enumerate(handles):
            for j, peer_handle in enumerate(handles):
                if i < j:
                    try:
                        p2p_status = pynvml.nvmlDeviceGetP2PStatus(
                            handle,
                            peer_handle,
                            pynvml.NVML_P2P_CAPS_INDEX_NVLINK,
                        )
                        if p2p_status != pynvml.NVML_P2P_STATUS_OK:
                            return False
                    except pynvml.NVMLError:
                        logger.exception(
                            "NVLink detection failed. This is normal if"
                            " your machine has no NVLink equipped.")
                        return False
        return True

    @classmethod
    def _get_physical_device_name(cls, device_id: int = 0) -> str:
        handle = pynvml.nvmlDeviceGetHandleByIndex(device_id)
        return pynvml.nvmlDeviceGetName(handle)

    @classmethod
    @with_nvml_context
    def log_warnings(cls):
        device_ids: int = pynvml.nvmlDeviceGetCount()
        if device_ids > 1:
            device_names = [
                cls._get_physical_device_name(i) for i in range(device_ids)
            ]
            if (len(set(device_names)) > 1
                    and os.environ.get("CUDA_DEVICE_ORDER") != "PCI_BUS_ID"):
                logger.warning(
                    "Detected different devices in the system: %s. Please"
                    " make sure to set `CUDA_DEVICE_ORDER=PCI_BUS_ID` to "
                    "avoid unexpected behavior.",
                    ", ".join(device_names),
                )


class NonNvmlCudaPlatform(CudaPlatformBase):

    @classmethod
    def get_device_capability(cls, device_id: int = 0) -> DeviceCapability:
        major, minor = torch.cuda.get_device_capability(device_id)
        return DeviceCapability(major=major, minor=minor)

    @classmethod
    def get_device_name(cls, device_id: int = 0) -> str:
        return torch.cuda.get_device_name(device_id)

    @classmethod
    def get_device_total_memory(cls, device_id: int = 0) -> int:
        device_props = torch.cuda.get_device_properties(device_id)
        return device_props.total_memory

    @classmethod
    def is_full_nvlink(cls, physical_device_ids: List[int]) -> bool:
        logger.exception(
            "NVLink detection not possible, as context support was"
            " not found. Assuming no NVLink available.")
        return False


# Autodetect either NVML-enabled or non-NVML platform
# based on whether NVML is available.
nvml_available = False
try:
    try:
        pynvml.nvmlInit()
        nvml_available = True
    except Exception:
        # On Jetson, NVML is not supported.
        nvml_available = False
finally:
    if nvml_available:
        pynvml.nvmlShutdown()

CudaPlatform = NvmlCudaPlatform if nvml_available else NonNvmlCudaPlatform

try:
    from sphinx.ext.autodoc.mock import _MockModule

    if not isinstance(pynvml, _MockModule):
        CudaPlatform.log_warnings()
except ModuleNotFoundError:
    CudaPlatform.log_warnings()<|MERGE_RESOLUTION|>--- conflicted
+++ resolved
@@ -194,11 +194,6 @@
                 logger.info("Using Triton MLA backend.")
                 return "vllm.attention.backends.triton_mla.TritonMLABackend"
         if use_v1:
-<<<<<<< HEAD
-            logger.info("Using Flash Attention backend on V1 engine.")
-            return ("vllm.v1.attention.backends.flash_attn."
-                    "FlashAttentionBackend")
-=======
             if use_mla:
                 logger.info("Using Triton MLA backend on V1 engine.")
                 return "vllm.v1.attention.backends.triton_mla.TritonMLABackend"
@@ -209,7 +204,6 @@
         if use_mla:
             logger.info("Using Triton MLA backend.")
             return "vllm.attention.backends.triton_mla.TritonMLABackend"
->>>>>>> 29c06c7b
         if selected_backend == _Backend.FLASHINFER:
             logger.info("Using FlashInfer backend.")
             return "vllm.attention.backends.flashinfer.FlashInferBackend"
