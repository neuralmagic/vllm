# SPDX-License-Identifier: Apache-2.0
# SPDX-FileCopyrightText: Copyright contributors to the vLLM project

# Adapted from
# https://github.com/huggingface/transformers/blob/v4.28.0/src/transformers/models/llama/modeling_llama.py
# Copyright 2023 The vLLM team.
# Copyright 2023 DeepSeek-AI and the HuggingFace Inc. team. All rights reserved.
#
# This code is based on EleutherAI's GPT-NeoX library and the GPT-NeoX
# and OPT implementations in this library. It has been modified from its
# original forms to accommodate minor architectural differences compared
# to GPT-NeoX and OPT used by the Meta AI team that trained the model.
#
# Licensed under the Apache License, Version 2.0 (the "License");
# you may not use this file except in compliance with the License.
# You may obtain a copy of the License at
#
#     http://www.apache.org/licenses/LICENSE-2.0
#
# Unless required by applicable law or agreed to in writing, software
# distributed under the License is distributed on an "AS IS" BASIS,
# WITHOUT WARRANTIES OR CONDITIONS OF ANY KIND, either express or implied.
# See the License for the specific language governing permissions and
# limitations under the License.
"""Inference-only DeepseekV2/DeepseekV3 model."""
import typing
from collections.abc import Callable, Iterable
from itertools import islice
from typing import Any, Optional, Union

import torch
from torch import nn
from transformers import DeepseekV2Config, DeepseekV3Config

from vllm.attention import Attention
from vllm.compilation.decorators import support_torch_compile
from vllm.config import (CacheConfig, ModelConfig, VllmConfig,
                         get_current_vllm_config)
from vllm.distributed import (get_ep_group, get_pp_group,
                              get_tensor_model_parallel_world_size)
from vllm.model_executor.layers.activation import SiluAndMul
from vllm.model_executor.layers.fused_moe import FusedMoE
from vllm.model_executor.layers.layernorm import RMSNorm
from vllm.model_executor.layers.linear import (ColumnParallelLinear,
                                               MergedColumnParallelLinear,
                                               MergedReplicatedLinear,
                                               ReplicatedLinear,
                                               RowParallelLinear)
from vllm.model_executor.layers.logits_processor import LogitsProcessor
from vllm.model_executor.layers.mla import MLAModules, MultiHeadLatentAttention
from vllm.model_executor.layers.quantization import QuantizationConfig
from vllm.model_executor.layers.rotary_embedding import get_rope
from vllm.model_executor.layers.shared_fused_moe import SharedFusedMoE
from vllm.model_executor.layers.vocab_parallel_embedding import (
    ParallelLMHead, VocabParallelEmbedding)
from vllm.model_executor.model_loader.weight_utils import (
    default_weight_loader, maybe_remap_kv_scale_name)
from vllm.model_executor.sampling_metadata import SamplingMetadata
from vllm.sequence import IntermediateTensors

from .interfaces import MixtureOfExperts, SupportsLoRA, SupportsPP
from .utils import (PPMissingLayer, is_pp_missing_parameter,
                    make_empty_intermediate_tensors_factory, make_layers,
                    maybe_prefix)


class DeepseekV2MLP(nn.Module):

    def __init__(
        self,
        hidden_size: int,
        intermediate_size: int,
        hidden_act: str,
        quant_config: Optional[QuantizationConfig] = None,
        reduce_results: bool = True,
        prefix: str = "",
    ) -> None:
        super().__init__()
        self.gate_up_proj = MergedColumnParallelLinear(
            hidden_size, [intermediate_size] * 2,
            bias=False,
            quant_config=quant_config,
            prefix=f"{prefix}.gate_up_proj")
        self.down_proj = RowParallelLinear(intermediate_size,
                                           hidden_size,
                                           bias=False,
                                           quant_config=quant_config,
                                           reduce_results=reduce_results,
                                           prefix=f"{prefix}.down_proj")
        if hidden_act != "silu":
            raise ValueError(f"Unsupported activation: {hidden_act}. "
                             "Only silu is supported for now.")
        self.act_fn = SiluAndMul()

    def forward(self, x):
        gate_up, _ = self.gate_up_proj(x)
        x = self.act_fn(gate_up)
        x, _ = self.down_proj(x)
        return x


class DeepseekV2MoE(nn.Module):

    def __init__(
        self,
        config: Union[DeepseekV2Config, DeepseekV3Config],
        quant_config: Optional[QuantizationConfig] = None,
        prefix: str = "",
        enable_eplb: bool = False,
    ):
        super().__init__()
        self.tp_size = get_tensor_model_parallel_world_size()
        self.routed_scaling_factor = config.routed_scaling_factor

        self.ep_group = get_ep_group().device_group
        self.ep_rank = self.ep_group.rank()
        self.ep_size = self.ep_group.size()
        self.n_routed_experts: int = config.n_routed_experts
        self.n_shared_experts: int = config.n_shared_experts

        if config.hidden_act != "silu":
            raise ValueError(f"Unsupported activation: {config.hidden_act}. "
                             "Only silu is supported for now.")

        self.gate = ReplicatedLinear(config.hidden_size,
                                     config.n_routed_experts,
                                     bias=False,
                                     quant_config=None,
                                     prefix=f"{prefix}.gate")
        if config.topk_method == "noaux_tc":
            self.gate.e_score_correction_bias = nn.Parameter(
                torch.empty(config.n_routed_experts, dtype=torch.float32))
        else:
            self.gate.e_score_correction_bias = None

        # Load balancing settings.
        vllm_config = get_current_vllm_config()
        eplb_config = vllm_config.parallel_config.eplb_config
        self.enable_eplb = enable_eplb

        self.n_redundant_experts = eplb_config.num_redundant_experts
        self.n_logical_experts = self.n_routed_experts
        self.n_physical_experts = (self.n_logical_experts +
                                   self.n_redundant_experts)
        self.n_local_physical_experts = self.n_physical_experts // self.ep_size

        self.physical_expert_start = (self.ep_rank *
                                      self.n_local_physical_experts)
        self.physical_expert_end = (self.physical_expert_start +
                                    self.n_local_physical_experts)

        if config.n_shared_experts is None:
            self.experts = FusedMoE(
                num_experts=config.n_routed_experts,
                top_k=config.num_experts_per_tok,
                hidden_size=config.hidden_size,
                intermediate_size=config.moe_intermediate_size,
                reduce_results=False,
                renormalize=config.norm_topk_prob,
                quant_config=quant_config,
                use_grouped_topk=True,
                num_expert_group=config.n_group,
                topk_group=config.topk_group,
                prefix=f"{prefix}.experts",
                scoring_func=config.scoring_func,
<<<<<<< HEAD
=======
                # we do scaling outside, set factor to 1.0 to avoid double mul
                routed_scaling_factor=1.0,
>>>>>>> ec9f13df
                e_score_correction_bias=self.gate.e_score_correction_bias,
                enable_eplb=self.enable_eplb,
                num_redundant_experts=self.n_redundant_experts)
            self.shared_experts = None
        else:
            intermediate_size = (config.moe_intermediate_size *
                                 config.n_shared_experts)

            self.shared_experts = DeepseekV2MLP(
                hidden_size=config.hidden_size,
                intermediate_size=intermediate_size,
                hidden_act=config.hidden_act,
                quant_config=quant_config,
                reduce_results=False,
                prefix=f"{prefix}.shared_experts",
            )

            self.experts = SharedFusedMoE(
                shared_experts=self.shared_experts,
                num_experts=config.n_routed_experts,
                top_k=config.num_experts_per_tok,
                hidden_size=config.hidden_size,
                intermediate_size=config.moe_intermediate_size,
                reduce_results=False,
                renormalize=config.norm_topk_prob,
                quant_config=quant_config,
                use_grouped_topk=True,
                num_expert_group=config.n_group,
                topk_group=config.topk_group,
                prefix=f"{prefix}.experts",
                scoring_func=config.scoring_func,
<<<<<<< HEAD
=======
                # we do scaling outside, set factor to 1.0 to avoid double mul
                routed_scaling_factor=1.0,
>>>>>>> ec9f13df
                e_score_correction_bias=self.gate.e_score_correction_bias,
                enable_eplb=self.enable_eplb,
                num_redundant_experts=self.n_redundant_experts)

    def forward(self, hidden_states: torch.Tensor) -> torch.Tensor:
        num_tokens, hidden_dim = hidden_states.shape
        hidden_states = hidden_states.view(-1, hidden_dim)
        # router_logits: (num_tokens, n_experts)
        router_logits, _ = self.gate(hidden_states)

        fused_moe_out = self.experts(hidden_states=hidden_states,
                                     router_logits=router_logits)

        if self.shared_experts is not None:
            shared_output, final_hidden_states = fused_moe_out
        else:
            shared_output = None
            final_hidden_states = fused_moe_out

        # Fix FP16 overflow
        # See DeepseekV2DecoderLayer for more details.
        if hidden_states.dtype != torch.float16:
            final_hidden_states *= self.routed_scaling_factor
        elif self.shared_experts is not None:
            assert shared_output is not None
            shared_output *= (1. / self.routed_scaling_factor)

        if self.shared_experts is not None:
            assert shared_output is not None
            final_hidden_states += shared_output

        if self.tp_size > 1:
            final_hidden_states = (
                self.experts.maybe_all_reduce_tensor_model_parallel(
                    final_hidden_states))

        return final_hidden_states.view(num_tokens, hidden_dim)


def yarn_get_mscale(scale: float = 1, mscale: float = 1) -> float:
    import math
    if scale <= 1:
        return 1.0
    return 0.1 * mscale * math.log(scale) + 1.0


class DeepseekV2Attention(nn.Module):

    def __init__(
        self,
        config: Union[DeepseekV2Config, DeepseekV3Config],
        hidden_size: int,
        num_heads: int,
        qk_nope_head_dim: int,
        qk_rope_head_dim: int,
        v_head_dim: int,
        q_lora_rank: int,
        kv_lora_rank: int,
        rope_theta: float = 10000,
        rope_scaling: Optional[dict[str, Any]] = None,
        max_position_embeddings: int = 8192,
        cache_config: Optional[CacheConfig] = None,
        quant_config: Optional[QuantizationConfig] = None,
        prefix: str = "",
    ) -> None:
        super().__init__()
        self.hidden_size = hidden_size
        self.qk_nope_head_dim = qk_nope_head_dim
        self.qk_rope_head_dim = qk_rope_head_dim
        self.qk_head_dim = qk_nope_head_dim + qk_rope_head_dim
        self.v_head_dim = v_head_dim
        self.q_lora_rank = q_lora_rank
        self.kv_lora_rank = kv_lora_rank
        self.num_heads = num_heads
        tp_size = get_tensor_model_parallel_world_size()
        assert num_heads % tp_size == 0
        self.num_local_heads = num_heads // tp_size
        self.scaling = self.qk_head_dim**-0.5
        self.rope_theta = rope_theta
        self.max_position_embeddings = max_position_embeddings

        if self.q_lora_rank is not None:
            self.q_a_proj = ReplicatedLinear(self.hidden_size,
                                             self.q_lora_rank,
                                             bias=False,
                                             quant_config=quant_config,
                                             prefix=f"{prefix}.q_a_proj")
            self.q_a_layernorm = RMSNorm(self.q_lora_rank,
                                         eps=config.rms_norm_eps)
            self.q_b_proj = ColumnParallelLinear(q_lora_rank,
                                                 self.num_heads *
                                                 self.qk_head_dim,
                                                 bias=False,
                                                 quant_config=quant_config,
                                                 prefix=f"{prefix}.q_b_proj")
        else:
            self.q_proj = ColumnParallelLinear(self.hidden_size,
                                               self.num_heads *
                                               self.qk_head_dim,
                                               bias=False,
                                               quant_config=quant_config,
                                               prefix=f"{prefix}.q_proj")

        self.kv_a_proj_with_mqa = ReplicatedLinear(
            self.hidden_size,
            self.kv_lora_rank + self.qk_rope_head_dim,
            bias=False,
            quant_config=quant_config,
            prefix=f"{prefix}.kv_a_proj_with_mqa")
        self.kv_a_layernorm = RMSNorm(self.kv_lora_rank,
                                      eps=config.rms_norm_eps)
        self.kv_b_proj = ColumnParallelLinear(
            self.kv_lora_rank,
            self.num_heads * (self.qk_nope_head_dim + self.v_head_dim),
            bias=False,
            quant_config=quant_config,
            prefix=f"{prefix}.kv_b_proj")
        # O projection.
        self.o_proj = RowParallelLinear(self.num_heads * self.v_head_dim,
                                        self.hidden_size,
                                        bias=False,
                                        quant_config=quant_config,
                                        prefix=f"{prefix}.o_proj")
        if rope_scaling:
            rope_scaling["rope_type"] = 'deepseek_yarn'

        self.rotary_emb = get_rope(qk_rope_head_dim,
                                   rotary_dim=qk_rope_head_dim,
                                   max_position=max_position_embeddings,
                                   base=rope_theta,
                                   rope_scaling=rope_scaling,
                                   is_neox_style=False)

        if rope_scaling:
            mscale_all_dim = rope_scaling.get("mscale_all_dim", False)
            scaling_factor = rope_scaling["factor"]
            mscale = yarn_get_mscale(scaling_factor, float(mscale_all_dim))
            self.scaling = self.scaling * mscale * mscale

        self.attn = Attention(self.num_local_heads,
                              self.qk_head_dim,
                              self.scaling,
                              num_kv_heads=self.num_local_heads,
                              cache_config=cache_config,
                              quant_config=quant_config,
                              prefix=f"{prefix}.attn")

    def forward(
        self,
        positions: torch.Tensor,
        hidden_states: torch.Tensor,
    ) -> torch.Tensor:
        if self.q_lora_rank is not None:
            q = self.q_a_proj(hidden_states)[0]
            q = self.q_a_layernorm(q)
            q = self.q_b_proj(q)[0].view(-1, self.num_local_heads,
                                         self.qk_head_dim)
        else:
            q = self.q_proj(hidden_states)[0].view(-1, self.num_local_heads,
                                                   self.qk_head_dim)
        q_nope, q_pe = q.split([self.qk_nope_head_dim, self.qk_rope_head_dim],
                               dim=-1)
        latent_cache = self.kv_a_proj_with_mqa(hidden_states)[0]
        kv_a, _ = latent_cache.split(
            [self.kv_lora_rank, self.qk_rope_head_dim], dim=-1)
        latent_cache = latent_cache.unsqueeze(1)
        kv_a = self.kv_a_layernorm(kv_a)
        kv = self.kv_b_proj(kv_a)[0]
        kv = kv.view(-1, self.num_local_heads,
                     self.qk_nope_head_dim + self.v_head_dim)
        k_nope, v = kv.split([self.qk_nope_head_dim, self.v_head_dim], dim=-1)
        k_pe = latent_cache[:, :, self.kv_lora_rank:]

        q_pe, k_pe = self.rotary_emb(positions, q_pe, k_pe)

        q[..., self.qk_nope_head_dim:] = q_pe
        k = torch.empty_like(q)
        k[..., :self.qk_nope_head_dim] = k_nope
        k[..., self.qk_nope_head_dim:] = k_pe
        # padding value to qk_head_dim for alignment
        v = torch.nn.functional.pad(
            v, [0, self.qk_head_dim - self.v_head_dim],
            value=0).view(-1, self.num_local_heads * self.qk_head_dim)
        attn_output = self.attn(q, k, v)
        attn_output = attn_output.view(
            -1, self.num_local_heads,
            self.qk_head_dim)[..., :self.v_head_dim].reshape(
                -1, self.num_local_heads * self.v_head_dim)
        output, _ = self.o_proj(attn_output)
        return output


class DeepseekV2MLAAttention(nn.Module):
    """
    Main reference: DeepseekV2 paper, and FlashInfer Implementation
    (https://arxiv.org/abs/2405.04434 and https://github.com/flashinfer-ai/flashinfer/pull/551).
    
    For more info see MLACommonImpl in: vllm/attention/backends/mla/utils.py
    """

    def __init__(
        self,
        config: Union[DeepseekV2Config, DeepseekV3Config],
        hidden_size: int,
        num_heads: int,
        qk_nope_head_dim: int,
        qk_rope_head_dim: int,
        v_head_dim: int,
        q_lora_rank: Optional[int],
        kv_lora_rank: int,
        rope_theta: float = 10000,
        rope_scaling: Optional[dict[str, Any]] = None,
        max_position_embeddings: int = 8192,
        cache_config: Optional[CacheConfig] = None,
        quant_config: Optional[QuantizationConfig] = None,
        prefix: str = "",
    ) -> None:
        super().__init__()
        self.hidden_size = hidden_size
        self.qk_nope_head_dim = qk_nope_head_dim
        self.qk_rope_head_dim = qk_rope_head_dim
        self.qk_head_dim = qk_nope_head_dim + qk_rope_head_dim
        self.v_head_dim = v_head_dim

        self.q_lora_rank = q_lora_rank
        self.kv_lora_rank = kv_lora_rank

        self.num_heads = num_heads
        tp_size = get_tensor_model_parallel_world_size()
        assert num_heads % tp_size == 0
        self.num_local_heads = num_heads // tp_size

        self.scaling = self.qk_head_dim**-0.5
        self.rope_theta = rope_theta
        self.max_position_embeddings = max_position_embeddings

        if self.q_lora_rank is not None:
            self.fused_qkv_a_proj = MergedReplicatedLinear(
                self.hidden_size,
                [self.q_lora_rank, self.kv_lora_rank + self.qk_rope_head_dim],
                bias=False,
                quant_config=quant_config,
                prefix=f"{prefix}.fused_qkv_a_proj")
        else:
            self.kv_a_proj_with_mqa = ReplicatedLinear(
                self.hidden_size,
                self.kv_lora_rank + self.qk_rope_head_dim,
                bias=False,
                quant_config=quant_config,
                prefix=f"{prefix}.kv_a_proj_with_mqa")

        if self.q_lora_rank is not None:
            self.q_a_layernorm = RMSNorm(self.q_lora_rank,
                                         eps=config.rms_norm_eps)
            self.q_b_proj = ColumnParallelLinear(self.q_lora_rank,
                                                 self.num_heads *
                                                 self.qk_head_dim,
                                                 bias=False,
                                                 quant_config=quant_config,
                                                 prefix=f"{prefix}.q_b_proj")
        else:
            self.q_proj = ColumnParallelLinear(self.hidden_size,
                                               self.num_heads *
                                               self.qk_head_dim,
                                               bias=False,
                                               quant_config=quant_config,
                                               prefix=f"{prefix}.q_proj")
        self.kv_a_layernorm = RMSNorm(self.kv_lora_rank,
                                      eps=config.rms_norm_eps)
        self.kv_b_proj = ColumnParallelLinear(
            self.kv_lora_rank,
            self.num_heads * (self.qk_nope_head_dim + self.v_head_dim),
            bias=False,
            quant_config=quant_config,
            prefix=f"{prefix}.kv_b_proj")
        self.o_proj = RowParallelLinear(self.num_heads * self.v_head_dim,
                                        self.hidden_size,
                                        bias=False,
                                        quant_config=quant_config,
                                        prefix=f"{prefix}.o_proj")

        if rope_scaling:
            rope_scaling["rope_type"] = 'deepseek_yarn'
        self.rotary_emb = get_rope(qk_rope_head_dim,
                                   rotary_dim=qk_rope_head_dim,
                                   max_position=max_position_embeddings,
                                   base=rope_theta,
                                   rope_scaling=rope_scaling,
                                   is_neox_style=False)
        if rope_scaling:
            mscale_all_dim = rope_scaling.get("mscale_all_dim", False)
            scaling_factor = rope_scaling["factor"]
            mscale = yarn_get_mscale(scaling_factor, float(mscale_all_dim))
            self.scaling = self.scaling * mscale * mscale

        mla_modules = MLAModules(
            kv_a_layernorm=self.kv_a_layernorm,
            kv_b_proj=self.kv_b_proj,
            rotary_emb=self.rotary_emb,
            o_proj=self.o_proj,
            fused_qkv_a_proj=self.fused_qkv_a_proj
            if self.q_lora_rank is not None else None,
            kv_a_proj_with_mqa=self.kv_a_proj_with_mqa
            if self.q_lora_rank is None else None,
            q_a_layernorm=self.q_a_layernorm
            if self.q_lora_rank is not None else None,
            q_b_proj=self.q_b_proj if self.q_lora_rank is not None else None,
            q_proj=self.q_proj if self.q_lora_rank is None else None,
        )
        self.mla_attn = MultiHeadLatentAttention(
            self.hidden_size,
            self.num_local_heads,
            self.scaling,
            self.qk_nope_head_dim,
            self.qk_rope_head_dim,
            self.v_head_dim,
            self.q_lora_rank,
            self.kv_lora_rank,
            mla_modules,
            cache_config,
            quant_config,
            prefix,
        )

    def forward(
        self,
        positions: torch.Tensor,
        hidden_states: torch.Tensor,
    ) -> torch.Tensor:
        return self.mla_attn(positions, hidden_states)


class DeepseekV2DecoderLayer(nn.Module):

    def __init__(
        self,
        config: Union[DeepseekV2Config, DeepseekV3Config],
        prefix: str,
        model_config: ModelConfig,
        cache_config: Optional[CacheConfig] = None,
        quant_config: Optional[QuantizationConfig] = None,
        enable_eplb: bool = False,
    ) -> None:
        super().__init__()
        self.hidden_size = config.hidden_size
        rope_theta = getattr(config, "rope_theta", 10000)
        rope_scaling = getattr(config, "rope_scaling", None)
        max_position_embeddings = getattr(config, "max_position_embeddings",
                                          8192)
        # DecoderLayers are created with `make_layers` which passes the prefix
        # with the layer's index.
        layer_idx = int(prefix.split(sep='.')[-1])
        self.layer_idx = layer_idx
        if model_config.use_mla:
            attn_cls = DeepseekV2MLAAttention
        else:
            attn_cls = DeepseekV2Attention
        self.self_attn = attn_cls(
            config=config,
            hidden_size=self.hidden_size,
            num_heads=config.num_attention_heads,
            qk_nope_head_dim=config.qk_nope_head_dim,
            qk_rope_head_dim=config.qk_rope_head_dim,
            v_head_dim=config.v_head_dim,
            q_lora_rank=config.q_lora_rank
            if hasattr(config, "q_lora_rank") else None,
            kv_lora_rank=config.kv_lora_rank,
            rope_theta=rope_theta,
            rope_scaling=rope_scaling,
            max_position_embeddings=max_position_embeddings,
            cache_config=cache_config,
            quant_config=quant_config,
            prefix=f"{prefix}.self_attn",
        )

        if (config.n_routed_experts is not None
                and layer_idx >= config.first_k_dense_replace
                and layer_idx % config.moe_layer_freq == 0):
            self.mlp = DeepseekV2MoE(
                config=config,
                quant_config=quant_config,
                prefix=f"{prefix}.mlp",
                enable_eplb=enable_eplb,
            )
        else:
            self.mlp = DeepseekV2MLP(
                hidden_size=config.hidden_size,
                intermediate_size=config.intermediate_size,
                hidden_act=config.hidden_act,
                quant_config=quant_config,
                prefix=f"{prefix}.mlp",
            )
        self.input_layernorm = RMSNorm(config.hidden_size,
                                       eps=config.rms_norm_eps)
        self.post_attention_layernorm = RMSNorm(config.hidden_size,
                                                eps=config.rms_norm_eps)
        self.routed_scaling_factor = config.routed_scaling_factor

    def forward(
        self,
        positions: torch.Tensor,
        hidden_states: torch.Tensor,
        residual: Optional[torch.Tensor],
    ) -> torch.Tensor:
        # Self Attention
        if residual is None:
            residual = hidden_states
            hidden_states = self.input_layernorm(hidden_states)
        else:
            hidden_states, residual = self.input_layernorm(
                hidden_states, residual)
        hidden_states = self.self_attn(
            positions=positions,
            hidden_states=hidden_states,
        )

        if hidden_states.dtype == torch.float16:
            # Fix FP16 overflow
            # We scale both hidden_states and residual before
            # rmsnorm, and rmsnorm result would not affect by scale.
            hidden_states *= 1. / self.routed_scaling_factor
            if self.layer_idx == 0:
                # The residual is shared by all layers, we only scale it on
                # first layer.
                residual *= 1. / self.routed_scaling_factor

        # Fully Connected
        hidden_states, residual = self.post_attention_layernorm(
            hidden_states, residual)
        hidden_states = self.mlp(hidden_states)

        if isinstance(self.mlp,
                      DeepseekV2MLP) and hidden_states.dtype == torch.float16:
            # Fix FP16 overflow
            # Scaling the DeepseekV2MLP output, it is the input of
            # input_layernorm of next decoder layer.
            # The scaling of DeepseekV2MOE output would be done in the forward
            # of DeepseekV2MOE
            hidden_states *= 1. / self.routed_scaling_factor

        return hidden_states, residual


@support_torch_compile
class DeepseekV2Model(nn.Module):

    fall_back_to_pt_during_load = False

    def __init__(self, *, vllm_config: VllmConfig, prefix: str = ""):
        super().__init__()

        config = vllm_config.model_config.hf_config
        model_config = vllm_config.model_config
        cache_config = vllm_config.cache_config
        quant_config = vllm_config.quant_config
        enable_eplb = vllm_config.parallel_config.enable_eplb
        self.config = config

        self.vocab_size = config.vocab_size

        if get_pp_group().is_first_rank:
            self.embed_tokens = VocabParallelEmbedding(
                config.vocab_size,
                config.hidden_size,
                quant_config=quant_config,
                prefix=f"{prefix}.embed_tokens")
        else:
            self.embed_tokens = PPMissingLayer()

        self.start_layer, self.end_layer, self.layers = make_layers(
            config.num_hidden_layers,
            lambda prefix: DeepseekV2DecoderLayer(
                config,
                prefix,
                model_config=model_config,
                cache_config=cache_config,
                quant_config=quant_config,
                enable_eplb=enable_eplb,
            ),
            prefix=f"{prefix}.layers")

        if get_pp_group().is_last_rank:
            self.norm = RMSNorm(config.hidden_size, eps=config.rms_norm_eps)
        else:
            self.norm = PPMissingLayer()
        self.make_empty_intermediate_tensors = (
            make_empty_intermediate_tensors_factory(
                ["hidden_states", "residual"], config.hidden_size))

    def get_input_embeddings(self, input_ids: torch.Tensor) -> torch.Tensor:
        return self.embed_tokens(input_ids)

    def forward(
        self,
        input_ids: torch.Tensor,
        positions: torch.Tensor,
        intermediate_tensors: Optional[IntermediateTensors],
        inputs_embeds: Optional[torch.Tensor] = None,
    ) -> Union[torch.Tensor, IntermediateTensors]:
        if get_pp_group().is_first_rank:
            if inputs_embeds is not None:
                hidden_states = inputs_embeds
            else:
                hidden_states = self.get_input_embeddings(input_ids)
            residual = None
        else:
            assert intermediate_tensors is not None
            hidden_states = intermediate_tensors["hidden_states"]
            residual = intermediate_tensors["residual"]

        for layer in islice(self.layers, self.start_layer, self.end_layer):
            hidden_states, residual = layer(positions, hidden_states, residual)

        if not get_pp_group().is_last_rank:
            return IntermediateTensors({
                "hidden_states": hidden_states,
                "residual": residual
            })

        hidden_states, _ = self.norm(hidden_states, residual)
        return hidden_states


<<<<<<< HEAD
class DeepseekV2ForCausalLM(nn.Module, SupportsPP, MixtureOfExperts):
    delayed_dbo_start = True
    
=======
class DeepseekV2ForCausalLM(nn.Module, SupportsPP, MixtureOfExperts,
                            SupportsLoRA):
>>>>>>> ec9f13df
    packed_modules_mapping = {
        "gate_up_proj": ["gate_proj", "up_proj"],
    }

    def __init__(self, *, vllm_config: VllmConfig, prefix: str = ""):
        super().__init__()
        config = vllm_config.model_config.hf_config
        quant_config = vllm_config.quant_config
        self.config = config
        self.quant_config = quant_config

        # `packed_modules_mapping` needs to be modified before
        # initializing DeepseekV2Model, as it is passed inplace to
        # quantization config init and may be used to select the
        # quant_method for relevant layers during initialization.
        self.fuse_qkv_a_proj = hasattr(
            config, "q_lora_rank") and config.q_lora_rank is not None
        if self.fuse_qkv_a_proj:
            self.packed_modules_mapping["fused_qkv_a_proj"] = [
                "q_a_proj",
                "kv_a_proj_with_mqa",
            ]

        self.model = DeepseekV2Model(vllm_config=vllm_config,
                                     prefix=maybe_prefix(prefix, "model"))
        if get_pp_group().is_last_rank:
            self.lm_head = ParallelLMHead(config.vocab_size,
                                          config.hidden_size,
                                          quant_config=quant_config)
        else:
            self.lm_head = PPMissingLayer()
        self.logits_processor = LogitsProcessor(config.vocab_size)
        self.make_empty_intermediate_tensors = (
            self.model.make_empty_intermediate_tensors)
        self.expert_weights = []

        # Set MoE hyperparameters
        self.num_moe_layers = (config.num_hidden_layers -
                               config.first_k_dense_replace)
        self.num_expert_groups = config.n_group

        self.moe_layers: list[FusedMoE] = []
        example_moe = None
        for layer in self.model.layers:
            if isinstance(layer, PPMissingLayer):
                continue

            assert isinstance(layer, DeepseekV2DecoderLayer)
            if isinstance(layer.mlp, DeepseekV2MoE):
                # Pick last one layer since the first ones may be dense layers.
                example_moe = layer.mlp
                self.moe_layers.append(layer.mlp.experts)

        if example_moe is None:
            raise RuntimeError("No DeepseekV2MoE layer found in model.layers.")

        self.num_logical_experts = example_moe.n_logical_experts
        self.num_physical_experts = example_moe.n_physical_experts
        self.num_local_physical_experts = example_moe.n_local_physical_experts
        self.num_routed_experts = example_moe.n_routed_experts
        self.num_shared_experts = example_moe.n_shared_experts
        self.num_redundant_experts = example_moe.n_redundant_experts

    def set_eplb_state(
        self,
        expert_load_view: torch.Tensor,
        logical_to_physical_map: torch.Tensor,
        logical_replica_count: torch.Tensor,
    ) -> None:
        for layer_idx, layer in enumerate(self.moe_layers):
            # Register the expert weights.
            self.expert_weights.append(layer.get_expert_weights())
            layer.set_eplb_state(
                moe_layer_idx=layer_idx,
                expert_load_view=expert_load_view,
                logical_to_physical_map=logical_to_physical_map,
                logical_replica_count=logical_replica_count,
            )

    def update_physical_experts_metadata(
        self,
        num_physical_experts: int,
        num_local_physical_experts: int,
    ) -> None:
        assert self.num_local_physical_experts == num_local_physical_experts
        self.num_physical_experts = num_physical_experts
        self.num_local_physical_experts = num_local_physical_experts
        self.num_redundant_experts = (num_physical_experts -
                                      self.num_logical_experts)
        for layer in self.model.layers:
            if isinstance(layer.mlp, DeepseekV2MoE):
                moe = layer.mlp
                moe.n_local_physical_experts = num_local_physical_experts
                moe.n_physical_experts = num_physical_experts
                moe.n_redundant_experts = self.num_redundant_experts
                moe.experts.update_expert_map()

    def get_input_embeddings(self, input_ids: torch.Tensor) -> torch.Tensor:
        return self.model.get_input_embeddings(input_ids)

    def forward(
        self,
        input_ids: torch.Tensor,
        positions: torch.Tensor,
        intermediate_tensors: Optional[IntermediateTensors] = None,
        inputs_embeds: Optional[torch.Tensor] = None,
    ) -> Union[torch.Tensor, IntermediateTensors]:
        hidden_states = self.model(input_ids, positions, intermediate_tensors,
                                   inputs_embeds)
        return hidden_states

    def compute_logits(
        self,
        hidden_states: torch.Tensor,
        sampling_metadata: SamplingMetadata,
    ) -> Optional[torch.Tensor]:
        logits = self.logits_processor(self.lm_head, hidden_states,
                                       sampling_metadata)
        return logits

    def load_weights(self, weights: Iterable[tuple[str,
                                                   torch.Tensor]]) -> set[str]:
        stacked_params_mapping = [
            # (param_name, shard_name, shard_id)
            ("gate_up_proj", "gate_proj", 0),
            ("gate_up_proj", "up_proj", 1),
            ("fused_qkv_a_proj", "q_a_proj", 0),
            ("fused_qkv_a_proj", "kv_a_proj_with_mqa", 1),
        ]

        # Params for weights, fp8 weight scales, fp8 activation scales
        # (param_name, weight_name, expert_id, shard_id)
        expert_params_mapping = FusedMoE.make_expert_params_mapping(
            ckpt_gate_proj_name="gate_proj",
            ckpt_down_proj_name="down_proj",
            ckpt_up_proj_name="up_proj",
            num_experts=self.config.n_routed_experts,
            num_redundant_experts=self.num_redundant_experts)

        params_dict = dict(self.named_parameters())
        loaded_params: set[str] = set()
        for name, loaded_weight in weights:
            if "rotary_emb.inv_freq" in name:
                continue

            spec_layer = get_spec_layer_idx_from_weight_name(self.config, name)
            if spec_layer is not None:
                continue  # skip spec decode layers for main model

            for (param_name, weight_name, shard_id) in stacked_params_mapping:
                # Skip non-stacked layers and experts (experts handled below).
                if weight_name not in name:
                    continue
                # We have mlp.experts[0].gate_proj in the checkpoint.
                # Since we handle the experts below in expert_params_mapping,
                # we need to skip here BEFORE we update the name, otherwise
                # name will be updated to mlp.experts[0].gate_up_proj, which
                # will then be updated below in expert_params_mapping
                # for mlp.experts[0].gate_gate_up_proj, which breaks load.
                if (("mlp.experts." in name) and name not in params_dict):
                    continue
                name_mapped = name.replace(weight_name, param_name)

                # QKV fusion is optional, fall back to normal
                # weight loading if it's not enabled
                # if go with fusion option, then update name
                if ((param_name == "fused_qkv_a_proj")
                        and name_mapped not in params_dict):
                    continue
                else:
                    name = name_mapped
                # Skip loading extra bias for GPTQ models.
                if name.endswith(".bias") and name not in params_dict:
                    continue

                if is_pp_missing_parameter(name, self):
                    continue

                param = params_dict[name]
                weight_loader = param.weight_loader
                weight_loader(param, loaded_weight, shard_id)
                break
            else:
                is_expert_weight = False
                for mapping in expert_params_mapping:
                    param_name, weight_name, expert_id, shard_id = mapping
                    if weight_name not in name:
                        continue

                    # Anyway, this is an expert weight and should not be
                    # attempted to load as other weights later
                    is_expert_weight = True

                    # Do not modify `name` since the loop may continue here
                    # Instead, create a new variable
                    name_mapped = name.replace(weight_name, param_name)

                    if is_pp_missing_parameter(name_mapped, self):
                        continue

                    param = params_dict[name_mapped]
                    # We should ask the weight loader to return success or not
                    # here since otherwise we may skip experts with other
                    # available replicas.
                    weight_loader = typing.cast(Callable[..., bool],
                                                param.weight_loader)
                    success = weight_loader(param,
                                            loaded_weight,
                                            name_mapped,
                                            shard_id=shard_id,
                                            expert_id=expert_id,
                                            return_success=True)
                    if success:
                        name = name_mapped
                        break
                else:
                    if is_expert_weight:
                        # We've checked that this is an expert weight
                        # However it's not mapped locally to this rank
                        # So we simply skip it
                        continue

                    # Skip loading extra bias for GPTQ models.
                    if name.endswith(".bias") and name not in params_dict:
                        continue

                    # Remapping the name of FP8 kv-scale.
                    name = maybe_remap_kv_scale_name(name, params_dict)
                    if name is None:
                        continue

                    if is_pp_missing_parameter(name, self):
                        continue

                    param = params_dict[name]
                    weight_loader = getattr(param, "weight_loader",
                                            default_weight_loader)
                    weight_loader(param, loaded_weight)
            loaded_params.add(name)

        return loaded_params


class DeepseekV3ForCausalLM(DeepseekV2ForCausalLM):
    pass


# Compatibility with
# https://huggingface.co/deepseek-ai/DeepSeek-V3-Base/blob/main/configuration_deepseek.py
def get_spec_layer_idx_from_weight_name(config: Union[DeepseekV2Config,
                                                      DeepseekV3Config],
                                        weight_name: str) -> Optional[int]:
    if (hasattr(config, "num_nextn_predict_layers")
            and config.num_nextn_predict_layers > 0):
        layer_idx = config.num_hidden_layers
        for i in range(config.num_nextn_predict_layers):
            if weight_name.startswith(f"model.layers.{layer_idx+i}."):
                return layer_idx + i
    return None<|MERGE_RESOLUTION|>--- conflicted
+++ resolved
@@ -163,11 +163,8 @@
                 topk_group=config.topk_group,
                 prefix=f"{prefix}.experts",
                 scoring_func=config.scoring_func,
-<<<<<<< HEAD
-=======
                 # we do scaling outside, set factor to 1.0 to avoid double mul
                 routed_scaling_factor=1.0,
->>>>>>> ec9f13df
                 e_score_correction_bias=self.gate.e_score_correction_bias,
                 enable_eplb=self.enable_eplb,
                 num_redundant_experts=self.n_redundant_experts)
@@ -199,11 +196,8 @@
                 topk_group=config.topk_group,
                 prefix=f"{prefix}.experts",
                 scoring_func=config.scoring_func,
-<<<<<<< HEAD
-=======
                 # we do scaling outside, set factor to 1.0 to avoid double mul
                 routed_scaling_factor=1.0,
->>>>>>> ec9f13df
                 e_score_correction_bias=self.gate.e_score_correction_bias,
                 enable_eplb=self.enable_eplb,
                 num_redundant_experts=self.n_redundant_experts)
@@ -727,14 +721,10 @@
         return hidden_states
 
 
-<<<<<<< HEAD
-class DeepseekV2ForCausalLM(nn.Module, SupportsPP, MixtureOfExperts):
-    delayed_dbo_start = True
-    
-=======
+
 class DeepseekV2ForCausalLM(nn.Module, SupportsPP, MixtureOfExperts,
                             SupportsLoRA):
->>>>>>> ec9f13df
+    delayed_dbo_start = True
     packed_modules_mapping = {
         "gate_up_proj": ["gate_proj", "up_proj"],
     }
