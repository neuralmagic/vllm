# coding=utf-8
# Adapted from
# https://github.com/huggingface/transformers/blob/v4.28.0/src/transformers/models/llama/modeling_llama.py
# Copyright 2023 The vLLM team.
# Copyright 2022 EleutherAI and the HuggingFace Inc. team. All rights reserved.
#
# This code is based on EleutherAI's GPT-NeoX library and the GPT-NeoX
# and OPT implementations in this library. It has been modified from its
# original forms to accommodate minor architectural differences compared
# to GPT-NeoX and OPT used by the Meta AI team that trained the model.
#
# Licensed under the Apache License, Version 2.0 (the "License");
# you may not use this file except in compliance with the License.
# You may obtain a copy of the License at
#
#     http://www.apache.org/licenses/LICENSE-2.0
#
# Unless required by applicable law or agreed to in writing, software
# distributed under the License is distributed on an "AS IS" BASIS,
# WITHOUT WARRANTIES OR CONDITIONS OF ANY KIND, either express or implied.
# See the License for the specific language governing permissions and
# limitations under the License.
"""Inference-only LLaMA model compatible with HuggingFace weights."""
from typing import Any, Dict, Iterable, List, Optional, Tuple, Union

import torch
from torch import nn
from transformers import LlamaConfig

from vllm.attention import Attention, AttentionMetadata
<<<<<<< HEAD
from vllm.compilation.decorators import support_compile_llama_style
=======
from vllm.compilation.decorators import support_torch_compile
>>>>>>> 94bf9ae4
from vllm.config import CacheConfig, LoRAConfig
from vllm.distributed import (get_pp_group, get_tensor_model_parallel_rank,
                              get_tensor_model_parallel_world_size)
from vllm.model_executor.layers.activation import SiluAndMul
from vllm.model_executor.layers.layernorm import RMSNorm
from vllm.model_executor.layers.linear import (MergedColumnParallelLinear,
                                               QKVParallelLinear,
                                               RowParallelLinear)
from vllm.model_executor.layers.logits_processor import LogitsProcessor
from vllm.model_executor.layers.quantization import QuantizationConfig
from vllm.model_executor.layers.quantization.compressed_tensors.utils import (
    get_compressed_tensors_cache_scale)
from vllm.model_executor.layers.rotary_embedding import get_rope
from vllm.model_executor.layers.sampler import Sampler, SamplerOutput
from vllm.model_executor.layers.vocab_parallel_embedding import (
    DEFAULT_VOCAB_PADDING_SIZE, ParallelLMHead, VocabParallelEmbedding)
from vllm.model_executor.model_loader.weight_utils import (
    default_weight_loader, kv_cache_scales_loader, maybe_remap_kv_scale_name)
from vllm.model_executor.sampling_metadata import SamplingMetadata
from vllm.sequence import IntermediateTensors
from vllm.utils import is_hip

from .interfaces import SupportsLoRA, SupportsPP
from .utils import (AutoWeightsLoader, PPMissingLayer, is_pp_missing_parameter,
                    make_empty_intermediate_tensors_factory, make_layers)


class LlamaMLP(nn.Module):

    def __init__(
        self,
        hidden_size: int,
        intermediate_size: int,
        hidden_act: str,
        quant_config: Optional[QuantizationConfig] = None,
        bias: bool = False,
        prefix: str = "",
    ) -> None:
        super().__init__()
        self.gate_up_proj = MergedColumnParallelLinear(
            input_size=hidden_size,
            output_sizes=[intermediate_size] * 2,
            bias=bias,
            quant_config=quant_config,
            prefix=f"{prefix}.gate_up_proj",
        )
        self.down_proj = RowParallelLinear(
            input_size=intermediate_size,
            output_size=hidden_size,
            bias=bias,
            quant_config=quant_config,
            prefix=f"{prefix}.down_proj",
        )
        if hidden_act != "silu":
            raise ValueError(f"Unsupported activation: {hidden_act}. "
                             "Only silu is supported for now.")
        self.act_fn = SiluAndMul()

    def forward(self, x):
        gate_up, _ = self.gate_up_proj(x)
        x = self.act_fn(gate_up)
        x, _ = self.down_proj(x)
        return x


class LlamaAttention(nn.Module):

    def __init__(
        self,
        config: LlamaConfig,
        hidden_size: int,
        num_heads: int,
        num_kv_heads: int,
        rope_theta: float = 10000,
        rope_scaling: Optional[Dict[str, Any]] = None,
        max_position_embeddings: int = 8192,
        quant_config: Optional[QuantizationConfig] = None,
        bias: bool = False,
        cache_config: Optional[CacheConfig] = None,
        prefix: str = "",
    ) -> None:
        super().__init__()
        self.hidden_size = hidden_size
        tp_size = get_tensor_model_parallel_world_size()
        self.total_num_heads = num_heads
        assert self.total_num_heads % tp_size == 0
        self.num_heads = self.total_num_heads // tp_size
        self.total_num_kv_heads = num_kv_heads
        if self.total_num_kv_heads >= tp_size:
            # Number of KV heads is greater than TP size, so we partition
            # the KV heads across multiple tensor parallel GPUs.
            assert self.total_num_kv_heads % tp_size == 0
        else:
            # Number of KV heads is less than TP size, so we replicate
            # the KV heads across multiple tensor parallel GPUs.
            assert tp_size % self.total_num_kv_heads == 0
        self.num_kv_heads = max(1, self.total_num_kv_heads // tp_size)
        # MistralConfig has an optional head_dim introduced by Mistral-Nemo
        self.head_dim = getattr(config, "head_dim",
                                self.hidden_size // self.total_num_heads)
        self.q_size = self.num_heads * self.head_dim
        self.kv_size = self.num_kv_heads * self.head_dim
        self.scaling = self.head_dim**-0.5
        self.rope_theta = rope_theta
        self.max_position_embeddings = max_position_embeddings

        self.qkv_proj = QKVParallelLinear(
            hidden_size=hidden_size,
            head_size=self.head_dim,
            total_num_heads=self.total_num_heads,
            total_num_kv_heads=self.total_num_kv_heads,
            bias=bias,
            quant_config=quant_config,
            prefix=f"{prefix}.qkv_proj",
        )

        self.o_proj = RowParallelLinear(
            input_size=self.total_num_heads * self.head_dim,
            output_size=hidden_size,
            bias=bias,
            quant_config=quant_config,
            prefix=f"{prefix}.o_proj",
        )

        is_neox_style = True
        if quant_config is not None and quant_config.get_name() == "gguf":
            is_neox_style = False

        self.rotary_emb = get_rope(
            self.head_dim,
            rotary_dim=self.head_dim,
            max_position=max_position_embeddings,
            base=rope_theta,
            rope_scaling=rope_scaling,
            is_neox_style=is_neox_style,
        )
        self.attn = Attention(
            self.num_heads,
            self.head_dim,
            self.scaling,
            num_kv_heads=self.num_kv_heads,
            cache_config=cache_config,
            quant_config=quant_config,
        )

    def forward(
        self,
        positions: torch.Tensor,
        hidden_states: torch.Tensor,
        kv_cache: torch.Tensor,
        attn_metadata: AttentionMetadata,
    ) -> torch.Tensor:
        qkv, _ = self.qkv_proj(hidden_states)
        q, k, v = qkv.split([self.q_size, self.kv_size, self.kv_size], dim=-1)
        q, k = self.rotary_emb(positions, q, k)
        attn_output = self.attn(q, k, v, kv_cache, attn_metadata)
        output, _ = self.o_proj(attn_output)
        return output


class LlamaDecoderLayer(nn.Module):

    def __init__(
        self,
        config: LlamaConfig,
        cache_config: Optional[CacheConfig] = None,
        quant_config: Optional[QuantizationConfig] = None,
        prefix: str = "",
    ) -> None:
        super().__init__()
        self.hidden_size = config.hidden_size
        rope_theta = getattr(config, "rope_theta", 10000)
        rope_scaling = getattr(config, "rope_scaling", None)
        if rope_scaling is not None and getattr(
                config, "original_max_position_embeddings", None):
            rope_scaling["original_max_position_embeddings"] = (
                config.original_max_position_embeddings)
        max_position_embeddings = getattr(config, "max_position_embeddings",
                                          8192)
        # Support abacusai/Smaug-72B-v0.1 with attention_bias
        # Support internlm/internlm-7b with bias
        attention_bias = getattr(config, "attention_bias", False) or getattr(
            config, "bias", False)
        self.self_attn = LlamaAttention(
            config=config,
            hidden_size=self.hidden_size,
            num_heads=config.num_attention_heads,
            num_kv_heads=getattr(config, "num_key_value_heads",
                                 config.num_attention_heads),
            rope_theta=rope_theta,
            rope_scaling=rope_scaling,
            max_position_embeddings=max_position_embeddings,
            quant_config=quant_config,
            bias=attention_bias,
            cache_config=cache_config,
            prefix=f"{prefix}.self_attn",
        )
        self.mlp = LlamaMLP(
            hidden_size=self.hidden_size,
            intermediate_size=config.intermediate_size,
            hidden_act=config.hidden_act,
            quant_config=quant_config,
            bias=getattr(config, "mlp_bias", False),
            prefix=f"{prefix}.mlp",
        )
        self.input_layernorm = RMSNorm(config.hidden_size,
                                       eps=config.rms_norm_eps)
        self.post_attention_layernorm = RMSNorm(config.hidden_size,
                                                eps=config.rms_norm_eps)

    def forward(
        self,
        positions: torch.Tensor,
        hidden_states: torch.Tensor,
        kv_cache: torch.Tensor,
        attn_metadata: AttentionMetadata,
        residual: Optional[torch.Tensor],
    ) -> Tuple[torch.Tensor, torch.Tensor]:
        # Self Attention
        if residual is None:
            residual = hidden_states
            hidden_states = self.input_layernorm(hidden_states)
        else:
            hidden_states, residual = self.input_layernorm(
                hidden_states, residual)
        hidden_states = self.self_attn(positions=positions,
                                       hidden_states=hidden_states,
                                       kv_cache=kv_cache,
                                       attn_metadata=attn_metadata)

        # Fully Connected
        hidden_states, residual = self.post_attention_layernorm(
            hidden_states, residual)
        hidden_states = self.mlp(hidden_states)
        return hidden_states, residual


<<<<<<< HEAD
@support_compile_llama_style
=======
@support_torch_compile(
    dynamic_arg_dims={
        "input_ids": 0,
        "positions": 0,
        "inputs_embeds": 0,
        "intermediate_tensors": 0,
    })
>>>>>>> 94bf9ae4
class LlamaModel(nn.Module):

    def __init__(
        self,
        config: LlamaConfig,
        cache_config: Optional[CacheConfig] = None,
        quant_config: Optional[QuantizationConfig] = None,
        lora_config: Optional[LoRAConfig] = None,
        prefix: str = "",
    ) -> None:
        super().__init__()
        self.config = config
        self.padding_idx = config.pad_token_id
        lora_vocab = (lora_config.lora_extra_vocab_size *
                      (lora_config.max_loras or 1)) if lora_config else 0
        self.vocab_size = config.vocab_size + lora_vocab
        self.org_vocab_size = config.vocab_size
        if get_pp_group().is_first_rank or (config.tie_word_embeddings
                                            and get_pp_group().is_last_rank):
            self.embed_tokens = VocabParallelEmbedding(
                self.vocab_size,
                config.hidden_size,
                org_num_embeddings=config.vocab_size,
                quant_config=quant_config,
            )
        else:
            self.embed_tokens = PPMissingLayer()
        self.start_layer, self.end_layer, self.layers = make_layers(
            config.num_hidden_layers,
            lambda prefix: LlamaDecoderLayer(config=config,
                                             cache_config=cache_config,
                                             quant_config=quant_config,
                                             prefix=prefix),
            prefix=f"{prefix}.layers",
        )
        if get_pp_group().is_last_rank:
            self.norm = RMSNorm(config.hidden_size, eps=config.rms_norm_eps)
        else:
            self.norm = PPMissingLayer()

        self.make_empty_intermediate_tensors = (
            make_empty_intermediate_tensors_factory(
                ["hidden_states", "residual"], config.hidden_size))

    def get_input_embeddings(self, input_ids: torch.Tensor) -> torch.Tensor:
        return self.embed_tokens(input_ids)

    def forward(
        self,
        input_ids: Optional[torch.Tensor],
        positions: torch.Tensor,
        kv_caches: List[torch.Tensor],
        attn_metadata: AttentionMetadata,
        intermediate_tensors: Optional[IntermediateTensors],
        inputs_embeds: Optional[torch.Tensor] = None,
    ) -> Union[torch.Tensor, IntermediateTensors]:
        if get_pp_group().is_first_rank:
            if inputs_embeds is not None:
                hidden_states = inputs_embeds
            else:
                hidden_states = self.get_input_embeddings(input_ids)
            residual = None
        else:
            assert intermediate_tensors is not None
            hidden_states = intermediate_tensors["hidden_states"]
            residual = intermediate_tensors["residual"]

        for i in range(self.start_layer, self.end_layer):
            layer = self.layers[i]
            hidden_states, residual = layer(positions, hidden_states,
                                            kv_caches[i - self.start_layer],
                                            attn_metadata, residual)

        if not get_pp_group().is_last_rank:
            return IntermediateTensors({
                "hidden_states": hidden_states,
                "residual": residual
            })

        hidden_states, _ = self.norm(hidden_states, residual)
        return hidden_states

    def load_weights(self, weights: Iterable[Tuple[str, torch.Tensor]]):
        stacked_params_mapping = [
            # (param_name, shard_name, shard_id)
            (".qkv_proj", ".q_proj", "q"),
            (".qkv_proj", ".k_proj", "k"),
            (".qkv_proj", ".v_proj", "v"),
            (".gate_up_proj", ".gate_proj", 0),
            (".gate_up_proj", ".up_proj", 1),
        ]
        params_dict = dict(self.named_parameters())
        for name, loaded_weight in weights:
            if "rotary_emb.inv_freq" in name:
                continue
            if ("rotary_emb.cos_cached" in name
                    or "rotary_emb.sin_cached" in name):
                # Models trained using ColossalAI may include these tensors in
                # the checkpoint. Skip them.
                continue
            if scale_name := get_compressed_tensors_cache_scale(name):
                # Loading kv cache scales for compressed-tensors quantization
                param = params_dict[scale_name]
                weight_loader = getattr(param, "weight_loader",
                                        default_weight_loader)
                loaded_weight = loaded_weight[0]
                weight_loader(param, loaded_weight)
                continue
            for param_name, weight_name, shard_id in stacked_params_mapping:
                if weight_name not in name:
                    continue
                name = name.replace(weight_name, param_name)
                # Skip loading extra bias for GPTQ models.
                if name.endswith(".bias") and name not in params_dict:
                    continue

                if is_pp_missing_parameter(name, self):
                    continue

                param = params_dict[name]
                weight_loader = param.weight_loader
                weight_loader(param, loaded_weight, shard_id)

                break
            else:
                # Skip loading extra bias for GPTQ models.
                if name.endswith(".bias") and name not in params_dict:
                    continue
                # Remapping the name of FP8 kv-scale.
                name = maybe_remap_kv_scale_name(name, params_dict)
                if name is None:
                    continue

                if is_pp_missing_parameter(name, self):
                    continue

                param = params_dict[name]
                weight_loader = getattr(param, "weight_loader",
                                        default_weight_loader)
                weight_loader(param, loaded_weight)

    # If this function is called, it should always initialize KV cache scale
    # factors (or else raise an exception). Thus, handled exceptions should
    # make sure to leave KV cache scale factors in a known good (dummy) state
    def load_kv_cache_scales(self, quantization_param_path: str) -> None:
        tp_size = get_tensor_model_parallel_world_size()
        tp_rank = get_tensor_model_parallel_rank()
        for layer_idx, scaling_factor in kv_cache_scales_loader(
                quantization_param_path, tp_rank, tp_size,
                self.config.num_hidden_layers,
                self.config.__class__.model_type):
            if not isinstance(self.layers[layer_idx], nn.Identity):
                layer_self_attn = self.layers[layer_idx].self_attn

            if is_hip():
                # The scaling factor convention we are assuming is
                # quantized_value * scaling_factor ~= true_value
                # which is consistent with the practice of setting
                # scaling_factor = tensor_amax / FPtype_max
                scaling_factor *= 2
            if hasattr(layer_self_attn, "kv_scale"):
                layer_self_attn.attn._kv_scale = scaling_factor
            else:
                raise RuntimeError("Self attention has no KV cache scaling "
                                   "factor attribute!")


class LlamaForCausalLM(nn.Module, SupportsLoRA, SupportsPP):
    packed_modules_mapping = {
        "qkv_proj": ["q_proj", "k_proj", "v_proj"],
        "gate_up_proj": ["gate_proj", "up_proj"]
    }

    # LoRA specific attributes
    supported_lora_modules = [
        "qkv_proj", "o_proj", "gate_up_proj", "down_proj", "embed_tokens",
        "lm_head"
    ]
    embedding_modules = {
        "embed_tokens": "input_embeddings",
        "lm_head": "output_embeddings"
    }
    embedding_padding_modules = ["lm_head"]

    # BitandBytes specific attributes
    default_bitsandbytes_target_modules = [
        ".gate_proj.",
        ".down_proj.",
        ".up_proj.",
        ".q_proj.",
        ".k_proj.",
        ".v_proj.",
        ".o_proj.",
    ]
    # in TP, these weights are partitioned along the column dimension (dim=-1)
    column_parallel_weights_modules = [".down_proj.", ".o_proj."]
    bitsandbytes_stacked_params_mapping = {
        # shard_name, weight_name, index
        "q_proj": ("qkv_proj", 0),
        "k_proj": ("qkv_proj", 1),
        "v_proj": ("qkv_proj", 2),
        "gate_proj": ("gate_up_proj", 0),
        "up_proj": ("gate_up_proj", 1),
    }

    # Mistral/Llama models can also be loaded with --load-format mistral
    # from consolidated.safetensors checkpoints
    mistral_mapping = {
        "layers": "model.layers",
        "attention": "self_attn",
        "wq": "q_proj",
        "wk": "k_proj",
        "wv": "v_proj",
        "wo": "o_proj",
        "attention_norm": "input_layernorm",
        "feed_forward": "mlp",
        "w1": "gate_proj",
        "w2": "down_proj",
        "w3": "up_proj",
        "ffn_norm": "post_attention_layernorm",
        "tok_embeddings": "model.embed_tokens",
        "output": "lm_head",
        "norm": "model.norm"
    }

    def __init__(
        self,
        config: LlamaConfig,
        cache_config: Optional[CacheConfig] = None,
        quant_config: Optional[QuantizationConfig] = None,
        lora_config: Optional[LoRAConfig] = None,
    ) -> None:
        super().__init__()

        self.config = config
        self.lora_config = lora_config

        self.model = LlamaModel(config,
                                cache_config,
                                quant_config,
                                lora_config=lora_config,
                                prefix="model")
        if get_pp_group().is_last_rank:
            self.unpadded_vocab_size = config.vocab_size
            if lora_config:
                self.unpadded_vocab_size += lora_config.lora_extra_vocab_size
            self.lm_head = ParallelLMHead(
                self.unpadded_vocab_size,
                config.hidden_size,
                org_num_embeddings=config.vocab_size,
                padding_size=(
                    DEFAULT_VOCAB_PADDING_SIZE
                    # We need bigger padding if using lora for kernel
                    # compatibility
                    if not lora_config else
                    lora_config.lora_vocab_padding_size),
                quant_config=quant_config,
            )
            if config.tie_word_embeddings:
                self.lm_head = self.lm_head.tie_weights(
                    self.model.embed_tokens)

            logit_scale = getattr(config, "logit_scale", 1.0)
            self.logits_processor = LogitsProcessor(self.unpadded_vocab_size,
                                                    config.vocab_size,
                                                    logit_scale)
            self.sampler = Sampler()
        else:
            self.lm_head = PPMissingLayer()
        self.make_empty_intermediate_tensors = (
            self.model.make_empty_intermediate_tensors)

    def forward(
        self,
        input_ids: torch.Tensor,
        positions: torch.Tensor,
        kv_caches: List[torch.Tensor],
        attn_metadata: AttentionMetadata,
        intermediate_tensors: Optional[IntermediateTensors] = None,
    ) -> Union[torch.Tensor, IntermediateTensors]:
        model_output = self.model(input_ids, positions, kv_caches,
                                  attn_metadata, intermediate_tensors)
        return model_output

    def compute_logits(
        self,
        hidden_states: torch.Tensor,
        sampling_metadata: SamplingMetadata,
    ) -> Optional[torch.Tensor]:
        logits = self.logits_processor(self.lm_head, hidden_states,
                                       sampling_metadata)
        return logits

    def sample(self, logits: torch.Tensor,
               sampling_metadata: SamplingMetadata) -> Optional[SamplerOutput]:
        next_tokens = self.sampler(logits, sampling_metadata)
        return next_tokens

    def load_weights(self, weights: Iterable[Tuple[str, torch.Tensor]]):
        loader = AutoWeightsLoader(
            self,
            skip_prefixes=(["lm_head."]
                           if self.config.tie_word_embeddings else None),
        )
        loader.load_weights(
            self.maybe_remap_mistral(name, loaded_weight)
            for name, loaded_weight in weights)

    def load_kv_cache_scales(self, quantization_param_path: str) -> None:
        self.model.load_kv_cache_scales(quantization_param_path)

    # This function is used to remap the mistral format as
    # used by Mistral and Llama <=2
    def maybe_remap_mistral(
        self,
        name: str,
        loaded_weight: torch.Tensor,
    ) -> Tuple[str, torch.Tensor]:

        def permute(w: torch.Tensor, n_heads: int):
            attn_in = self.config.head_dim * n_heads
            attn_out = self.config.hidden_size

            return w.view(n_heads, attn_in // n_heads // 2, 2,
                          attn_out).transpose(1, 2).reshape(attn_in, attn_out)

        mapping = self.mistral_mapping
        modules = name.split(".")

        # rotary embeds should be sliced
        if "wk" in modules:
            loaded_weight = permute(loaded_weight,
                                    self.config.num_key_value_heads)
        elif "wq" in modules:
            loaded_weight = permute(loaded_weight,
                                    self.config.num_attention_heads)

        for item in modules:
            if item in mapping and mapping[item] not in name:
                name = name.replace(item, mapping[item])

        return name, loaded_weight<|MERGE_RESOLUTION|>--- conflicted
+++ resolved
@@ -28,11 +28,7 @@
 from transformers import LlamaConfig
 
 from vllm.attention import Attention, AttentionMetadata
-<<<<<<< HEAD
-from vllm.compilation.decorators import support_compile_llama_style
-=======
 from vllm.compilation.decorators import support_torch_compile
->>>>>>> 94bf9ae4
 from vllm.config import CacheConfig, LoRAConfig
 from vllm.distributed import (get_pp_group, get_tensor_model_parallel_rank,
                               get_tensor_model_parallel_world_size)
@@ -270,9 +266,6 @@
         return hidden_states, residual
 
 
-<<<<<<< HEAD
-@support_compile_llama_style
-=======
 @support_torch_compile(
     dynamic_arg_dims={
         "input_ids": 0,
@@ -280,7 +273,6 @@
         "inputs_embeds": 0,
         "intermediate_tensors": 0,
     })
->>>>>>> 94bf9ae4
 class LlamaModel(nn.Module):
 
     def __init__(
