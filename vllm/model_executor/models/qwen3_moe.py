# SPDX-License-Identifier: Apache-2.0
# SPDX-FileCopyrightText: Copyright contributors to the vLLM project

# Copyright 2024 The Qwen team.
# Copyright 2023 The vLLM team.
# Copyright 2022 EleutherAI and the HuggingFace Inc. team. All rights reserved.
#
# This code is based on EleutherAI's GPT-NeoX library and the GPT-NeoX
# and OPT implementations in this library. It has been modified from its
# original forms to accommodate minor architectural differences compared
# to GPT-NeoX and OPT used by the Meta AI team that trained the model.
#
# Licensed under the Apache License, Version 2.0 (the "License");
# you may not use this file except in compliance with the License.
# You may obtain a copy of the License at
#
#     http://www.apache.org/licenses/LICENSE-2.0
#
# Unless required by applicable law or agreed to in writing, software
# distributed under the License is distributed on an "AS IS" BASIS,
# WITHOUT WARRANTIES OR CONDITIONS OF ANY KIND, either express or implied.
# See the License for the specific language governing permissions and
# limitations under the License.
"""Inference-only Qwen3MoE model compatible with HuggingFace weights."""
import typing
from collections.abc import Callable, Iterable
from itertools import islice
from typing import Any, Optional, Union

import torch
from torch import nn

from vllm.attention import Attention
from vllm.compilation.decorators import support_torch_compile
from vllm.config import CacheConfig, VllmConfig, get_current_vllm_config
from vllm.distributed import (get_ep_group, get_pp_group,
                              get_tensor_model_parallel_world_size,
                              tensor_model_parallel_all_gather)
from vllm.logger import init_logger
from vllm.model_executor.layers.activation import SiluAndMul
from vllm.model_executor.layers.fused_moe import FusedMoE
from vllm.model_executor.layers.layernorm import RMSNorm
from vllm.model_executor.layers.linear import (MergedColumnParallelLinear,
                                               QKVParallelLinear,
                                               ReplicatedLinear,
                                               RowParallelLinear)
from vllm.model_executor.layers.logits_processor import LogitsProcessor
from vllm.model_executor.layers.quantization import QuantizationConfig
from vllm.model_executor.layers.quantization.gptq import GPTQConfig
from vllm.model_executor.layers.quantization.gptq_marlin import (
    GPTQMarlinConfig)
from vllm.model_executor.layers.rotary_embedding import get_rope
from vllm.model_executor.layers.vocab_parallel_embedding import (
    ParallelLMHead, VocabParallelEmbedding)
from vllm.model_executor.model_loader.weight_utils import (
    default_weight_loader, maybe_remap_kv_scale_name)
from vllm.model_executor.models.utils import sequence_parallel_chunk
from vllm.model_executor.sampling_metadata import SamplingMetadata
from vllm.sequence import IntermediateTensors

from .interfaces import MixtureOfExperts, SupportsLoRA, SupportsPP
from .utils import (AutoWeightsLoader, PPMissingLayer, extract_layer_index,
                    is_pp_missing_parameter,
                    make_empty_intermediate_tensors_factory, make_layers,
                    maybe_prefix)

logger = init_logger(__name__)


class Qwen3MoeMLP(nn.Module):

    def __init__(
        self,
        hidden_size: int,
        intermediate_size: int,
        hidden_act: str,
        quant_config: Optional[QuantizationConfig] = None,
        reduce_results: bool = True,
        prefix: str = "",
    ) -> None:
        super().__init__()
        self.gate_up_proj = MergedColumnParallelLinear(
            hidden_size, [intermediate_size] * 2,
            bias=False,
            quant_config=quant_config,
            prefix=f"{prefix}.gate_up_proj")
        self.down_proj = RowParallelLinear(intermediate_size,
                                           hidden_size,
                                           bias=False,
                                           quant_config=quant_config,
                                           reduce_results=reduce_results,
                                           prefix=f"{prefix}.down_proj")
        if hidden_act != "silu":
            raise ValueError(f"Unsupported activation: {hidden_act}. "
                             "Only silu is supported for now.")
        self.act_fn = SiluAndMul()

    def forward(self, x):
        gate_up, _ = self.gate_up_proj(x)
        x = self.act_fn(gate_up)
        x, _ = self.down_proj(x)
        return x


class Qwen3MoeSparseMoeBlock(nn.Module):

    def __init__(
        self,
        vllm_config: VllmConfig,
        prefix: str = "",
    ):
        super().__init__()

        config = vllm_config.model_config.hf_config
        parallel_config = vllm_config.parallel_config
        quant_config = vllm_config.quant_config

        self.tp_size = get_tensor_model_parallel_world_size()

        self.ep_group = get_ep_group().device_group
        self.ep_rank = self.ep_group.rank()
        self.ep_size = self.ep_group.size()
        self.n_routed_experts = config.num_experts

        self.is_sequence_parallel = parallel_config.use_sequence_parallel_moe

        if self.tp_size > config.num_experts:
            raise ValueError(
                f"Tensor parallel size {self.tp_size} is greater than "
                f"the number of experts {config.num_experts}.")

        # Load balancing settings.
        vllm_config = get_current_vllm_config()
        eplb_config = vllm_config.parallel_config.eplb_config
        self.enable_eplb = parallel_config.enable_eplb

        self.n_logical_experts = self.n_routed_experts
        self.n_redundant_experts = eplb_config.num_redundant_experts
        self.n_physical_experts = (self.n_logical_experts +
                                   self.n_redundant_experts)
        self.n_local_physical_experts = self.n_physical_experts // self.ep_size

        self.physical_expert_start = (self.ep_rank *
                                      self.n_local_physical_experts)
        self.physical_expert_end = (self.physical_expert_start +
                                    self.n_local_physical_experts)

        self.experts = FusedMoE(num_experts=self.n_routed_experts,
                                top_k=config.num_experts_per_tok,
                                hidden_size=config.hidden_size,
                                intermediate_size=config.moe_intermediate_size,
                                reduce_results=True,
                                renormalize=config.norm_topk_prob,
                                quant_config=quant_config,
                                prefix=f"{prefix}.experts",
                                enable_eplb=self.enable_eplb,
                                num_redundant_experts=self.n_redundant_experts,
                                is_sequence_parallel=self.is_sequence_parallel)

        self.gate = ReplicatedLinear(
            config.hidden_size,
            config.num_experts,
            bias=False,
            quant_config=self._maybe_ignore_quant_config(quant_config),
            prefix=f"{prefix}.gate")

    def _maybe_ignore_quant_config(self, quant_config: QuantizationConfig):
        # GPTQ configs do not have a list of ignored modules, however AutoGPTQ
        # seems to avoid gate quantization while AutoRound does.
        # See: https://huggingface.co/Qwen/Qwen3-30B-A3B-GPTQ-Int4,
        # and https://huggingface.co/jart25/Qwen3-Coder-30B-A3B-Instruct-Int4-gptq
        if isinstance(
                quant_config,
            (GPTQConfig,
             GPTQMarlinConfig)) and not quant_config.autoround_version:
            return None
        return quant_config

    def forward(self, hidden_states: torch.Tensor) -> torch.Tensor:
        assert hidden_states.dim(
        ) <= 2, "Qwen3MoeSparseMoeBlock only supports 1D or 2D inputs"
        is_input_1d = hidden_states.dim() == 1
        num_tokens, hidden_dim = hidden_states.shape
        hidden_states = hidden_states.view(-1, hidden_dim)

        if self.is_sequence_parallel:
            hidden_states = sequence_parallel_chunk(hidden_states)

        # router_logits: (num_tokens, n_experts)
        router_logits, _ = self.gate(hidden_states)
        final_hidden_states = self.experts(hidden_states=hidden_states,
                                           router_logits=router_logits)

        if self.is_sequence_parallel:
            final_hidden_states = tensor_model_parallel_all_gather(
                final_hidden_states, 0)
            final_hidden_states = final_hidden_states[:num_tokens]

        # return to 1d if input is 1d
        return final_hidden_states.squeeze(0) if is_input_1d else \
            final_hidden_states


class Qwen3MoeAttention(nn.Module):

    def __init__(
        self,
        hidden_size: int,
        num_heads: int,
        num_kv_heads: int,
        rope_theta: float = 10000,
        rope_scaling: Optional[dict[str, Any]] = None,
        max_position_embeddings: int = 8192,
        head_dim: Optional[int] = None,
        rms_norm_eps: float = 1e-06,
        qkv_bias: bool = False,
        cache_config: Optional[CacheConfig] = None,
        quant_config: Optional[QuantizationConfig] = None,
        prefix: str = "",
        dual_chunk_attention_config: Optional[dict[str, Any]] = None,
    ) -> None:
        super().__init__()
        self.hidden_size = hidden_size
        tp_size = get_tensor_model_parallel_world_size()
        self.total_num_heads = num_heads
        assert self.total_num_heads % tp_size == 0
        self.num_heads = self.total_num_heads // tp_size
        self.total_num_kv_heads = num_kv_heads
        if self.total_num_kv_heads >= tp_size:
            # Number of KV heads is greater than TP size, so we partition
            # the KV heads across multiple tensor parallel GPUs.
            assert self.total_num_kv_heads % tp_size == 0
        else:
            # Number of KV heads is less than TP size, so we replicate
            # the KV heads across multiple tensor parallel GPUs.
            assert tp_size % self.total_num_kv_heads == 0
        self.num_kv_heads = max(1, self.total_num_kv_heads // tp_size)
        self.head_dim = head_dim or (hidden_size // self.total_num_heads)
        self.q_size = self.num_heads * self.head_dim
        self.kv_size = self.num_kv_heads * self.head_dim
        self.scaling = self.head_dim**-0.5
        self.rope_theta = rope_theta
        self.max_position_embeddings = max_position_embeddings
        self.dual_chunk_attention_config = dual_chunk_attention_config

        self.qkv_proj = QKVParallelLinear(hidden_size,
                                          self.head_dim,
                                          self.total_num_heads,
                                          self.total_num_kv_heads,
                                          bias=qkv_bias,
                                          quant_config=quant_config,
                                          prefix=f"{prefix}.qkv_proj")

        self.o_proj = RowParallelLinear(self.total_num_heads * self.head_dim,
                                        hidden_size,
                                        bias=False,
                                        quant_config=quant_config,
                                        prefix=f"{prefix}.o_proj")

        self.rotary_emb = get_rope(
            self.head_dim,
            rotary_dim=self.head_dim,
            max_position=max_position_embeddings,
            base=rope_theta,
            rope_scaling=rope_scaling,
            dual_chunk_attention_config=dual_chunk_attention_config,
        )
        self.attn = Attention(
            self.num_heads,
            self.head_dim,
            self.scaling,
            num_kv_heads=self.num_kv_heads,
            cache_config=cache_config,
            quant_config=quant_config,
            prefix=f"{prefix}.attn",
            **{
                "layer_idx": extract_layer_index(prefix),
                "dual_chunk_attention_config": dual_chunk_attention_config,
            } if dual_chunk_attention_config else {},
        )

        self.q_norm = RMSNorm(self.head_dim, eps=rms_norm_eps)
        self.k_norm = RMSNorm(self.head_dim, eps=rms_norm_eps)

    def forward(
        self,
        positions: torch.Tensor,
        hidden_states: torch.Tensor,
    ) -> torch.Tensor:
        qkv, _ = self.qkv_proj(hidden_states)
        q, k, v = qkv.split([self.q_size, self.kv_size, self.kv_size], dim=-1)
        # Add qk-norm
        q_by_head = q.view(*q.shape[:-1], q.shape[-1] // self.head_dim,
                           self.head_dim)
        q_by_head = self.q_norm(q_by_head)
        q = q_by_head.view(q.shape)

        k_by_head = k.view(*k.shape[:-1], k.shape[-1] // self.head_dim,
                           self.head_dim)
        k_by_head = self.k_norm(k_by_head)
        k = k_by_head.view(k.shape)
        q, k = self.rotary_emb(positions, q, k)
        attn_output = self.attn(q, k, v)
        output, _ = self.o_proj(attn_output)
        return output


class Qwen3MoeDecoderLayer(nn.Module):

    def __init__(self, vllm_config: VllmConfig, prefix: str = "") -> None:
        super().__init__()

        config = vllm_config.model_config.hf_config
        cache_config = vllm_config.cache_config
        quant_config = vllm_config.quant_config

        self.hidden_size = config.hidden_size
        rope_theta = getattr(config, "rope_theta", 10000)
        rope_scaling = getattr(config, "rope_scaling", None)
        max_position_embeddings = getattr(config, "max_position_embeddings",
                                          8192)
        dual_chunk_attention_config = getattr(config,
                                              "dual_chunk_attention_config",
                                              None)
        self.self_attn = Qwen3MoeAttention(
            hidden_size=self.hidden_size,
            num_heads=config.num_attention_heads,
            num_kv_heads=config.num_key_value_heads,
            rope_theta=rope_theta,
            rope_scaling=rope_scaling,
            max_position_embeddings=max_position_embeddings,
            rms_norm_eps=config.rms_norm_eps,
            qkv_bias=getattr(config, 'attention_bias', False),
            head_dim=getattr(config, 'head_dim', None),
            cache_config=cache_config,
            quant_config=quant_config,
            prefix=f"{prefix}.self_attn",
            dual_chunk_attention_config=dual_chunk_attention_config,
        )

        # `mlp_only_layers` in the config.
        layer_idx = extract_layer_index(prefix)
        mlp_only_layers = ([] if not hasattr(config, "mlp_only_layers") else
                           config.mlp_only_layers)
        if (layer_idx not in mlp_only_layers) and (
                config.num_experts > 0 and
            (layer_idx + 1) % config.decoder_sparse_step == 0):
            self.mlp = Qwen3MoeSparseMoeBlock(vllm_config=vllm_config,
                                              prefix=f"{prefix}.mlp")
        else:
            self.mlp = Qwen3MoeMLP(hidden_size=config.hidden_size,
                                   intermediate_size=config.intermediate_size,
                                   hidden_act=config.hidden_act,
                                   quant_config=quant_config,
                                   prefix=f"{prefix}.mlp")
        self.input_layernorm = RMSNorm(config.hidden_size,
                                       eps=config.rms_norm_eps)
        self.post_attention_layernorm = RMSNorm(config.hidden_size,
                                                eps=config.rms_norm_eps)

    def forward(
        self,
        positions: torch.Tensor,
        hidden_states: torch.Tensor,
        residual: Optional[torch.Tensor],
    ) -> tuple[torch.Tensor, torch.Tensor]:
        # Self Attention
        if residual is None:
            residual = hidden_states
            hidden_states = self.input_layernorm(hidden_states)
        else:
            hidden_states, residual = self.input_layernorm(
                hidden_states, residual)
        hidden_states = self.self_attn(
            positions=positions,
            hidden_states=hidden_states,
        )

        # Fully Connected
        hidden_states, residual = self.post_attention_layernorm(
            hidden_states, residual)
        hidden_states = self.mlp(hidden_states)
        return hidden_states, residual


@support_torch_compile
class Qwen3MoeModel(nn.Module):

    def __init__(self, *, vllm_config: VllmConfig, prefix: str = ""):
        super().__init__()

<<<<<<< HEAD
        config = vllm_config.model_config.hf_config
=======
        config = vllm_config.model_config.hf_config.get_text_config()
        cache_config = vllm_config.cache_config
>>>>>>> 064cac7b
        quant_config = vllm_config.quant_config
        parallel_config = vllm_config.parallel_config
        eplb_config = parallel_config.eplb_config
        self.num_redundant_experts = eplb_config.num_redundant_experts

        self.padding_idx = config.pad_token_id
        self.vocab_size = config.vocab_size
        self.config = config
        self.embed_tokens = VocabParallelEmbedding(
            config.vocab_size,
            config.hidden_size,
            quant_config=quant_config,
            prefix=f"{prefix}.embed_tokens")
        self.start_layer, self.end_layer, self.layers = make_layers(
            config.num_hidden_layers,
            lambda prefix: Qwen3MoeDecoderLayer(vllm_config=vllm_config,
                                                prefix=prefix),
            prefix=f"{prefix}.layers",
        )
        self.norm = RMSNorm(config.hidden_size, eps=config.rms_norm_eps)
        self.make_empty_intermediate_tensors = (
            make_empty_intermediate_tensors_factory(
                ["hidden_states", "residual"], config.hidden_size))

    def get_input_embeddings(self, input_ids: torch.Tensor) -> torch.Tensor:
        return self.embed_tokens(input_ids)

    def forward(
        self,
        input_ids: torch.Tensor,
        positions: torch.Tensor,
        intermediate_tensors: Optional[IntermediateTensors] = None,
        inputs_embeds: Optional[torch.Tensor] = None,
    ) -> Union[torch.Tensor, IntermediateTensors]:
        if get_pp_group().is_first_rank:
            if inputs_embeds is not None:
                hidden_states = inputs_embeds
            else:
                hidden_states = self.get_input_embeddings(input_ids)
            residual = None
        else:
            assert intermediate_tensors is not None
            hidden_states = intermediate_tensors["hidden_states"]
            residual = intermediate_tensors["residual"]
        for layer in islice(self.layers, self.start_layer, self.end_layer):
            hidden_states, residual = layer(positions, hidden_states, residual)
        if not get_pp_group().is_last_rank:
            return IntermediateTensors({
                "hidden_states": hidden_states,
                "residual": residual
            })
        hidden_states, _ = self.norm(hidden_states, residual)
        return hidden_states

    def get_expert_mapping(self) -> list[tuple[str, str, int, str]]:
        # Params for weights, fp8 weight scales, fp8 activation scales
        # (param_name, weight_name, expert_id, shard_id)
        return FusedMoE.make_expert_params_mapping(
            ckpt_gate_proj_name="gate_proj",
            ckpt_down_proj_name="down_proj",
            ckpt_up_proj_name="up_proj",
            num_experts=self.config.num_experts,
            num_redundant_experts=self.num_redundant_experts)

    def load_weights(self, weights: Iterable[tuple[str,
                                                   torch.Tensor]]) -> set[str]:
        stacked_params_mapping = [
            # (param_name, shard_name, shard_id)
            ("qkv_proj", "q_proj", "q"),
            ("qkv_proj", "k_proj", "k"),
            ("qkv_proj", "v_proj", "v"),
            ("gate_up_proj", "gate_proj", 0),
            ("gate_up_proj", "up_proj", 1),
        ]

        # Skip loading extra parameters for GPTQ/modelopt models.
        ignore_suffixes = (".bias", "_bias", ".k_scale", "_k_scale",
                           ".v_scale", "_v_scale", ".weight_scale",
                           "_weight_scale", ".input_scale", "_input_scale")

        params_dict = dict(self.named_parameters())
        loaded_params: set[str] = set()
        expert_params_mapping = self.get_expert_mapping()
        for name, loaded_weight in weights:
            for (param_name, weight_name, shard_id) in stacked_params_mapping:
                # Skip non-stacked layers and experts (experts handled below).
                if weight_name not in name:
                    continue
                # We have mlp.experts[0].gate_proj in the checkpoint.
                # Since we handle the experts below in expert_params_mapping,
                # we need to skip here BEFORE we update the name, otherwise
                # name will be updated to mlp.experts[0].gate_up_proj, which
                # will then be updated below in expert_params_mapping
                # for mlp.experts[0].gate_gate_up_proj, which breaks load.
                if "mlp.experts" in name:
                    continue
                name = name.replace(weight_name, param_name)

                # Skip loading extra parameters for GPTQ/modelopt models.
                if name.endswith(ignore_suffixes) and name not in params_dict:
                    continue

                # Skip layers on other devices.
                if is_pp_missing_parameter(name, self):
                    continue
                if name.endswith("scale"):
                    # Remapping the name of FP8 kv-scale.
                    name = maybe_remap_kv_scale_name(name, params_dict)
                    if name is None:
                        continue
                if name not in params_dict:
                    continue

                param = params_dict[name]
                weight_loader = getattr(param, "weight_loader",
                                        default_weight_loader)
                if weight_loader == default_weight_loader:
                    weight_loader(param, loaded_weight)
                else:
                    weight_loader(param, loaded_weight, shard_id)
                break
            else:
                is_expert_weight = False
                for mapping in expert_params_mapping:
                    param_name, weight_name, expert_id, shard_id = mapping
                    if weight_name not in name:
                        continue

                    # Anyway, this is an expert weight and should not be
                    # attempted to load as other weights later
                    is_expert_weight = True

                    # Do not modify `name` since the loop may continue here
                    # Instead, create a new variable
                    name_mapped = name.replace(weight_name, param_name)

                    if is_pp_missing_parameter(name_mapped, self):
                        continue

                    # Skip loading extra parameters for GPTQ/modelopt models.
                    if name_mapped.endswith(
                            ignore_suffixes
                    ) and name_mapped not in params_dict:
                        continue

                    param = params_dict[name_mapped]
                    # We should ask the weight loader to return success or not
                    # here since otherwise we may skip experts with other
                    # available replicas.
                    weight_loader = typing.cast(Callable[..., bool],
                                                param.weight_loader)
                    success = weight_loader(param,
                                            loaded_weight,
                                            name_mapped,
                                            shard_id=shard_id,
                                            expert_id=expert_id,
                                            return_success=True)
                    if success:
                        name = name_mapped
                        break
                else:
                    if is_expert_weight:
                        # We've checked that this is an expert weight
                        # However it's not mapped locally to this rank
                        # So we simply skip it
                        continue

                    # Skip loading extra parameters for GPTQ/modelopt models.
                    if name.endswith(
                            ignore_suffixes) and name not in params_dict:
                        continue
                    # Skip layers on other devices.
                    if is_pp_missing_parameter(name, self):
                        continue
                    # Remapping the name of FP8 kv-scale.
                    if name.endswith("kv_scale"):
                        remapped_kv_scale_name = name.replace(
                            ".kv_scale", ".attn.kv_scale")
                        if remapped_kv_scale_name not in params_dict:
                            logger.warning_once(
                                "Found kv scale in the checkpoint (e.g. %s), but not found the expected name in the model (e.g. %s). kv-scale is not loaded.",  # noqa: E501
                                name,
                                remapped_kv_scale_name,
                            )
                            continue
                        else:
                            name = remapped_kv_scale_name
                    param = params_dict[name]
                    weight_loader = getattr(param, "weight_loader",
                                            default_weight_loader)
                    weight_loader(param, loaded_weight)
            loaded_params.add(name)
        return loaded_params


class Qwen3MoeForCausalLM(nn.Module, SupportsPP, SupportsLoRA,
                          MixtureOfExperts):
    packed_modules_mapping = {
        "qkv_proj": [
            "q_proj",
            "k_proj",
            "v_proj",
        ],
        "gate_up_proj": [
            "gate_proj",
            "up_proj",
        ],
    }

    fall_back_to_pt_during_load = False

    def __init__(self, *, vllm_config: VllmConfig, prefix: str = ""):
        super().__init__()
        config = vllm_config.model_config.hf_config
        quant_config = vllm_config.quant_config
        self.config = config
        self.quant_config = quant_config
        self.model = Qwen3MoeModel(vllm_config=vllm_config,
                                   prefix=maybe_prefix(prefix, "model"))
        self.lm_head = ParallelLMHead(config.vocab_size,
                                      config.hidden_size,
                                      quant_config=quant_config,
                                      prefix=maybe_prefix(prefix, "lm_head"))
        if self.config.tie_word_embeddings:
            self.lm_head.weight = self.model.embed_tokens.weight
        self.logits_processor = LogitsProcessor(config.vocab_size)
        self.make_empty_intermediate_tensors = (
            self.model.make_empty_intermediate_tensors)

        # Set MoE hyperparameters
        self.expert_weights = []

        self.moe_layers: list[FusedMoE] = []
        example_layer = None
        for layer in self.model.layers:
            if isinstance(layer, PPMissingLayer):
                continue

            assert isinstance(layer, Qwen3MoeDecoderLayer)
            if isinstance(layer.mlp, Qwen3MoeSparseMoeBlock):
                example_layer = layer.mlp
                self.moe_layers.append(layer.mlp.experts)

        if example_layer is None:
            raise RuntimeError("No Qwen3MoE layer found in the model.layers.")

        self.num_moe_layers = len(self.moe_layers)
        self.num_expert_groups = 1
        self.num_shared_experts = 0
        self.num_logical_experts = example_layer.n_logical_experts
        self.num_physical_experts = example_layer.n_physical_experts
        self.num_local_physical_experts = example_layer.n_local_physical_experts
        self.num_routed_experts = example_layer.n_routed_experts
        self.num_redundant_experts = example_layer.n_redundant_experts

    def set_eplb_state(
        self,
        expert_load_view: torch.Tensor,
        logical_to_physical_map: torch.Tensor,
        logical_replica_count: torch.Tensor,
    ) -> None:
        for layer_idx, layer in enumerate(self.moe_layers):
            # Register the expert weights.
            self.expert_weights.append(layer.get_expert_weights())
            layer.set_eplb_state(
                moe_layer_idx=layer_idx,
                expert_load_view=expert_load_view,
                logical_to_physical_map=logical_to_physical_map,
                logical_replica_count=logical_replica_count,
            )

    def update_physical_experts_metadata(
        self,
        num_physical_experts: int,
        num_local_physical_experts: int,
    ) -> None:
        assert self.num_local_physical_experts == num_local_physical_experts
        self.num_physical_experts = num_physical_experts
        self.num_local_physical_experts = num_local_physical_experts
        self.num_redundant_experts = (num_physical_experts -
                                      self.num_logical_experts)
        for layer in self.model.layers:
            if isinstance(layer.mlp, Qwen3MoeSparseMoeBlock):
                moe = layer.mlp
                moe.n_local_physical_experts = num_local_physical_experts
                moe.n_physical_experts = num_physical_experts
                moe.n_redundant_experts = self.num_redundant_experts
                moe.experts.update_expert_map()

    def get_input_embeddings(self, input_ids: torch.Tensor) -> torch.Tensor:
        return self.model.get_input_embeddings(input_ids)

    def forward(
        self,
        input_ids: torch.Tensor,
        positions: torch.Tensor,
        intermediate_tensors: Optional[IntermediateTensors] = None,
        inputs_embeds: Optional[torch.Tensor] = None,
    ) -> Union[torch.Tensor, IntermediateTensors]:
        hidden_states = self.model(input_ids, positions, intermediate_tensors,
                                   inputs_embeds)
        return hidden_states

    def compute_logits(
        self,
        hidden_states: torch.Tensor,
        sampling_metadata: SamplingMetadata,
    ) -> Optional[torch.Tensor]:
        logits = self.logits_processor(self.lm_head, hidden_states,
                                       sampling_metadata)
        return logits

    def load_weights(self, weights: Iterable[tuple[str,
                                                   torch.Tensor]]) -> set[str]:
        loader = AutoWeightsLoader(self)
        return loader.load_weights(weights)

    def get_expert_mapping(self) -> list[tuple[str, str, int, str]]:
        return self.model.get_expert_mapping()<|MERGE_RESOLUTION|>--- conflicted
+++ resolved
@@ -389,12 +389,7 @@
     def __init__(self, *, vllm_config: VllmConfig, prefix: str = ""):
         super().__init__()
 
-<<<<<<< HEAD
-        config = vllm_config.model_config.hf_config
-=======
         config = vllm_config.model_config.hf_config.get_text_config()
-        cache_config = vllm_config.cache_config
->>>>>>> 064cac7b
         quant_config = vllm_config.quant_config
         parallel_config = vllm_config.parallel_config
         eplb_config = parallel_config.eplb_config
