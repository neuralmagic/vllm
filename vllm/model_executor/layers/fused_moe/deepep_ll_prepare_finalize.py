--- conflicted
+++ resolved
@@ -161,11 +161,7 @@
         self.handles[a2a_idx] = handle
 
         return (hook, lambda: self._receiver(expert_x, expert_num_tokens,
-<<<<<<< HEAD
-                                      a1_scale, a1.dtype, quant_config))
-=======
                                              a1_scale, a1.dtype, quant_config))
->>>>>>> bce18981
 
     def _receiver(
         self,
@@ -175,10 +171,6 @@
         a1_dtype,
         quant_config: FusedMoEQuantConfig,
     ) -> mk.PrepareResultType:
-<<<<<<< HEAD
-
-=======
->>>>>>> bce18981
         expert_x, expert_x_scale = self._do_quant(
             expert_x, a1_scale, a1_dtype, quant_config.quant_dtype,
             quant_config.per_act_token_quant, quant_config.block_shape)
