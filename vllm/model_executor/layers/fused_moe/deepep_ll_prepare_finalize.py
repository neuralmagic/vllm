# SPDX-License-Identifier: Apache-2.0
# SPDX-FileCopyrightText: Copyright contributors to the vLLM project
from typing import Callable, Optional, Union

import deep_ep
import torch

import vllm.model_executor.layers.fused_moe.modular_kernel as mk
from vllm.model_executor.layers.fused_moe.config import FusedMoEQuantConfig
from vllm.model_executor.layers.fused_moe.topk_weight_and_reduce import (
    TopKWeightAndReduceDelegate)
from vllm.model_executor.layers.fused_moe.utils import (
    moe_kernel_quantize_input, normalize_batched_scales_shape)
from vllm.v1.worker.ubatching import (dbo_enabled,
                                      dbo_current_ubatch_id,
                                      dbo_yield,
                                      dbo_maybe_run_recv_hook,
                                      dbo_register_recv_hook)

# DeepEP kernels quantize dispatch inputs in 128 element chunks.
DEEPEP_QUANT_BLOCK_SIZE = 128
DEEPEP_QUANT_BLOCK_SHAPE = [DEEPEP_QUANT_BLOCK_SIZE, DEEPEP_QUANT_BLOCK_SIZE]


def dequant_fp8(expert_x_fp8: torch.Tensor,
                expert_x_scales: torch.Tensor) -> torch.Tensor:
    """
    Return dequantized tensor in fp32
    """
    # TODO (varun) : Optimize leverage num_tokens_per_expert counts
    assert expert_x_fp8.is_contiguous()
    expert_x_scales = expert_x_scales.contiguous()
    num_experts = expert_x_fp8.size(0)

    expert_x_fp32 = expert_x_fp8.to(torch.float32).view(
        num_experts, -1, DEEPEP_QUANT_BLOCK_SIZE)
    expert_x_scales = expert_x_scales.view(num_experts, -1, 1)
    return (expert_x_fp32 * expert_x_scales).view(expert_x_fp8.size())


class DeepEPLLPrepareAndFinalize(mk.FusedMoEPrepareAndFinalize):
    """
    Prepare/Finalize using DeepEP low-latency kernels.
    """

    # DeepEP low-latency kernels are compiled only for certain
    # specific hidden sizes.
    SUPPORTED_HIDDEN_SIZES = [2048, 2560, 4096, 5120, 6144, 7168]

    def __init__(self,
                 buffer: deep_ep.Buffer,
                 max_tokens_per_rank: int,
                 num_dispatchers: int,
                 use_fp8_dispatch: bool = False):
        super().__init__()

        self.buffer = buffer
        self.max_tokens_per_rank = max_tokens_per_rank
        self.use_fp8_dispatch = use_fp8_dispatch
        # The dispatch function returns a handle that the combine function
        # requires. We store the handle here so it is available to the
        # combine function.
        self.handles: list[Optional[tuple]] = [None, None]
        self.num_dispatchers_ = num_dispatchers

    def num_dispatchers(self) -> int:
        return self.num_dispatchers_

    @property
    def activation_format(self) -> mk.FusedMoEActivationFormat:
        return mk.FusedMoEActivationFormat.BatchedExperts

    def max_num_tokens_per_rank(self) -> Optional[int]:
        return self.max_tokens_per_rank

    def topk_indices_dtype(self) -> Optional[torch.dtype]:
        return torch.int64

    def _do_quant(
        self,
        x: Union[torch.Tensor, tuple[torch.Tensor, torch.Tensor]],
        a1_scale: Optional[torch.Tensor],
        a1_dtype: torch.dtype,
        quant_dtype: Union[torch.dtype, str, None],
        per_act_token_quant: bool,
        block_shape: Optional[list[int]],
    ) -> tuple[torch.Tensor, Optional[torch.Tensor]]:

        block_k = block_shape[1] if block_shape is not None else None
        if self.use_fp8_dispatch:
            if block_k == DEEPEP_QUANT_BLOCK_SIZE:
                # DeepEP kernels did the quantization for us.
                x, x_scales = x
                return x, x_scales

            # Dequant to get back the tokens in the datatype we dispatched in.
            x_fp8, x_scales = x
            x = dequant_fp8(x_fp8, x_scales).to(dtype=a1_dtype)

        assert isinstance(x, torch.Tensor)

        num_experts, max_tokens, hidden_dim = x.size()

        # TODO (varun): Optimization - Use a batched version of quant
        x = x.view((-1, hidden_dim))
        x, x_scales = moe_kernel_quantize_input(x, a1_scale, quant_dtype,
                                                per_act_token_quant,
                                                block_shape)
        x = x.view((num_experts, -1, hidden_dim))

        if quant_dtype is not None:
            assert x_scales is not None
            x_scales = normalize_batched_scales_shape(x_scales, num_experts)

        return x, x_scales

    def supports_async(self) -> bool:
        return True

    def prepare_async(
        self,
        a1: torch.Tensor,
        a1_scale: Optional[torch.Tensor],
        a2_scale: Optional[torch.Tensor],
        topk_weights: torch.Tensor,
        topk_ids: torch.Tensor,
        num_experts: int,
        expert_map: Optional[torch.Tensor],
        apply_router_weight_on_input: bool,
        quant_config: FusedMoEQuantConfig,
    ) -> mk.ReceiverType:

        hidden_size = a1.size(1)
        a2a_idx = dbo_current_ubatch_id()
        do_recv_hook = dbo_enabled()

        if self.use_fp8_dispatch:
            assert hidden_size % 128 == 0, \
            "DeepEP kernels quantize the inputs in blocks of shape 128"

        has_per_token_scales = a1_scale.numel(
        ) != 1 if a1_scale is not None else (
            a2_scale.numel() != 1 if a2_scale is not None else False)
        assert not has_per_token_scales, (
            "low_latency kernels doesn't support dispatching per-token scales")

        if apply_router_weight_on_input:
            topk = topk_ids.size(1)
            # TODO: this only works for topK=1, will need to update for topK>1
            assert topk == 1, (
                "apply_router_weight_on_input is only implemented for topk=1")
            a1 = a1 * topk_weights.to(a1.dtype)

        # Dispatch
        dbo_maybe_run_recv_hook()
        expert_x, expert_num_tokens, handle, _, recv_hook= \
                self.buffer.low_latency_dispatch(a1,
                                                topk_ids,
                                                self.max_tokens_per_rank,
                                                num_experts,
                                                use_fp8=self.use_fp8_dispatch,
                                                async_finish=False,
<<<<<<< HEAD
                                                return_recv_hook=do_recv_hook)
        self.handles[a2a_idx] = handle
        if recv_hook is not None:
            dbo_register_recv_hook(recv_hook)            
        dbo_yield()
=======
                                                return_recv_hook=True)

        return lambda: self._receiver(hook, expert_x, expert_num_tokens,
                                      a1_scale, a1.dtype, quant_config)

    def _receiver(
        self,
        hook: Callable,
        expert_x: Union[torch.Tensor, tuple[torch.Tensor, torch.Tensor]],
        expert_num_tokens: torch.Tensor,
        a1_scale,
        a1_dtype,
        quant_config: FusedMoEQuantConfig,
    ) -> mk.PrepareResultType:
        hook()
>>>>>>> 37241077

        expert_x, expert_x_scale = self._do_quant(
            expert_x, a1_scale, a1_dtype, quant_config.quant_dtype,
            quant_config.per_act_token_quant, quant_config.block_shape)

        expert_tokens_meta = mk.ExpertTokensMetadata(
            expert_num_tokens=expert_num_tokens, expert_num_tokens_cpu=None)

        return expert_x, expert_x_scale, expert_tokens_meta, None, None

    def prepare(
        self,
        a1: torch.Tensor,
        a1_scale: Optional[torch.Tensor],
        a2_scale: Optional[torch.Tensor],
        topk_weights: torch.Tensor,
        topk_ids: torch.Tensor,
        num_experts: int,
        expert_map: Optional[torch.Tensor],
        apply_router_weight_on_input: bool,
        quant_config: FusedMoEQuantConfig,
    ) -> mk.PrepareResultType:
        receiver = self.prepare_async(a1, a1_scale, a2_scale, topk_weights,
                                      topk_ids, num_experts, expert_map,
                                      apply_router_weight_on_input,
                                      quant_config)
        return receiver()

    def finalize(
        self,
        output: torch.Tensor,
        fused_expert_output: torch.Tensor,
        topk_weights: torch.Tensor,
        topk_ids: torch.Tensor,
        apply_router_weight_on_input: bool,
        weight_and_reduce_impl: mk.TopKWeightAndReduce,
    ) -> None:
        assert isinstance(
            weight_and_reduce_impl, TopKWeightAndReduceDelegate
        ), ("Weight application and reduction happens in the combine kernel.")

        a2a_idx = dbo_current_ubatch_id()
        do_recv_hook = dbo_enabled()
        handle = self.handles[a2a_idx]
        assert handle is not None

        combine_topk_weights = topk_weights
        if apply_router_weight_on_input:
            # weights have already been applied.
            combine_topk_weights = torch.ones_like(topk_weights)

        # TODO (varun) : Enable zero copy mode
        dbo_maybe_run_recv_hook()
        _, _, recv_hook = self.buffer.low_latency_combine(fused_expert_output,
                                                      topk_ids,
                                                      combine_topk_weights,
                                                      handle,
                                                      async_finish=False,
                                                      zero_copy=False,
                                                      return_recv_hook=do_recv_hook,
                                                      out=output)
        if recv_hook is not None:
            dbo_register_recv_hook(recv_hook)            
        dbo_yield()<|MERGE_RESOLUTION|>--- conflicted
+++ resolved
@@ -128,11 +128,10 @@
         expert_map: Optional[torch.Tensor],
         apply_router_weight_on_input: bool,
         quant_config: FusedMoEQuantConfig,
-    ) -> mk.ReceiverType:
+    ) -> tuple[Callable, mk.ReceiverType]:
 
         hidden_size = a1.size(1)
         a2a_idx = dbo_current_ubatch_id()
-        do_recv_hook = dbo_enabled()
 
         if self.use_fp8_dispatch:
             assert hidden_size % 128 == 0, \
@@ -152,37 +151,30 @@
             a1 = a1 * topk_weights.to(a1.dtype)
 
         # Dispatch
-        dbo_maybe_run_recv_hook()
-        expert_x, expert_num_tokens, handle, _, recv_hook= \
+        expert_x, expert_num_tokens, handle, _, hook= \
                 self.buffer.low_latency_dispatch(a1,
                                                 topk_ids,
                                                 self.max_tokens_per_rank,
                                                 num_experts,
                                                 use_fp8=self.use_fp8_dispatch,
                                                 async_finish=False,
-<<<<<<< HEAD
-                                                return_recv_hook=do_recv_hook)
+                                                return_recv_hook=True)
         self.handles[a2a_idx] = handle
-        if recv_hook is not None:
-            dbo_register_recv_hook(recv_hook)            
-        dbo_yield()
-=======
-                                                return_recv_hook=True)
-
-        return lambda: self._receiver(hook, expert_x, expert_num_tokens,
-                                      a1_scale, a1.dtype, quant_config)
+
+        return (hook, lambda hook: self._receiver(hook, expert_x, expert_num_tokens,
+                                      a1_scale, a1.dtype, quant_config))
 
     def _receiver(
         self,
-        hook: Callable,
+        hook: Optional[Callable],
         expert_x: Union[torch.Tensor, tuple[torch.Tensor, torch.Tensor]],
         expert_num_tokens: torch.Tensor,
         a1_scale,
         a1_dtype,
         quant_config: FusedMoEQuantConfig,
     ) -> mk.PrepareResultType:
-        hook()
->>>>>>> 37241077
+        if hook is not None:
+            hook()
 
         expert_x, expert_x_scale = self._do_quant(
             expert_x, a1_scale, a1_dtype, quant_config.quant_dtype,
