# SPDX-License-Identifier: Apache-2.0
# SPDX-FileCopyrightText: Copyright contributors to the vLLM project
<<<<<<< HEAD
from typing import Optional, Union, Callable
=======
from typing import Callable, Optional, Union
>>>>>>> ec9f13df

import deep_ep
import torch

import vllm.model_executor.layers.fused_moe.modular_kernel as mk
from vllm.model_executor.layers.fused_moe.config import FusedMoEQuantConfig
from vllm.model_executor.layers.fused_moe.topk_weight_and_reduce import (
    TopKWeightAndReduceDelegate)
from vllm.model_executor.layers.fused_moe.utils import (
    moe_kernel_quantize_input, normalize_batched_scales_shape)
<<<<<<< HEAD
from vllm.v1.worker.ubatching import (dbo_current_ubatch_id)
=======
from vllm.v1.worker.ubatching import (dbo_enabled,
                                      dbo_current_ubatch_id,
                                      dbo_yield,
                                      dbo_maybe_run_recv_hook,
                                      dbo_register_recv_hook)
>>>>>>> ec9f13df

# DeepEP kernels quantize dispatch inputs in 128 element chunks.
DEEPEP_QUANT_BLOCK_SIZE = 128
DEEPEP_QUANT_BLOCK_SHAPE = [DEEPEP_QUANT_BLOCK_SIZE, DEEPEP_QUANT_BLOCK_SIZE]


def dequant_fp8(expert_x_fp8: torch.Tensor,
                expert_x_scales: torch.Tensor) -> torch.Tensor:
    """
    Return dequantized tensor in fp32
    """
    # TODO (varun) : Optimize leverage num_tokens_per_expert counts
    assert expert_x_fp8.is_contiguous()
    expert_x_scales = expert_x_scales.contiguous()
    num_experts = expert_x_fp8.size(0)

    expert_x_fp32 = expert_x_fp8.to(torch.float32).view(
        num_experts, -1, DEEPEP_QUANT_BLOCK_SIZE)
    expert_x_scales = expert_x_scales.view(num_experts, -1, 1)
    return (expert_x_fp32 * expert_x_scales).view(expert_x_fp8.size())


class DeepEPLLPrepareAndFinalize(mk.FusedMoEPrepareAndFinalize):
    """
    Prepare/Finalize using DeepEP low-latency kernels.
    """

    # DeepEP low-latency kernels are compiled only for certain
    # specific hidden sizes.
    SUPPORTED_HIDDEN_SIZES = [2048, 2560, 4096, 5120, 6144, 7168]

    def __init__(self,
                 buffers: list[deep_ep.Buffer],
                 max_tokens_per_rank: int,
                 num_dispatchers: int,
                 use_fp8_dispatch: bool = False):
        super().__init__()

        self.buffers = buffers
        self.max_tokens_per_rank = max_tokens_per_rank
        self.use_fp8_dispatch = use_fp8_dispatch
        # The dispatch function returns a handle that the combine function
        # requires. We store the handle here so it is available to the
        # combine function.
        self.handles: list[Optional[tuple]] = [None, None]
        self.num_dispatchers_ = num_dispatchers

    def num_dispatchers(self) -> int:
        return self.num_dispatchers_

    @property
    def activation_format(self) -> mk.FusedMoEActivationFormat:
        return mk.FusedMoEActivationFormat.BatchedExperts

    def max_num_tokens_per_rank(self) -> Optional[int]:
        return self.max_tokens_per_rank

    def topk_indices_dtype(self) -> Optional[torch.dtype]:
        return torch.int64

    def _do_quant(
        self,
        x: Union[torch.Tensor, tuple[torch.Tensor, torch.Tensor]],
        a1_scale: Optional[torch.Tensor],
        a1_dtype: torch.dtype,
        quant_dtype: Union[torch.dtype, str, None],
        per_act_token_quant: bool,
        block_shape: Optional[list[int]],
    ) -> tuple[torch.Tensor, Optional[torch.Tensor]]:

        block_k = block_shape[1] if block_shape is not None else None
        if self.use_fp8_dispatch:
            if block_k == DEEPEP_QUANT_BLOCK_SIZE:
                # DeepEP kernels did the quantization for us.
                x, x_scales = x
                return x, x_scales

            # Dequant to get back the tokens in the datatype we dispatched in.
            x_fp8, x_scales = x
            x = dequant_fp8(x_fp8, x_scales).to(dtype=a1_dtype)

        assert isinstance(x, torch.Tensor)

        num_experts, max_tokens, hidden_dim = x.size()

        # TODO (varun): Optimization - Use a batched version of quant
        x = x.view((-1, hidden_dim))
        x, x_scales = moe_kernel_quantize_input(x, a1_scale, quant_dtype,
                                                per_act_token_quant,
                                                block_shape)
        x = x.view((num_experts, -1, hidden_dim))

        if quant_dtype is not None:
            assert x_scales is not None
            x_scales = normalize_batched_scales_shape(x_scales, num_experts)

        return x, x_scales

    def supports_async(self) -> bool:
        return True

<<<<<<< HEAD
    def _create_prepare_ops(
=======
    def prepare_async(
>>>>>>> ec9f13df
        self,
        a1: torch.Tensor,
        a1_scale: Optional[torch.Tensor],
        a2_scale: Optional[torch.Tensor],
        topk_weights: torch.Tensor,
        topk_ids: torch.Tensor,
        num_experts: int,
        expert_map: Optional[torch.Tensor],
        apply_router_weight_on_input: bool,
        quant_config: FusedMoEQuantConfig,
<<<<<<< HEAD
    ) -> mk.PrepareResultType:
        a2a_idx = dbo_current_ubatch_id()
        hidden_size = a1.size(1)
=======
    ) -> tuple[Callable, mk.ReceiverType]:

        hidden_size = a1.size(1)
        a2a_idx = dbo_current_ubatch_id()
>>>>>>> ec9f13df

        if self.use_fp8_dispatch:
            assert hidden_size % 128 == 0, \
            "DeepEP kernels quantize the inputs in blocks of shape 128"

        has_per_token_scales = a1_scale.numel(
        ) != 1 if a1_scale is not None else (
            a2_scale.numel() != 1 if a2_scale is not None else False)
        assert not has_per_token_scales, (
            "low_latency kernels doesn't support dispatching per-token scales")

        if apply_router_weight_on_input:
            topk = topk_ids.size(1)
            # TODO: this only works for topK=1, will need to update for topK>1
            assert topk == 1, (
                "apply_router_weight_on_input is only implemented for topk=1")
            a1 = a1 * topk_weights.to(a1.dtype)
        
        ########################################################################
        yield # Pre-dispatch done
        ########################################################################

        # Dispatch
<<<<<<< HEAD
        _expert_x, expert_num_tokens, handle, _, recv_hook= \
                self.buffers[a2a_idx].low_latency_dispatch(a1,
=======
        expert_x, expert_num_tokens, handle, _, hook= \
                self.buffer.low_latency_dispatch(a1,
>>>>>>> ec9f13df
                                                topk_ids,
                                                self.max_tokens_per_rank,
                                                num_experts,
                                                use_fp8=self.use_fp8_dispatch,
                                                async_finish=False,
                                                return_recv_hook=True)
        self.handles[a2a_idx] = handle
<<<<<<< HEAD
        
        ########################################################################
        yield # Dispatch send done
        ########################################################################
        
        recv_hook()
        
        ########################################################################
        yield # Dispatch recv done
        ########################################################################

        expert_x, expert_x_scale = self._do_quant(
            _expert_x, a1_scale, a1.dtype, quant_config.quant_dtype,
=======

        return (hook, lambda hook: self._receiver(hook, expert_x, expert_num_tokens,
                                      a1_scale, a1.dtype, quant_config))

    def _receiver(
        self,
        hook: Optional[Callable],
        expert_x: Union[torch.Tensor, tuple[torch.Tensor, torch.Tensor]],
        expert_num_tokens: torch.Tensor,
        a1_scale,
        a1_dtype,
        quant_config: FusedMoEQuantConfig,
    ) -> mk.PrepareResultType:
        if hook is not None:
            hook()

        expert_x, expert_x_scale = self._do_quant(
            expert_x, a1_scale, a1_dtype, quant_config.quant_dtype,
>>>>>>> ec9f13df
            quant_config.per_act_token_quant, quant_config.block_shape)

        expert_tokens_meta = mk.ExpertTokensMetadata(
            expert_num_tokens=expert_num_tokens,
            expert_num_tokens_cpu=None)

        return expert_x, expert_x_scale, expert_tokens_meta, None, None
<<<<<<< HEAD
=======

    def prepare(
        self,
        a1: torch.Tensor,
        a1_scale: Optional[torch.Tensor],
        a2_scale: Optional[torch.Tensor],
        topk_weights: torch.Tensor,
        topk_ids: torch.Tensor,
        num_experts: int,
        expert_map: Optional[torch.Tensor],
        apply_router_weight_on_input: bool,
        quant_config: FusedMoEQuantConfig,
    ) -> mk.PrepareResultType:
        receiver = self.prepare_async(a1, a1_scale, a2_scale, topk_weights,
                                      topk_ids, num_experts, expert_map,
                                      apply_router_weight_on_input,
                                      quant_config)
        return receiver()
>>>>>>> ec9f13df

    def create_prepare_ops(
        self,
        a1: torch.Tensor,
        a1_scale: Optional[torch.Tensor],
        a2_scale: Optional[torch.Tensor],
        topk_weights: torch.Tensor,
        topk_ids: torch.Tensor,
        num_experts: int,
        expert_map: Optional[torch.Tensor],
        apply_router_weight_on_input: bool,
        quant_config: FusedMoEQuantConfig,
    ) -> mk.AsyncPrepareOps:
        return mk.AsyncPrepareOps.from_generator(
            self._create_prepare_ops(
                a1, 
                a1_scale, 
                a2_scale, 
                topk_weights, 
                topk_ids, 
                num_experts, 
                expert_map, 
                apply_router_weight_on_input, 
                quant_config))

    def _create_finalize_ops(
        self,
        output: torch.Tensor,
        fused_expert_output: torch.Tensor,
        topk_weights: torch.Tensor,
        topk_ids: torch.Tensor,
        apply_router_weight_on_input: bool,
        weight_and_reduce_impl: mk.TopKWeightAndReduce,
    ) -> None:
        assert isinstance(
            weight_and_reduce_impl, TopKWeightAndReduceDelegate
        ), ("Weight application and reduction happens in the combine kernel.")

        a2a_idx = dbo_current_ubatch_id()
<<<<<<< HEAD
=======
        do_recv_hook = dbo_enabled()
>>>>>>> ec9f13df
        handle = self.handles[a2a_idx]
        assert handle is not None

        combine_topk_weights = topk_weights
        if apply_router_weight_on_input:
            # weights have already been applied.
            combine_topk_weights = torch.ones_like(topk_weights)
            
        ########################################################################
        yield # Pre-combine done
        ########################################################################

<<<<<<< HEAD
        _, _, recv_hook = self.buffers[a2a_idx].low_latency_combine(
            fused_expert_output,
            topk_ids,
            combine_topk_weights,
            handle,
            async_finish=False,
            zero_copy=False,
            return_recv_hook=True,
            out=output)
        
        ########################################################################
        yield # Combine send done
        ########################################################################
        
        recv_hook()
        
        ########################################################################
        yield # Combine recv done
        ########################################################################
        
        return None
        
    def create_finalize_ops(
        self,
        output: torch.Tensor,
        fused_expert_output: torch.Tensor,
        topk_weights: torch.Tensor,
        topk_ids: torch.Tensor,
        apply_router_weight_on_input: bool,
        weight_and_reduce_impl: mk.TopKWeightAndReduce,
    ) -> mk.AsyncFinalizeOps:
        return mk.AsyncFinalizeOps.from_generator(
            self._create_finalize_ops(output, 
                           fused_expert_output, 
                           topk_weights, 
                           topk_ids, 
                           apply_router_weight_on_input, 
                           weight_and_reduce_impl))
        
=======
        # TODO (varun) : Enable zero copy mode
        dbo_maybe_run_recv_hook()
        _, _, recv_hook = self.buffer.low_latency_combine(fused_expert_output,
                                                      topk_ids,
                                                      combine_topk_weights,
                                                      handle,
                                                      async_finish=False,
                                                      zero_copy=False,
                                                      return_recv_hook=do_recv_hook,
                                                      out=output)
        if recv_hook is not None:
            dbo_register_recv_hook(recv_hook)            
        dbo_yield()
>>>>>>> ec9f13df
<|MERGE_RESOLUTION|>--- conflicted
+++ resolved
@@ -1,10 +1,6 @@
 # SPDX-License-Identifier: Apache-2.0
 # SPDX-FileCopyrightText: Copyright contributors to the vLLM project
-<<<<<<< HEAD
 from typing import Optional, Union, Callable
-=======
-from typing import Callable, Optional, Union
->>>>>>> ec9f13df
 
 import deep_ep
 import torch
@@ -15,15 +11,7 @@
     TopKWeightAndReduceDelegate)
 from vllm.model_executor.layers.fused_moe.utils import (
     moe_kernel_quantize_input, normalize_batched_scales_shape)
-<<<<<<< HEAD
 from vllm.v1.worker.ubatching import (dbo_current_ubatch_id)
-=======
-from vllm.v1.worker.ubatching import (dbo_enabled,
-                                      dbo_current_ubatch_id,
-                                      dbo_yield,
-                                      dbo_maybe_run_recv_hook,
-                                      dbo_register_recv_hook)
->>>>>>> ec9f13df
 
 # DeepEP kernels quantize dispatch inputs in 128 element chunks.
 DEEPEP_QUANT_BLOCK_SIZE = 128
@@ -56,13 +44,13 @@
     SUPPORTED_HIDDEN_SIZES = [2048, 2560, 4096, 5120, 6144, 7168]
 
     def __init__(self,
-                 buffers: list[deep_ep.Buffer],
+                 buffer: deep_ep.Buffer,
                  max_tokens_per_rank: int,
                  num_dispatchers: int,
                  use_fp8_dispatch: bool = False):
         super().__init__()
 
-        self.buffers = buffers
+        self.buffer = buffer
         self.max_tokens_per_rank = max_tokens_per_rank
         self.use_fp8_dispatch = use_fp8_dispatch
         # The dispatch function returns a handle that the combine function
@@ -125,11 +113,7 @@
     def supports_async(self) -> bool:
         return True
 
-<<<<<<< HEAD
     def _create_prepare_ops(
-=======
-    def prepare_async(
->>>>>>> ec9f13df
         self,
         a1: torch.Tensor,
         a1_scale: Optional[torch.Tensor],
@@ -140,16 +124,9 @@
         expert_map: Optional[torch.Tensor],
         apply_router_weight_on_input: bool,
         quant_config: FusedMoEQuantConfig,
-<<<<<<< HEAD
     ) -> mk.PrepareResultType:
         a2a_idx = dbo_current_ubatch_id()
         hidden_size = a1.size(1)
-=======
-    ) -> tuple[Callable, mk.ReceiverType]:
-
-        hidden_size = a1.size(1)
-        a2a_idx = dbo_current_ubatch_id()
->>>>>>> ec9f13df
 
         if self.use_fp8_dispatch:
             assert hidden_size % 128 == 0, \
@@ -173,13 +150,8 @@
         ########################################################################
 
         # Dispatch
-<<<<<<< HEAD
         _expert_x, expert_num_tokens, handle, _, recv_hook= \
                 self.buffers[a2a_idx].low_latency_dispatch(a1,
-=======
-        expert_x, expert_num_tokens, handle, _, hook= \
-                self.buffer.low_latency_dispatch(a1,
->>>>>>> ec9f13df
                                                 topk_ids,
                                                 self.max_tokens_per_rank,
                                                 num_experts,
@@ -187,7 +159,6 @@
                                                 async_finish=False,
                                                 return_recv_hook=True)
         self.handles[a2a_idx] = handle
-<<<<<<< HEAD
         
         ########################################################################
         yield # Dispatch send done
@@ -201,26 +172,6 @@
 
         expert_x, expert_x_scale = self._do_quant(
             _expert_x, a1_scale, a1.dtype, quant_config.quant_dtype,
-=======
-
-        return (hook, lambda hook: self._receiver(hook, expert_x, expert_num_tokens,
-                                      a1_scale, a1.dtype, quant_config))
-
-    def _receiver(
-        self,
-        hook: Optional[Callable],
-        expert_x: Union[torch.Tensor, tuple[torch.Tensor, torch.Tensor]],
-        expert_num_tokens: torch.Tensor,
-        a1_scale,
-        a1_dtype,
-        quant_config: FusedMoEQuantConfig,
-    ) -> mk.PrepareResultType:
-        if hook is not None:
-            hook()
-
-        expert_x, expert_x_scale = self._do_quant(
-            expert_x, a1_scale, a1_dtype, quant_config.quant_dtype,
->>>>>>> ec9f13df
             quant_config.per_act_token_quant, quant_config.block_shape)
 
         expert_tokens_meta = mk.ExpertTokensMetadata(
@@ -228,27 +179,6 @@
             expert_num_tokens_cpu=None)
 
         return expert_x, expert_x_scale, expert_tokens_meta, None, None
-<<<<<<< HEAD
-=======
-
-    def prepare(
-        self,
-        a1: torch.Tensor,
-        a1_scale: Optional[torch.Tensor],
-        a2_scale: Optional[torch.Tensor],
-        topk_weights: torch.Tensor,
-        topk_ids: torch.Tensor,
-        num_experts: int,
-        expert_map: Optional[torch.Tensor],
-        apply_router_weight_on_input: bool,
-        quant_config: FusedMoEQuantConfig,
-    ) -> mk.PrepareResultType:
-        receiver = self.prepare_async(a1, a1_scale, a2_scale, topk_weights,
-                                      topk_ids, num_experts, expert_map,
-                                      apply_router_weight_on_input,
-                                      quant_config)
-        return receiver()
->>>>>>> ec9f13df
 
     def create_prepare_ops(
         self,
@@ -288,10 +218,6 @@
         ), ("Weight application and reduction happens in the combine kernel.")
 
         a2a_idx = dbo_current_ubatch_id()
-<<<<<<< HEAD
-=======
-        do_recv_hook = dbo_enabled()
->>>>>>> ec9f13df
         handle = self.handles[a2a_idx]
         assert handle is not None
 
@@ -304,7 +230,6 @@
         yield # Pre-combine done
         ########################################################################
 
-<<<<<<< HEAD
         _, _, recv_hook = self.buffers[a2a_idx].low_latency_combine(
             fused_expert_output,
             topk_ids,
@@ -343,19 +268,4 @@
                            topk_ids, 
                            apply_router_weight_on_input, 
                            weight_and_reduce_impl))
-        
-=======
-        # TODO (varun) : Enable zero copy mode
-        dbo_maybe_run_recv_hook()
-        _, _, recv_hook = self.buffer.low_latency_combine(fused_expert_output,
-                                                      topk_ids,
-                                                      combine_topk_weights,
-                                                      handle,
-                                                      async_finish=False,
-                                                      zero_copy=False,
-                                                      return_recv_hook=do_recv_hook,
-                                                      out=output)
-        if recv_hook is not None:
-            dbo_register_recv_hook(recv_hook)            
-        dbo_yield()
->>>>>>> ec9f13df
+        