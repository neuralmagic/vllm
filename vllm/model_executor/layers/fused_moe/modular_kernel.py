# SPDX-License-Identifier: Apache-2.0
# SPDX-FileCopyrightText: Copyright contributors to the vLLM project
from abc import ABC, abstractmethod
from dataclasses import dataclass
from enum import Enum
from math import prod
<<<<<<< HEAD
from typing import Callable, Optional, Union, final, Generator
=======
from typing import Callable, Optional, Union, final
>>>>>>> ec9f13df

import torch

import vllm.envs as envs
from vllm.model_executor.layers.fused_moe.config import FusedMoEQuantConfig
from vllm.model_executor.layers.fused_moe.utils import (  # yapf: disable
    _resize_cache, count_expert_num_tokens)
from vllm.utils import cdiv
<<<<<<< HEAD
from vllm.v1.worker.ubatching import (Schedule, dbo_maybe_run_recv_hook,
                                      dbo_register_recv_hook, dbo_yield,
                                      dbo_current_schedule)
=======
from vllm.v1.worker.ubatching import (dbo_enabled,
                                      dbo_yield,
                                      dbo_maybe_run_recv_hook,
                                      dbo_register_recv_hook)
>>>>>>> ec9f13df

#
# This file defines a set of base classes used to make MoE kernels more modular.
# The goal is to be able to utilize different communication mechanisms with
# any fused MoE kernel without needing to have combinatoric implementations.
#
# The fused moe kernels are broken down into the following components:
#
# [Router] → [Quantize-Dispatch] → [Permute-Experts-Unpermute] → [Combine]
#
# Each component will be independent of (but may inform) the others except for
# [Quantize-Dispatch] and `[Combine] (see below). The components can then be
# mixed and matched with so that DP+EP can be supported easily for multiple
# MoE kernel implementations.
#
# The following main classes are defined:
# * FusedMoEPrepareAndFinalize - an abstract base class for preparation of MoE
#   inputs (e.g. quantization, distribution) and finalization of Moe outputs.
#   The prepare method must take care of any needed quantization and the
#   finalize method, informed by the FusedMoEPermuteExpertsUnpermute method,
#   may apply weights and/or do the final reduction of the output.
# * FusedMoEPermuteExpertsUnpermute - an abstract base class for the main fused
#   MoE operation, i.e matmul + act_mul + optionally quant + matmul.
#   Some FusedMoEPermuteExpertsUnpermute implementations may choose to do
#   the weight application and/or reduction. The class communicates this
#   to [Finalize] via a TopKWeightAndReduce object.
# * FusedMoEModularKernel - an interface class that combines a
#   FusedMoEPrepareAndFinalize and a FusedMoEPermuteExpertsUnpermute to
#   provide the standard fused MoE kernel interface.
# * TopKWeightAndReduce - A TopKWeightAndReduce implementation chosen
#   by the FusedMoEPermuteExpertsUnpermute implementation that is passed
#   on to [Finalize].
#
# [Quantize-Prepare] and [Finalize] functionality are bundled into a single
# class `FusedMoEPrepareAndFinalize` since they could use collective
# communication mechanisms that need to be consistent.
#


def _moe_problem_size(
    a1: torch.Tensor,
    w1: torch.Tensor,
    w2: torch.Tensor,
    topk_ids: torch.Tensor,
) -> tuple[int, int, int, int, int]:
    """
    Extract the MoE problem size from the given tensor arguments:
    - a: The hidden states, input to the MoE layer.
    - w1: The first set of expert weights.
    - w2: The second set of expert weights.
    - topk_ids: The topk ids.

    Note: extracting the problem shape from the weight and activation tensors is
    not obvious.  It needs to be done this way specifically due to subtle issues
    with particular kernels, e.g. the int4 kernels divide the trailing dimension
    by two, so it's not "correct" to extract N or K from the trailing dimension
    of w1 or w2.  Similarly, some kernels transpose the weights, so this needs
    to be kept in mind.
    """
    assert w1.dim() == 3 and w2.dim() == 3
    E, N, _ = w1.size()
    K = w2.size(1)

    if a1.dim() == 2:
        # Make sure we are using the correct a1 (pre-permute).
        assert topk_ids.size(0) == a1.size(0), \
            f"{topk_ids.size(0)} != {a1.size(0)}"
        M = a1.size(0)
    else:
        assert a1.dim() == 3
        assert a1.size(0) == E, f"{a1.size(0)} == {E}"
        M = a1.size(1)  # This is max_num_tokens

    assert topk_ids.dim() == 2
    topk = topk_ids.size(1)

    return E, M, N, K, topk


class FusedMoEActivationFormat(Enum):
    """
    The standard activation format (num_tokens, hidden dim).
    """
    Standard = "standard",
    """
    The batched experts format (num experts, max tokens per expert, hidden dim)
    """
    BatchedExperts = "batched_experts",


@dataclass
class ExpertTokensMetadata:
    """
  Metadata regarding expert-token routing.
  """
    expert_num_tokens: torch.Tensor
    expert_num_tokens_cpu: Optional[torch.Tensor]

    @staticmethod
    def make_from_list(expert_num_tokens_list: list[int],
                       device: str) -> "ExpertTokensMetadata":
        expert_num_tokens_cpu = torch.tensor(expert_num_tokens_list,
                                             device="cpu",
                                             dtype=torch.int32)
        return ExpertTokensMetadata(
            expert_num_tokens=expert_num_tokens_cpu.to(device,
                                                       non_blocking=True),
            expert_num_tokens_cpu=expert_num_tokens_cpu)


class TopKWeightAndReduce(ABC):
    """
    An abstract base class for weight application and reduction implementations.
    """

    @abstractmethod
    def apply(self, output: Optional[torch.Tensor],
              fused_expert_output: torch.Tensor, topk_weights: torch.Tensor,
              topk_ids: torch.Tensor,
              apply_router_weight_on_input: bool) -> torch.Tensor:
        """
        Apply topk_weights to the fused_experts_outputs and/or reduce.
        If an output tensor is not passed, it will be created in the
        function.
        """
        raise NotImplementedError


#
# PrepareResultType is a tuple of:
# - quantized + dispatched a.
# - quantized + dispatched a1_scales.
# - Optional ExpertTokensMetadata containing gpu/cpu tensors
#   as big as the number of local experts with the information about the
#   number of tokens assigned to each local expert.
# - Optional dispatched expert topk IDs
# - Optional dispatched expert topk weight
#
# See `prepare` method below.
#
PrepareResultType = tuple[
    torch.Tensor,
    Optional[torch.Tensor],
    Optional[ExpertTokensMetadata],
    Optional[torch.Tensor],
    Optional[torch.Tensor],
]

<<<<<<< HEAD
ReceiverType = Callable[[], PrepareResultType]


#
# Prepare and Finalize Op Chains
#
# The prepare and finalize functions are broken down into a chain of sequential
# operations/steps. This 

class _PhasedGen[R]:
    """
    Enforce an exact number of yields (phases), then a final return.

    Contract:
      - The generator must yield exactly `expected_yields` times.
      - The next advance must StopIteration with a return value (may be None).
      - Early StopIteration or extra yields raise RuntimeError.
      - Duplicate step/finish after completion raises RuntimeError.
    """
    __slots__ = ("_gen", "_expected", "_steps", "_done", "_ret")

    def __init__(self, gen: Generator[None, None, R], expected_yields: int):
        self._gen = gen
        self._expected = expected_yields
        self._steps = 0
        self._done = False
        self._ret: Optional[R] = None

    def step(self, label: str) -> None:
        if self._done:
            raise RuntimeError(f"Generator already finished; unexpected '{label}'.")
        if self._steps >= self._expected:
            raise RuntimeError(
                f"Too many steps: called '{label}' after {self._expected} phases; "
                "expected to finish instead."
            )
        try:
            next(self._gen)
        except StopIteration:
            raise RuntimeError(
                f"Generator ended early during '{label}' "
                f"(completed {self._steps}/{self._expected} phases)."
            )
        self._steps += 1

    def finish(self, label: str) -> R:
        if self._done:
            raise RuntimeError(f"Generator already finished; duplicate '{label}'.")
        if self._steps != self._expected:
            raise RuntimeError(
                f"Cannot finish at '{label}': only {self._steps}/"
                f"{self._expected} phases completed."
            )
        try:
            next(self._gen)
        except StopIteration as e:
            self._done = True
            self._ret = e.value  # may be None
            return self._ret  # type: ignore[return-value]
        else:
            raise RuntimeError(
                f"Generator yielded more than expected ({self._expected}); "
                f"should have finished at '{label}'."
            )

@dataclass
class AsyncOps[R]:
    """
    3-phase async:
      1) prepare()
      2) send()
      3) recv()
      4) finish() -> R
    """
    prepare: Callable[[], None]
    send: Callable[[], None]
    recv: Callable[[], None]
    finish: Callable[[], R]

    @classmethod
    def from_generator(cls, gen: Generator[None, None, R]) -> 'AsyncOps[R]':
        ph = _PhasedGen[R](gen, expected_yields=3)
        return cls(
            prepare=lambda: ph.step("prepare"),
            send=lambda: ph.step("send"),
            recv=lambda: ph.step("recv"),
            finish=lambda: ph.finish("finish"),
        )


@dataclass
class SyncOps[R]:
    """
    2-phase sync:
      1) prepare()
      2) send_recv()
      3) finish() -> R
    """
    prepare: Callable[[], None]
    send_recv: Callable[[], None]
    finish: Callable[[], R]

    @classmethod
    def from_generator(cls, gen: Generator[None, None, R]) -> 'SyncOps[R]':
        ph = _PhasedGen[R](gen, expected_yields=2)
        return cls(
            prepare=lambda: ph.step("prepare"),
            send_recv=lambda: ph.step("send_recv"),
            finish=lambda: ph.finish("finish"),
        )
        
AsyncPrepareOps = AsyncOps[PrepareResultType]
SyncPrepareOps = SyncOps[PrepareResultType]
AsyncFinalizeOps = AsyncOps[None]
SyncFinalizeOps = SyncOps[None]

=======
ReceiverType = Callable[[any], PrepareResultType]


>>>>>>> ec9f13df
# TODO: pass FusedMoEParallelConfig in as ctor parameter?
class FusedMoEPrepareAndFinalize(ABC):
    """
    An abstract base class for the [Quantize-Prepare] and [Finalize] steps
    described above.
    """

    @abstractmethod
    def create_prepare_ops(
        self,
        a1: torch.Tensor,
        a1_scale: Optional[torch.Tensor],
        a2_scale: Optional[torch.Tensor],
        topk_weights: torch.Tensor,
        topk_ids: torch.Tensor,
        num_experts: int,
        expert_map: Optional[torch.Tensor],
        apply_router_weight_on_input: bool,
        quant_config: FusedMoEQuantConfig,
<<<<<<< HEAD
    ) -> Union[SyncPrepareOps, AsyncPrepareOps]:
=======
    ) -> PrepareResultType:
>>>>>>> ec9f13df
        """
        Perform any quantization (and/or) dispatching needed for this kernel.
        - a1: The (unquantized) input to the MoE layer.
        - a1_scale: Optional scales for a1
        - a2_scale: Optional scales for the second MoE gemm.  Required to make
          sure the quantization is consistent for both gemms.
        - topk_ids: The topk ids.
        - topk_weights: The topk weights.
        - num_experts: The total number of experts in the global expert space.
        - expert_map: A tensor mapping expert indices from the global expert
          space to the local expert space of the expert parallel shard.
        - apply_router_weight_on_input: When True, apply the weights to the
          activations, before quantization + dispatching.

        Returns a tuple of:
        - quantized + dispatched a.
        - quantized + dispatched a1_scales.
        - Optional ExpertTokensMetadata containing gpu/cpu tensors
          as big as the number of local experts with the information about the
          number of tokens assigned to each local expert.
        - Optional dispatched expert topk IDs
        - Optional dispatched expert topk weight
        """
        raise NotImplementedError

    def supports_async(self) -> bool:
        """
        Indicates whether or not this class implements prepare_async.
        """
        return False

    def prepare_async(
        self,
        a1: torch.Tensor,
        a1_scale: Optional[torch.Tensor],
        a2_scale: Optional[torch.Tensor],
        topk_weights: torch.Tensor,
        topk_ids: torch.Tensor,
        num_experts: int,
        expert_map: Optional[torch.Tensor],
        apply_router_weight_on_input: bool,
        quant_config: FusedMoEQuantConfig,
    ) -> ReceiverType:
        """
        Perform any quantization (and/or) dispatching needed for this kernel
        but do not wait for results from other workers.
        - a1: The (unquantized) input to the MoE layer.
        - a1_scale: Optional scales for a1
        - a2_scale: Optional scales for the second MoE gemm.  Required to make
          sure the quantization is consistent for both gemms.
        - topk_ids: The topk ids.
        - topk_weights: The topk weights.
        - num_experts: The total number of experts in the global expert space.
        - expert_map: A tensor mapping expert indices from the global expert
          space to the local expert space of the expert parallel shard.
        - apply_router_weight_on_input: When True, apply the weights to the
          activations, before quantization + dispatching.

        Returns a callback that when invoked waits for results from other
        workers and has the same return signature as `prepare`, e.g.

        receiver = obj.prepare_async(...)
        a, a_scales, expert_meta, topk_ids, topk_weights = receiver()

        is equivalent to:

        a, a_scales, expert_meta, topk_ids, topk_weights = obj.prepare(...)
        """
        raise NotImplementedError

    @abstractmethod
    def create_finalize_ops(
        self,
        output: torch.Tensor,
        fused_expert_output: torch.Tensor,
        topk_weights: torch.Tensor,
        topk_ids: torch.Tensor,
        apply_router_weight_on_input: bool,
        weight_and_reduce_impl: TopKWeightAndReduce,
    ) -> Union[SyncFinalizeOps, AsyncFinalizeOps]:
        """
        Perform any combine plus apply weights and perform a reduction on the
        fused experts output.
        - output: The output tensor, written in place.  Must be (M, K) shape.
        - fused_expert_output: The unweighted, unreduced output of the fused
          experts, it will have (M, topk, K) shape.
        - topk_weights: The weights to be applied to the fused_experts_output.
        - topk_ids: The topk_ids.
        - apply_router_weight_on_input: When False, apply the weights to
          fused_expert_output.
        - weight_and_reduce_impl: An optional TopKWeightAndReduce
          implementation.
        """
        raise NotImplementedError

    @property
    @abstractmethod
    def activation_format(self) -> FusedMoEActivationFormat:
        """
        A property indicating the output format of the activations for the
        'prepare' method.
        """
        raise NotImplementedError

    @abstractmethod
    def topk_indices_dtype(self) -> Optional[torch.dtype]:
        """
        The PrepareFinalize All2All implementations generally constrain the
        dtype of the topk_ids they support. This function returns the
        required topk indices dtype so it can be respected.
        Return None if there are no such restrictions.
        """
        raise NotImplementedError

    @abstractmethod
    def max_num_tokens_per_rank(self) -> Optional[int]:
        """
        Some PrepareFinalize All2All implementations are batched. Meaning,
        they can processes only as set of tokens at a time. This
        function returns the batch size i.e the maximum number of tokens
        the implementation can process at a time.
        Return None if there are no such restrictions.
        """
        raise NotImplementedError

    @abstractmethod
    def num_dispatchers(self) -> int:
        raise NotImplementedError


class FusedMoEPermuteExpertsUnpermute(ABC):
    """
    An abstract base class for the [Permute-Experts-Unpermute] step described
    above.
    """

    def __init__(
        self,
        quant_config: Optional[FusedMoEQuantConfig],
    ):
        if quant_config is not None:
            self.quant_config = quant_config
        else:
            self.quant_config = FusedMoEQuantConfig()

    @property
    @abstractmethod
    def activation_formats(
            self) -> tuple[FusedMoEActivationFormat, FusedMoEActivationFormat]:
        """
        A property which is a tuple of the input and output activation formats
        for the 'apply' method.
        """
        raise NotImplementedError

    @property
    def quant_dtype(self) -> Optional[torch.dtype]:
        return self.quant_config.quant_dtype

    @property
    def block_shape(self) -> Optional[list[int]]:
        return self.quant_config.block_shape

    @property
    def per_act_token_quant(self) -> bool:
        return self.quant_config.per_act_token_quant

    @property
    def per_out_ch_quant(self) -> bool:
        return self.quant_config.per_out_ch_quant

    # TODO (bnell): make this return a CHUNK_SIZE or None instead?
    @abstractmethod
    def supports_chunking(self) -> bool:
        """
        A flag indicating whether or not this class supports activation
        chunking.
        """
        raise NotImplementedError

    @abstractmethod
    def supports_expert_map(self) -> bool:
        """
        A flag indicating whether or not this class supports expert maps
        """
        raise NotImplementedError

    @abstractmethod
    def workspace_shapes(
        self,
        a: torch.Tensor,
        aq: torch.Tensor,
        M: int,
        N: int,
        K: int,
        topk: int,
        global_num_experts: int,
        local_num_experts: int,
        expert_tokens_meta: Optional[ExpertTokensMetadata],
    ) -> tuple[tuple[int, ...], tuple[int, ...], tuple[int, ...], torch.dtype]:
        """
        Compute the shapes for the temporary and final outputs of the two gemms
        and activation in the fused expert function.  Since the gemms are
        independent, the workspace for the first gemm can be shared with the
        workspace for the last gemm.

        Returns a tuple of:
        - workspace13 shape tuple: must be large enough to hold the
          result of either expert gemm.
        - workspace2 shape tuple: must be large enough to hold the
          result of the activation function.
        - output shape tuple: must be exact size of the final gemm output.
        - Workspace type: The dtype to use for the workspace tensors.
        - Note: in order for activation chunking to work, the first dimension
          of each tuple must be the number of tokens.
        """
        raise NotImplementedError

    def activation(self, activation: str, output: torch.Tensor,
                   input: torch.Tensor) -> None:
        assert output.size(-1) * 2 == input.size(-1)
        if activation == "silu":
            torch.ops._C.silu_and_mul(output, input)
        elif activation == "gelu":
            torch.ops._C.gelu_and_mul(output, input)
        else:
            raise ValueError(f"Unsupported FusedMoe activation: {activation}")

    def enable_chunking(self):
        return envs.VLLM_ENABLE_FUSED_MOE_ACTIVATION_CHUNKING and \
          self.supports_chunking()

    def finalize_weight_and_reduce_impl(self) -> TopKWeightAndReduce:
        raise NotImplementedError

    @abstractmethod
    def apply(
        self,
        output: torch.Tensor,
        hidden_states: torch.Tensor,
        w1: torch.Tensor,
        w2: torch.Tensor,
        topk_weights: torch.Tensor,
        topk_ids: torch.Tensor,
        activation: str,
        global_num_experts: int,
        expert_map: Optional[torch.Tensor],
        w1_scale: Optional[torch.Tensor],
        w2_scale: Optional[torch.Tensor],
        w1_zp: Optional[torch.Tensor],
        w2_zp: Optional[torch.Tensor],
        a1q_scale: Optional[torch.Tensor],
        a2_scale: Optional[torch.Tensor],
        workspace13: torch.Tensor,
        workspace2: torch.Tensor,
        expert_tokens_meta: Optional[ExpertTokensMetadata],
        apply_router_weight_on_input: bool,
    ):
        """
        This function computes the intermediate result of a Mixture of Experts
        (MoE) layer using two sets of weights, w1 and w2.

        Parameters:
        - output: (torch.Tensor): The unweighted, unreduced output tensor.
        - hidden_states: (torch.Tensor): The (quantized) input tensor to the MoE
          layer.
        - w1 (torch.Tensor): The first set of expert weights.
        - w2 (torch.Tensor): The second set of expert weights.
        - topk_weights: A map of row to expert weights. Some implementations
          choose to do weight application. 
        - topk_ids (torch.Tensor): A map of row to expert id.
        - activation (str): The activation function to apply after the first
          MoE layer.
        - global_num_experts (int): The total number of experts in the global
          expert space.
        - expert_map (Optional[torch.Tensor]):  A tensor mapping expert indices
          from the global expert space to the local expert space of the expert
          parallel shard.
        - w1_scale (Optional[torch.Tensor]): Optional scale to be used for w1.
        - w2_scale (Optional[torch.Tensor]): Optional scale to be used for w2.
        - w1_zp (Optional[torch.Tensor]): Optional zero points to be used for
          w1.
        - w2_zp (Optional[torch.Tensor]): Optional zero points to be used for
          w2.
        - a1q_scale (Optional[torch.Tensor]): Optional quantized scale to be
          used for a1.
        - a2_scale (Optional[torch.Tensor]): Optional scale to be used for a2.
        - workspace13 (torch.Tensor): A scratch tensor used for gemm outputs
          must be large enough to hold output of either MoE gemm.
        - workspace2 (torch.Tensor): A scratch tensor used for the activation
          function.
        - expert_tokens_meta (Optional[ExpertTokensMetadata]) - An optional
          ExpertTokensMetadata object containing gpu/cpu tensors
          as big as the number of local experts with the information about the
          number of tokens assigned to each local expert.
        - apply_router_weight_on_input: True if router weights are already
          applied on the input. This is relevant if the implementation
          chooses to do weight application.
        """
        raise NotImplementedError


def _chunk_scales(scales: Optional[torch.Tensor], start: int,
                  end: int) -> Optional[torch.Tensor]:
    if scales is not None:
        if scales.numel() == 1:
            return scales
        else:
            return scales[start:end]
    return None


class SharedResizableBuffer:
<<<<<<< HEAD

    def __init__(self):
        self.buffer = None

    # NOTE: Assumes the first call to get() is the largest shape,
    #  this is usually true due to the profile run.
    def get(self, shape: tuple[int, ...], device: torch.device,
            dtype: torch.dtype):
=======
    def __init__(self):
        self.buffer = None
  
    # NOTE: Assumes the first call to get() is the largest shape,
    #  this is usually true due to the profile run.
    def get(self, shape: tuple[int, ...], device: torch.device, dtype: torch.dtype):
>>>>>>> ec9f13df
        shape_numel = prod(shape)
        if self.buffer is None or self.buffer.numel() < shape_numel:
            self.buffer = torch.empty(shape_numel, device=device, dtype=dtype)
        assert self.buffer.device == device, \
            f"Buffer device mismatch: {self.buffer.device} != {device}"
        assert self.buffer.dtype == dtype, \
            f"Buffer dtype mismatch: {self.buffer.dtype} != {dtype}"
        return self.buffer[:shape_numel].view(*shape)


@final
class FusedMoEModularKernel(torch.nn.Module):
    """
    This class combines a FusedMoEPrepareAndFinalize instance and
    a FusedMoEPermuteExpertsUnpermute to provide an interface that
    is compatible with the `fused_experts` function in fused_moe.py.

    It takes care of managing any required scratch space.

    Note: Instances of this class should only be used for a single model
    layer due to any layer specific state that may be used by the component
    objects.
    """
    fused_out_buffer = SharedResizableBuffer()
    workspace13_buffer = SharedResizableBuffer()
    workspace2_buffer = SharedResizableBuffer()

    def __init__(
        self,
        prepare_finalize: FusedMoEPrepareAndFinalize,
        fused_experts: FusedMoEPermuteExpertsUnpermute,
        shared_experts: Optional[torch.nn.Module] = None,
    ):
        super().__init__()
        self.prepare_finalize = prepare_finalize
        self.fused_experts = fused_experts
        self.shared_experts = shared_experts
        assert prepare_finalize.activation_format == \
            fused_experts.activation_formats[0], (
                f"{prepare_finalize.__class__.__name__}."
                f"{prepare_finalize.activation_format} == "
                f"{fused_experts.__class__.__name__}."
                f"{fused_experts.activation_formats[0]}")

    def _do_fused_experts(
        self,
        fused_out: Optional[torch.Tensor],
        a1: torch.Tensor,
        a1q: torch.Tensor,
        w1: torch.Tensor,
        w2: torch.Tensor,
        topk_weights: torch.Tensor,
        topk_ids: torch.Tensor,
        activation: str,
        global_num_experts: int,
        local_num_experts: int,
        expert_map: Optional[torch.Tensor],
        w1_scale: Optional[torch.Tensor],
        w2_scale: Optional[torch.Tensor],
        w1_zp: Optional[torch.Tensor],
        w2_zp: Optional[torch.Tensor],
        a1q_scale: Optional[torch.Tensor],
        a2_scale: Optional[torch.Tensor],
        expert_tokens_meta: Optional[ExpertTokensMetadata],
        apply_router_weight_on_input: bool,
    ) -> torch.Tensor:

        _, M, N, K, top_k = _moe_problem_size(a1q, w1, w2, topk_ids)

        (workspace13_shape, workspace2_shape, fused_out_shape,
         workspace_dtype) = self.fused_experts.workspace_shapes(
             a1, a1q, M, N, K, top_k, global_num_experts, local_num_experts,
             expert_tokens_meta)

        # We can reuse the memory between cache1 and cache3 because by the
        # time we need cache3, we're done with cache1.
<<<<<<< HEAD
        workspace13 = self.workspace13_buffer.get(workspace13_shape,
                                                  device=a1.device,
                                                  dtype=workspace_dtype)
        workspace2 = self.workspace2_buffer.get(workspace2_shape,
                                                device=a1.device,
                                                dtype=workspace_dtype)
=======
        workspace13 = self.workspace13_buffer.get(
          workspace13_shape,
          device=a1.device,
          dtype=workspace_dtype)
        workspace2 = self.workspace2_buffer.get(
          workspace2_shape,
          device=a1.device,
          dtype=workspace_dtype)
>>>>>>> ec9f13df

        assert fused_out is None or fused_out.shape == fused_out_shape, (
            f"fused_out {fused_out.shape} but expected {fused_out_shape}")
        if fused_out is None:
            # reuse workspace13 for the output
            fused_out = _resize_cache(workspace13, fused_out_shape)

        self.fused_experts.apply(
            fused_out,
            a1q,
            w1,
            w2,
            topk_weights=topk_weights,
            topk_ids=topk_ids,
            activation=activation,
            global_num_experts=global_num_experts,
            expert_map=expert_map,
            w1_scale=w1_scale,
            w2_scale=w2_scale,
            w1_zp=w1_zp,
            w2_zp=w2_zp,
            a1q_scale=a1q_scale,
            a2_scale=a2_scale,
            workspace13=workspace13,
            workspace2=workspace2,
            expert_tokens_meta=expert_tokens_meta,
            apply_router_weight_on_input=apply_router_weight_on_input,
        )

        return fused_out

    def _maybe_chunk_fused_experts(
        self,
        a1: torch.Tensor,
        a1q: torch.Tensor,
        w1: torch.Tensor,
        w2: torch.Tensor,
        topk_weights: torch.Tensor,
        topk_ids: torch.Tensor,
        activation: str,
        global_num_experts: int,
        local_num_experts: int,
        expert_map: Optional[torch.Tensor],
        w1_scale: Optional[torch.Tensor],
        w2_scale: Optional[torch.Tensor],
        w1_zp: Optional[torch.Tensor],
        w2_zp: Optional[torch.Tensor],
        a1q_scale: Optional[torch.Tensor],
        a2_scale: Optional[torch.Tensor],
        expert_tokens_meta: Optional[ExpertTokensMetadata],
        apply_router_weight_on_input: bool,
    ) -> torch.Tensor:

        _, M, N, K, top_k = _moe_problem_size(a1q, w1, w2, topk_ids)

        CHUNK_SIZE = envs.VLLM_FUSED_MOE_CHUNK_SIZE
        num_chunks = cdiv(M, CHUNK_SIZE)

        # TODO(bnell): get rid of one level here, update slice functions
        # to nops on num_chunks==1

        if not self.fused_experts.supports_chunking() or num_chunks == 1:
            return self._do_fused_experts(
                fused_out=None,
                a1=a1,
                a1q=a1q,
                w1=w1,
                w2=w2,
                topk_weights=topk_weights,
                topk_ids=topk_ids,
                activation=activation,
                global_num_experts=global_num_experts,
                local_num_experts=local_num_experts,
                expert_map=expert_map,
                w1_scale=w1_scale,
                w2_scale=w2_scale,
                w1_zp=w1_zp,
                w2_zp=w2_zp,
                a1q_scale=a1q_scale,
                a2_scale=a2_scale,
                expert_tokens_meta=expert_tokens_meta,
                apply_router_weight_on_input=apply_router_weight_on_input,
            )

        # Chunking required case
        assert num_chunks > 1

        # Construct the entire output that can then be processed in chunks.
        (_, _, fused_out_shape, _) = self.fused_experts.workspace_shapes(
            a1, a1q, M, N, K, top_k, global_num_experts, local_num_experts,
            expert_tokens_meta)
<<<<<<< HEAD
        fused_out = self.fused_out_buffer.get(fused_out_shape,
                                              device=a1q.device,
                                              dtype=a1.dtype)
=======
        fused_out = self.fused_out_buffer.get(
          fused_out_shape,
          device=a1q.device,
          dtype=a1.dtype)
>>>>>>> ec9f13df

        def slice_input_tensors(
            chunk_idx: int
        ) -> tuple[torch.Tensor, Optional[torch.Tensor],
                   Optional[torch.Tensor], torch.Tensor, torch.Tensor]:
            s = chunk_idx * CHUNK_SIZE
            e = min(s + CHUNK_SIZE, M)
            return (a1q[s:e], _chunk_scales(a1q_scale, s, e),
                    _chunk_scales(a2_scale, s,
                                  e), topk_ids[s:e], topk_weights[s:e])

        def slice_output_tensor(chunk_idx: int) -> torch.Tensor:
            assert fused_out.size(0) % M == 0, (
                f"fused_out shape {fused_out.shape} vs M {M}")
            factor = fused_out.size(0) // M
            out_chunk_size = CHUNK_SIZE * factor
            s = chunk_idx * out_chunk_size
            e = min(s + out_chunk_size, fused_out.size(0))
            return fused_out[s:e]

        def slice_expert_tokens_metadata(
                full_expert_tokens_meta: ExpertTokensMetadata,
                chunk_topk_ids: torch.Tensor, local_num_experts: int,
                expert_map: Optional[torch.Tensor]) -> ExpertTokensMetadata:
            # The existing expert_num_tokens is for the entire a1q
            # input. Chunking forces recomputation of the number
            # of tokens assigned to each expert.
            c_expert_num_tokens = count_expert_num_tokens(
                chunk_topk_ids, local_num_experts, expert_map)

            c_expert_num_tokens_cpu = None
            need_expert_num_tokens_cpu = (
                full_expert_tokens_meta.expert_num_tokens_cpu is not None)
            if need_expert_num_tokens_cpu:
                # This is blocking as some implementations need the count
                # on the CPU to determine appropriate input/out fused-moe
                # buffers
                c_expert_num_tokens_cpu = c_expert_num_tokens.to(
                    "cpu", non_blocking=False)

            return ExpertTokensMetadata(
                expert_num_tokens=c_expert_num_tokens,
                expert_num_tokens_cpu=c_expert_num_tokens_cpu)

        for chunk_idx in range(num_chunks):
            c_a1q, c_a1q_scale, c_a2_scale, c_topk_ids, c_topk_weights = (
                slice_input_tensors(chunk_idx))

            c_expert_tokens_meta = None
            if expert_tokens_meta is not None:
                c_expert_tokens_meta = slice_expert_tokens_metadata(
                    expert_tokens_meta, c_topk_ids, local_num_experts,
                    expert_map)

            self._do_fused_experts(
                fused_out=slice_output_tensor(chunk_idx),
                a1=a1,
                a1q=c_a1q,
                w1=w1,
                w2=w2,
                topk_weights=c_topk_weights,
                topk_ids=c_topk_ids,
                activation=activation,
                global_num_experts=global_num_experts,
                local_num_experts=local_num_experts,
                expert_map=expert_map,
                w1_scale=w1_scale,
                w2_scale=w2_scale,
                w1_zp=w1_zp,
                w2_zp=w2_zp,
                a1q_scale=c_a1q_scale,
                a2_scale=c_a2_scale,
                expert_tokens_meta=c_expert_tokens_meta,
                apply_router_weight_on_input=apply_router_weight_on_input,
            )

        return fused_out

    def forward(
        self,
        hidden_states: torch.Tensor,
        w1: torch.Tensor,
        w2: torch.Tensor,
        topk_weights: torch.Tensor,
        topk_ids: torch.Tensor,
        inplace: bool = False,
        activation: str = "silu",
        global_num_experts: int = -1,
        expert_map: Optional[torch.Tensor] = None,
        w1_scale: Optional[torch.Tensor] = None,
        w2_scale: Optional[torch.Tensor] = None,
        w1_zp: Optional[torch.Tensor] = None,
        w2_zp: Optional[torch.Tensor] = None,
        a1_scale: Optional[torch.Tensor] = None,
        a2_scale: Optional[torch.Tensor] = None,
        apply_router_weight_on_input: bool = False,
    ) -> Union[torch.Tensor, tuple[torch.Tensor, torch.Tensor]]:
        """
        This function computes a Mixture of Experts (MoE) layer using two sets
        of weights, w1 and w2, and top-k gating mechanism.

        Parameters:
        - hidden_states: (torch.Tensor): The input tensor to the MoE layer.
        - w1 (torch.Tensor): The first set of expert weights.
        - w2 (torch.Tensor): The second set of expert weights.
        - topk_weights (torch.Tensor): The topk weights applied at the end of
          the layer.
        - topk_ids (torch.Tensor): A map of row to expert id.
        - inplace (bool): If True, perform the operation in-place.
          Defaults to False.
        - activation (str): The activation function to apply after the first
          MoE layer.
        - global_num_experts (int): The total number of experts in the global
          expert space.
        - expert_map (Optional[torch.Tensor]):  A tensor mapping expert indices
          from the global expert space to the local expert space of the expert
          parallel shard.
        - w1_scale (Optional[torch.Tensor]): Optional scale to be used for w1.
        - w2_scale (Optional[torch.Tensor]): Optional scale to be used for w2.
        - w1_zp (Optional[torch.Tensor]): Optional zero points to be used for
          w1.
        - w2_zp (Optional[torch.Tensor]): Optional zero points to be used for
          w2.
        - a1_scale (Optional[torch.Tensor]): Optional scale to be used for a1.
        - a2_scale (Optional[torch.Tensor]): Optional scale to be used for a2.
        - apply_router_weight_on_input (bool): When true, the topk weights are
          applied directly on the inputs. This is only applicable when topk is
          1.

        Returns:
        - torch.Tensor: The output tensor after applying the MoE layer.
        """

        a1 = hidden_states
        output = a1 if inplace else torch.zeros_like(a1)

        local_num_experts = w1.size(0)
        if global_num_experts == -1:
            global_num_experts = local_num_experts

        shared_output: torch.Tensor
<<<<<<< HEAD
        
        prepare_ops = self.prepare_finalize.create_prepare_ops(
            a1,
            a1_scale,
            a2_scale,
            topk_weights,
            topk_ids,
            global_num_experts,
            expert_map,
            apply_router_weight_on_input,
            self.fused_experts.quant_config,
        )

        prepare_ops.prepare()

        if isinstance(prepare_ops, SyncOps):
            # Run shared experts serially with dispatch.
            if self.shared_experts is not None:
                shared_output = self.shared_experts(a1)
            prepare_ops.send_recv()
        else:
            assert isinstance(prepare_ops, AsyncOps)
            
            # Overlap shared expert compute with all2all dispatch.
            dbo_maybe_run_recv_hook()
            prepare_ops.send()

            recv_done = dbo_register_recv_hook(
                lambda: prepare_ops.recv(), 
                schedules=(Schedule.MLP_OVERLAP, Schedule.MLP_SHARED_OVERLAP))
            dbo_yield(schedules=(Schedule.MLP_OVERLAP, ))

            # If we are using the MLP_SHARED_OVERLAP schedule, we overlap with 
            # the combine instead of the dispatch.
            # TODO(lucas): refactor this scheduling logic
            if self.shared_experts is not None \
                and dbo_current_schedule() != Schedule.MLP_SHARED_OVERLAP:
                shared_output = self.shared_experts(a1)

            dbo_yield(schedules=(Schedule.ATTN_SHARED_OVERLAP, Schedule.MLP_SHARED_OVERLAP))

            if not recv_done:
                prepare_ops.recv()

        (a1q, a1q_scale, expert_tokens_meta, _expert_topk_ids,
            _expert_topk_weights) = prepare_ops.finish()
=======

        if not self.prepare_finalize.supports_async():
            # We shouldn't be running an a2a kernel that doesn't
            # support async prepare/finalize
            assert not dbo_enabled()

            # Run shared experts serially with dispatch.
            if self.shared_experts is not None:
                shared_output = self.shared_experts(a1)

            (a1q, a1q_scale, expert_tokens_meta, _expert_topk_ids,
             _expert_topk_weights) = self.prepare_finalize.prepare(
                 a1,
                 a1_scale,
                 a2_scale,
                 topk_weights,
                 topk_ids,
                 global_num_experts,
                 expert_map,
                 apply_router_weight_on_input,
                 self.fused_experts.quant_config,
             )
        else:
            # Overlap shared expert compute with all2all dispatch.
            dbo_maybe_run_recv_hook()
            hook, receiver = self.prepare_finalize.prepare_async(
                a1,
                a1_scale,
                a2_scale,
                topk_weights,
                topk_ids,
                global_num_experts,
                expert_map,
                apply_router_weight_on_input,
                self.fused_experts.quant_config,
            )

            # assert self.shared_experts is not None
            if self.shared_experts is not None:
                shared_output = self.shared_experts(a1)

            dbo_register_recv_hook(hook)
            dbo_yield()

            if dbo_enabled():
                hook = None

            (a1q, a1q_scale, expert_tokens_meta, _expert_topk_ids,
             _expert_topk_weights) = receiver(hook)
>>>>>>> ec9f13df

        # Maybe prepare gathered topk_ids and topk_weights from other EP ranks.
        topk_ids = topk_ids if _expert_topk_ids is None else _expert_topk_ids
        topk_weights = (topk_weights if _expert_topk_weights is None else
                        _expert_topk_weights)

        fused_out = None

        if a1q.numel() == 0:
            # This happens when none of the tokens from the all2all reach this
            # EP rank. Also, note that this is only relevant for CUDAGraph
            # incompatible all2all kernels like the DeepEP high-throughput
            # kernels. CUDAGraph compatible all2all kernels like the pplx
            # kernels and the DeepEP low-latency kernels are always batched
            # and can never run into the tensor.numel() == 0 case.
            fused_out = torch.empty_like(a1q).to(dtype=a1.dtype)
        else:
            fused_out = self._maybe_chunk_fused_experts(
                a1=a1,
                a1q=a1q,
                w1=w1,
                w2=w2,
                topk_weights=topk_weights,
                topk_ids=topk_ids,
                activation=activation,
                global_num_experts=global_num_experts,
                local_num_experts=local_num_experts,
                expert_map=expert_map,
                w1_scale=w1_scale,
                w2_scale=w2_scale,
                w1_zp=w1_zp,
                w2_zp=w2_zp,
                a1q_scale=a1q_scale,
                a2_scale=a2_scale,
                expert_tokens_meta=expert_tokens_meta,
                apply_router_weight_on_input=apply_router_weight_on_input,
            )

        finalize_ops = self.prepare_finalize.create_finalize_ops(
            output,
            fused_out,
            topk_weights,
            topk_ids,
            apply_router_weight_on_input,
            self.fused_experts.finalize_weight_and_reduce_impl(),
        )
<<<<<<< HEAD
        
        if isinstance(finalize_ops, SyncOps):
            finalize_ops.prepare()
            finalize_ops.send_recv()
            finalize_ops.finish()
        else:
            assert isinstance(finalize_ops, AsyncOps)
            finalize_ops.prepare()
            dbo_maybe_run_recv_hook()
            finalize_ops.send()

            # If we didn't overlap with the dispatch overlap with the combine
            # TODO(lucas): refactor this scheduling logic
            if self.shared_experts is not None and shared_output is None:
                shared_output = self.shared_experts(a1)

            if dbo_register_recv_hook(
                lambda: finalize_ops.recv(), all_schedules=True):
                dbo_yield(all_schedules=True)
            else:
                finalize_ops.recv()
            finalize_ops.finish()
=======
>>>>>>> ec9f13df

        if self.shared_experts is None:
            return output
        else:
            return shared_output, output<|MERGE_RESOLUTION|>--- conflicted
+++ resolved
@@ -4,11 +4,7 @@
 from dataclasses import dataclass
 from enum import Enum
 from math import prod
-<<<<<<< HEAD
 from typing import Callable, Optional, Union, final, Generator
-=======
-from typing import Callable, Optional, Union, final
->>>>>>> ec9f13df
 
 import torch
 
@@ -17,16 +13,9 @@
 from vllm.model_executor.layers.fused_moe.utils import (  # yapf: disable
     _resize_cache, count_expert_num_tokens)
 from vllm.utils import cdiv
-<<<<<<< HEAD
 from vllm.v1.worker.ubatching import (Schedule, dbo_maybe_run_recv_hook,
                                       dbo_register_recv_hook, dbo_yield,
                                       dbo_current_schedule)
-=======
-from vllm.v1.worker.ubatching import (dbo_enabled,
-                                      dbo_yield,
-                                      dbo_maybe_run_recv_hook,
-                                      dbo_register_recv_hook)
->>>>>>> ec9f13df
 
 #
 # This file defines a set of base classes used to make MoE kernels more modular.
@@ -175,7 +164,6 @@
     Optional[torch.Tensor],
 ]
 
-<<<<<<< HEAD
 ReceiverType = Callable[[], PrepareResultType]
 
 
@@ -292,11 +280,6 @@
 AsyncFinalizeOps = AsyncOps[None]
 SyncFinalizeOps = SyncOps[None]
 
-=======
-ReceiverType = Callable[[any], PrepareResultType]
-
-
->>>>>>> ec9f13df
 # TODO: pass FusedMoEParallelConfig in as ctor parameter?
 class FusedMoEPrepareAndFinalize(ABC):
     """
@@ -316,11 +299,7 @@
         expert_map: Optional[torch.Tensor],
         apply_router_weight_on_input: bool,
         quant_config: FusedMoEQuantConfig,
-<<<<<<< HEAD
     ) -> Union[SyncPrepareOps, AsyncPrepareOps]:
-=======
-    ) -> PrepareResultType:
->>>>>>> ec9f13df
         """
         Perform any quantization (and/or) dispatching needed for this kernel.
         - a1: The (unquantized) input to the MoE layer.
@@ -634,7 +613,6 @@
 
 
 class SharedResizableBuffer:
-<<<<<<< HEAD
 
     def __init__(self):
         self.buffer = None
@@ -643,14 +621,6 @@
     #  this is usually true due to the profile run.
     def get(self, shape: tuple[int, ...], device: torch.device,
             dtype: torch.dtype):
-=======
-    def __init__(self):
-        self.buffer = None
-  
-    # NOTE: Assumes the first call to get() is the largest shape,
-    #  this is usually true due to the profile run.
-    def get(self, shape: tuple[int, ...], device: torch.device, dtype: torch.dtype):
->>>>>>> ec9f13df
         shape_numel = prod(shape)
         if self.buffer is None or self.buffer.numel() < shape_numel:
             self.buffer = torch.empty(shape_numel, device=device, dtype=dtype)
@@ -727,23 +697,12 @@
 
         # We can reuse the memory between cache1 and cache3 because by the
         # time we need cache3, we're done with cache1.
-<<<<<<< HEAD
         workspace13 = self.workspace13_buffer.get(workspace13_shape,
                                                   device=a1.device,
                                                   dtype=workspace_dtype)
         workspace2 = self.workspace2_buffer.get(workspace2_shape,
                                                 device=a1.device,
                                                 dtype=workspace_dtype)
-=======
-        workspace13 = self.workspace13_buffer.get(
-          workspace13_shape,
-          device=a1.device,
-          dtype=workspace_dtype)
-        workspace2 = self.workspace2_buffer.get(
-          workspace2_shape,
-          device=a1.device,
-          dtype=workspace_dtype)
->>>>>>> ec9f13df
 
         assert fused_out is None or fused_out.shape == fused_out_shape, (
             f"fused_out {fused_out.shape} but expected {fused_out_shape}")
@@ -835,16 +794,9 @@
         (_, _, fused_out_shape, _) = self.fused_experts.workspace_shapes(
             a1, a1q, M, N, K, top_k, global_num_experts, local_num_experts,
             expert_tokens_meta)
-<<<<<<< HEAD
         fused_out = self.fused_out_buffer.get(fused_out_shape,
                                               device=a1q.device,
                                               dtype=a1.dtype)
-=======
-        fused_out = self.fused_out_buffer.get(
-          fused_out_shape,
-          device=a1q.device,
-          dtype=a1.dtype)
->>>>>>> ec9f13df
 
         def slice_input_tensors(
             chunk_idx: int
@@ -986,7 +938,6 @@
             global_num_experts = local_num_experts
 
         shared_output: torch.Tensor
-<<<<<<< HEAD
         
         prepare_ops = self.prepare_finalize.create_prepare_ops(
             a1,
@@ -1033,57 +984,6 @@
 
         (a1q, a1q_scale, expert_tokens_meta, _expert_topk_ids,
             _expert_topk_weights) = prepare_ops.finish()
-=======
-
-        if not self.prepare_finalize.supports_async():
-            # We shouldn't be running an a2a kernel that doesn't
-            # support async prepare/finalize
-            assert not dbo_enabled()
-
-            # Run shared experts serially with dispatch.
-            if self.shared_experts is not None:
-                shared_output = self.shared_experts(a1)
-
-            (a1q, a1q_scale, expert_tokens_meta, _expert_topk_ids,
-             _expert_topk_weights) = self.prepare_finalize.prepare(
-                 a1,
-                 a1_scale,
-                 a2_scale,
-                 topk_weights,
-                 topk_ids,
-                 global_num_experts,
-                 expert_map,
-                 apply_router_weight_on_input,
-                 self.fused_experts.quant_config,
-             )
-        else:
-            # Overlap shared expert compute with all2all dispatch.
-            dbo_maybe_run_recv_hook()
-            hook, receiver = self.prepare_finalize.prepare_async(
-                a1,
-                a1_scale,
-                a2_scale,
-                topk_weights,
-                topk_ids,
-                global_num_experts,
-                expert_map,
-                apply_router_weight_on_input,
-                self.fused_experts.quant_config,
-            )
-
-            # assert self.shared_experts is not None
-            if self.shared_experts is not None:
-                shared_output = self.shared_experts(a1)
-
-            dbo_register_recv_hook(hook)
-            dbo_yield()
-
-            if dbo_enabled():
-                hook = None
-
-            (a1q, a1q_scale, expert_tokens_meta, _expert_topk_ids,
-             _expert_topk_weights) = receiver(hook)
->>>>>>> ec9f13df
 
         # Maybe prepare gathered topk_ids and topk_weights from other EP ranks.
         topk_ids = topk_ids if _expert_topk_ids is None else _expert_topk_ids
@@ -1130,7 +1030,6 @@
             apply_router_weight_on_input,
             self.fused_experts.finalize_weight_and_reduce_impl(),
         )
-<<<<<<< HEAD
         
         if isinstance(finalize_ops, SyncOps):
             finalize_ops.prepare()
@@ -1153,8 +1052,6 @@
             else:
                 finalize_ops.recv()
             finalize_ops.finish()
-=======
->>>>>>> ec9f13df
 
         if self.shared_experts is None:
             return output
