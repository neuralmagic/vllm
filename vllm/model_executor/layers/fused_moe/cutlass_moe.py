# SPDX-License-Identifier: Apache-2.0
# SPDX-FileCopyrightText: Copyright contributors to the vLLM project
""" CUTLASS based Fused MoE kernels."""
from typing import Callable, Optional

import torch

import vllm.model_executor.layers.fused_moe.modular_kernel as mk
from vllm import _custom_ops as ops
from vllm.model_executor.layers.fused_moe.prepare_finalize import (
    MoEPrepareAndFinalizeNoEP)
from vllm.model_executor.layers.fused_moe.utils import _fp8_perm, _resize_cache
from vllm.model_executor.layers.quantization.utils.fp8_utils import (
    per_token_group_quant_fp8)
from vllm.model_executor.layers.quantization.utils.quant_utils import (
    scaled_dequantize)
from vllm.scalar_type import scalar_types

def verify_mul(mul_res, w_q, w_scale, a_q, a_scale, block_size, dtype,
                 expert_offsets):
    def block_dequant_w(w, w_q, scale, block_size):
        for expert in range(w.size(0)):
            w[expert] = scaled_dequantize(w_q[expert], scale[expert],
                              block_size)
                
    w_d = torch.empty(w_q.shape, device=w_q.device, dtype=dtype)
    a_d = torch.empty(a_q.shape, device=a_q.device, dtype=dtype)
    deq_res = torch.empty_like(mul_res)
    print("BD1")
    block_dequant_w(w_d, w_q, w_scale, block_size)
    print("BD2", a_d.shape, a_q.shape, a_scale.shape, block_size[1])
    a_d = scaled_dequantize(a_q, a_scale, [1, block_size[1]], dtype)
    num_experts = expert_offsets.shape[0]
    for e in range(num_experts):
        s_off = expert_offsets[e]
        e_off = expert_offsets[e + 1] if e < num_experts - 1 else a_d.shape[0]
        deq_res[s_off:e_off] = torch.matmul(a_d[s_off:e_off], w_d[e].t())
    # print("validate deq_res:", deq_res)
    # print("validate mul_res:", mul_res)
    print("validate max diff:", torch.max(torch.abs(deq_res - mul_res)))
    print("*")


def run_blocked_cutlass_moe_fp8(
    hidden_states: torch.Tensor,
    w1: torch.Tensor,
    w2: torch.Tensor,
    topk_ids: torch.Tensor,
    activation_callable: Callable,
    global_num_experts: int,
    expert_map: Optional[torch.Tensor],
    w1_scale: Optional[torch.Tensor],
    w2_scale: Optional[torch.Tensor],
    a1q_scale: Optional[torch.Tensor],
    a2_scale: Optional[torch.Tensor],
    workspace13: torch.Tensor,
    workspace2: torch.Tensor,
    out_dtype: torch.dtype,
    per_act_block: bool,
) -> torch.Tensor:
    a1q = hidden_states

    assert w1_scale is not None
    assert w2_scale is not None
    assert w1.dtype == torch.float8_e4m3fn
    assert w2.dtype == torch.float8_e4m3fn
    assert a1q.shape[1] == w1.shape[2], "Hidden size mismatch w1"
    assert w1.shape[1] == w2.shape[2] * 2, "Hidden size mismatch w2"
    assert w1.shape[0] == w2.shape[0], "Expert number mismatch"
    assert a1q_scale is None or a1q_scale.dim(
    ) == 0 or a1q_scale.shape[0] == 1 or a1q_scale.shape[0] == a1q.shape[0], "Input scale shape mismatch"
    assert w1.shape[0] == w2.shape[0], "Weights expert number mismatch"
    assert w1.shape[0] == w1_scale.shape[0], "w1 scales expert number mismatch"
    assert w1.shape[0] == w2_scale.shape[0], "w2 scales expert number mismatch"
    assert a2_scale is None or a2_scale.dim(
    ) == 0 or a2_scale.shape[0] == 1, "Intermediate scale shape mismatch"
    assert out_dtype in [torch.half, torch.bfloat16], "Invalid output dtype"

    M = a1q.shape[0]
    _, K, N = w2.shape
    device = a1q.device

    assert w1.shape[2] == K
    assert global_num_experts != -1
    assert a1q_scale is not None

    if expert_map is not None:
        "Translate info from expert_map to topk_ids"
        local_topk_ids = torch.where(expert_map[topk_ids] != -1,
                                     expert_map[topk_ids], -1)
    else:
        local_topk_ids = topk_ids

    topk = local_topk_ids.shape[1]
    local_E = w1.shape[0]

    expert_offsets = torch.empty((global_num_experts + 1),
                                dtype=torch.int32,
                                device=device)
    problem_sizes1 = torch.empty((global_num_experts, 3),
                                dtype=torch.int32,
                                device=device)
    problem_sizes2 = torch.empty((global_num_experts, 3),
                                dtype=torch.int32,
                                device=device)
    # print("global_num_experts:", global_num_experts)
    # print("expert_offsets.shape:", expert_offsets.shape)
    if expert_map is not None:
        a_map = torch.zeros((local_topk_ids.numel()),
                            dtype=torch.int32,
                            device=device)
    else:
        a_map = torch.empty((local_topk_ids.numel()),
                            dtype=torch.int32,
                            device=device)

    c_map = torch.empty((local_topk_ids.numel()),
                        dtype=torch.int32,
                        device=device)

    ops.get_cutlass_moe_mm_data(local_topk_ids, expert_offsets, problem_sizes1,
                                problem_sizes2, a_map, c_map,
                                global_num_experts, N, K)

    a1q = _fp8_perm(a1q, a_map)
    a1q_scale = a1q_scale[a_map] if per_act_block else a1q_scale
    expert_offsets = expert_offsets[:-1]

    # print("expert_offsets.shape:", expert_offsets.shape)

    # print("mapped a1q:", a1q)
    # print("mapped a1q_scale:", a1q_scale)

    # print("w1:", w1)
    # print("w1_scale:", w1_scale)
    # raise ValueError("Stop here")

    ab_strides1 = torch.full((w1.shape[0], ),
                             K,
                             device=device,
                             dtype=torch.int64)
    c_strides1 = torch.full((w1.shape[0], ),
                            2 * N,
                            device=device,
                            dtype=torch.int64)
    ab_strides2 = torch.full((w1.shape[0], ),
                             N,
                             device=device,
                             dtype=torch.int64)
    c_strides2 = torch.full((w1.shape[0], ),
                            K,
                            device=device,
                            dtype=torch.int64)

    c1 = _resize_cache(workspace13, (M * topk, N * 2))
    c2 = _resize_cache(workspace2, (M * topk, N))
    c3 = _resize_cache(workspace13, (M * topk, K))

    # print("PER ACT TOKEN:", per_act_block)
    # print("SHAPES BEFORE REPEAT:", a1q.shape, a1q_scale.shape)

    def transpose_a_scales(a_scales, expert_offsets):
        a_scales_t = torch.empty((a_scales.shape[0] * a_scales.shape[1]),
                              device=device,
                              dtype=a_scales.dtype)
        for e in range(global_num_experts):
            start_in = expert_offsets[e]
            # print("expert_offsets.shape:", expert_offsets.shape)
            end_in =  (expert_offsets[e + 1] if e < global_num_experts - 1 else
                    a_scales.shape[0])
            start_out = start_in * a_scales.shape[1]
            end_out = end_in * a_scales.shape[1]
            a_scales_t[start_out:end_out] = a_scales[start_in:end_in].t().flatten()
        return a_scales_t.contiguous()

    if per_act_block:
        a1q_scale_t = torch.empty((a1q_scale.shape[0] * a1q_scale.shape[1]),
                              device=device,
                              dtype=a1q_scale.dtype)
        ops.transpose_cutlass_moe_a_scales(a1q_scale_t, a1q_scale, expert_offsets,
                                      problem_sizes1)
        # a1q_scale_t = transpose_a_scales(a1q_scale, expert_offsets)
        # print("a1q_scale:", a1q_scale)
        # print("a1q_scale_t:", a1q_scale_t)
    else:
        a1q_scale = a1q_scale.repeat(a1q.shape[1] // 128, a1q.shape[0])

    # print("SHAPES AFTER REPEAT:", a1q.shape, a1q_scale.shape)

    # a1q_scale_buffer = torch.empty((a1q_scale.shape[0] * a1q_scale.shape[1]),
    #                                device=device,
    #                                dtype=a1q_scale.dtype)
    # for e in range(global_num_experts):
    #     start_in = expert_offsets[e]
    #     end_in =  (expert_offsets[e + 1] if e < global_num_experts - 1 else
    #            a1q_scale.shape[0])
    #     start_out = start_in * a1q_scale.shape[1]
    #     end_out = end_in * a1q_scale.shape[1]
    #     a1q_scale_buffer[start_out:end_out] = a1q_scale[start_in:end_in].t().flatten()
    # print("a1q_scale:", a1q_scale)
    # print("a1q_scale_buffer:", a1q_scale_buffer)
    # raise ValueError("Stop here")

    # print("problem_sizes1:", problem_sizes1)
    # raise ValueError("Stop here")


    # print("shapes:", a1q.shape, w1.shape, a1q_scale.shape, w1_scale.shape,
    #       expert_offsets.shape, problem_sizes1.shape)
    # print("dtypes:", a1q.dtype, w1.dtype, a1q_scale.dtype, w1_scale.dtype,
    #       expert_offsets.dtype, problem_sizes1.dtype)
    # print("c1 dtype:", c1.dtype)
    # print("c2 dtype:", c2.dtype)
    # print("c3 dtype:", c3.dtype)

    # print("problem_sizes1:", problem_sizes1)
    # print("problem_sizes2:", problem_sizes2)

    expert_offsets_copy = expert_offsets.clone()
    # ps_mask = problem_sizes1[:, 0] > 0
    # problem_sizes1 = problem_sizes1[ps_mask].contiguous()
    # problem_sizes2 = problem_sizes2[ps_mask].contiguous()
    # expert_offsets = expert_offsets[ps_mask].contiguous()
    # w1 = w1[ps_mask].contiguous()
    # w1_scale = w1_scale[ps_mask].contiguous()
    # w2 = w2[ps_mask].contiguous()
    # w2_scale = w2_scale[ps_mask].contiguous()
    # ab_strides1 = ab_strides1[ps_mask].contiguous()
    # ab_strides2 = ab_strides2[ps_mask].contiguous()
    # c_strides1 = c_strides1[ps_mask].contiguous()
    # c_strides2 = c_strides2[ps_mask].contiguous()

    # print("problem_sizes1:", problem_sizes1)

    ops.cutlass_moe_blockwise_mm(c1, a1q.contiguous(), w1.contiguous(),
                                 a1q_scale_t if per_act_block else a1q_scale,
                                 w1_scale.transpose(1, 2).contiguous(),
                                 expert_offsets,
                                 problem_sizes1, ab_strides1,
                                 ab_strides1, c_strides1, per_act_block)

    # verify_mul(c1, w1, w1_scale, a1q,
    #              a1q_scale if per_act_block else a1q_scale.t(),
    #              (128, 128), out_dtype, expert_offsets)

    # print("out c1:", c1[:, 0:1])
    # print("out c1:", c1[c_map][:, 0:5])

    activation_callable(c2, c1)

    # return c2[c_map].view(M, topk, N * 2)

    # print("out c2:", c2[:, 0:5])
    

    if per_act_block:
        a2q, a2q_scale = per_token_group_quant_fp8(c2, 128)
        a2q_scale_t = torch.empty((a2q_scale.shape[0] * a2q_scale.shape[1]),
                              device=device,
                              dtype=a2q_scale.dtype)
        ops.transpose_cutlass_moe_a_scales(a2q_scale_t, a2q_scale, expert_offsets,
                                      problem_sizes2)
        # a2q_scale_t = transpose_a_scales(a2q_scale, expert_offsets_copy)
        # print("a2q_scale:", a2q_scale)
        # print("a2q_scale_t:", a2q_scale_t)
    else:
        a2q, a2q_scale = ops.scaled_fp8_quant(c2,
                                              use_per_token_if_dynamic=False)
        a2q_scale = a2q_scale.repeat(a2q.shape[1] // 128, a2q.shape[0])

    

    # print("a1q_scale:", a1q_scale.shape)
    # print("a2q_scale:", a2q_scale.shape)

    if expert_map is not None:
        c3.fill_(0)

    ops.cutlass_moe_blockwise_mm(c3, a2q, w2,
                                 a2q_scale_t if per_act_block else a2q_scale,
                                 w2_scale.transpose(1, 2).contiguous(),
                                 expert_offsets,
                                 problem_sizes2, ab_strides2,
                                 ab_strides2, c_strides2, per_act_block)

    # verify_mul(c3, w2, w2_scale, a2q,
    #              a2q_scale if per_act_block else a2q_scale.t(),
    #              (128, 128), out_dtype, expert_offsets)

    # print("out c3:", c3[:, 0:5])

    # print("**********************")

    return c3[c_map].view(M, topk, K)


class CutlassExpertsBlockedFp8(mk.FusedMoEPermuteExpertsUnpermute):

    def __init__(
        self,
        max_experts_per_worker: int,
        out_dtype: torch.dtype,
        per_act_block: bool,
    ):
        super().__init__()
        self.max_experts_per_worker = max_experts_per_worker
        self.out_dtype = out_dtype
        self.per_act_block = per_act_block

    def workspace_shapes(
        self,
        a: torch.Tensor,
        aq: torch.Tensor,
        M: int,
        N: int,
        K: int,
        topk: int,
        num_experts: int,
    ) -> tuple[int, int, torch.dtype]:
        padded_M = aq.shape[1]
        workspace1 = self.max_experts_per_worker * padded_M * max(N, K)
        workspace2 = self.max_experts_per_worker * padded_M * (N // 2)
        return (workspace1, workspace2, self.out_dtype)

    def apply(
        self,
        hidden_states: torch.Tensor,
        w1: torch.Tensor,
        w2: torch.Tensor,
        topk_ids: torch.Tensor,
        activation: str,
        global_num_experts: int,
        expert_map: Optional[torch.Tensor],
        w1_scale: Optional[torch.Tensor],
        w2_scale: Optional[torch.Tensor],
        w1_zp: Optional[torch.Tensor],
        w2_zp: Optional[torch.Tensor],
        a1q_scale: Optional[torch.Tensor],
        a2_scale: Optional[torch.Tensor],
        workspace13: torch.Tensor,
        workspace2: torch.Tensor,
        expert_num_tokens: Optional[torch.Tensor],
    ) -> torch.Tensor:
        assert w1_zp is None, "w1_zp is not supported in CUTLASS MoE"
        assert w2_zp is None, "w2_zp is not supported in CUTLASS MoE"
        activation_callable = lambda i, o: self.activation(activation, i, o)
        assert expert_num_tokens is None, "PPLX is not supported in blocked CUTLASS MoE" # noqa: E501
        return run_blocked_cutlass_moe_fp8(hidden_states, w1, w2, topk_ids,
                                           activation_callable,
                                           global_num_experts, expert_map, w1_scale,
                                           w2_scale, a1q_scale, a2_scale,
                                           workspace13, workspace2,
                                           self.out_dtype, self.per_act_block)


def cutlass_moe_blocked_fp8(
    a: torch.Tensor,
    w1_q: torch.Tensor,
    w2_q: torch.Tensor,
    topk_weights: torch.Tensor,
    topk_ids: torch.Tensor,
    w1_scale: torch.Tensor,
    w2_scale: torch.Tensor,
    activation: str = "silu",
    a1_scale: Optional[torch.Tensor] = None,
    a2_scale: Optional[torch.Tensor] = None,
    apply_router_weight_on_input: bool = False,
    global_num_experts: int = -1,
    per_act_block: bool = False,
) -> torch.Tensor:
    """
    This function computes a a8w8-quantized Mixture of Experts (MoE) layer
    using two sets of quantized weights, w1_q and w2_q, and top-k gating
    mechanism. The matrix multiplications are implemented with CUTLASS
    grouped gemm.

    Parameters:
    - a (torch.Tensor): The input tensor to the MoE layer.
        Shape: [M, K]
    - w1_q (torch.Tensor): The first set of fp8-quantized expert weights.
        Shape: [num_experts, K, 2N] (the weights are passed transposed)
    - w2_q (torch.Tensor): The second set of fp8-quantized expert weights.
        Shape: [num_experts, N, K] (the weights are passed transposed)
    - topk_weights (torch.Tensor): The weights of each token->expert mapping.
    - topk_ids (torch.Tensor): The token->expert mappings.
    - w1_scale (torch.Tensor): The fp32 scale to dequantize w1_q.
        Shape: [num_experts] or [num_experts, 2N]
    - w2_scale (torch.Tensor): The fp32 scale to dequantize w2_q.
        Shape: [num_experts] or [num_experts, K]
    - a1_scale (Optional[torch.Tensor]): The optional fp32 scale to quantize a.
        Shape: scalar or [M]
    - a2_scale (Optional[torch.Tensor]): The optional fp32 scale to
        quantize the intermediate result between the gemms.
        Shape: scalar or [M]
    - apply_router_weight_on_input (bool): When true, the topk weights are
        applied directly on the inputs. This is only applicable when topk is 1.
    - global_num_experts (int): The total number of experts.

    Returns:
    - torch.Tensor: The fp16 output tensor after applying the MoE layer.
    """

    out_dtype = a.dtype

    fn = mk.FusedMoEModularKernel(
        MoEPrepareAndFinalizeNoEP(
            quant_dtype=torch.float8_e4m3fn,
            per_channel_quant=per_act_block,
            block_shape=[128, 128] if per_act_block else None,
        ),
        CutlassExpertsBlockedFp8(
            max_experts_per_worker=global_num_experts,
            out_dtype=out_dtype,
            per_act_block=per_act_block,
        ),
    )

    return fn(
        a,
        w1_q,
        w2_q,
        topk_weights,
        topk_ids,
        False,
        activation,
        global_num_experts if global_num_experts != -1 else w1_q.size(0),
        None,
        w1_scale,
        w2_scale,
        a1_scale=a1_scale,
        a2_scale=a2_scale,
        apply_router_weight_on_input=apply_router_weight_on_input,
    )


def run_cutlass_moe_fp8(
    output: torch.Tensor,
    hidden_states: torch.Tensor,
    w1: torch.Tensor,
    w2: torch.Tensor,
    topk_ids: torch.Tensor,
    activation_callable: Callable,
    global_num_experts: int,
    expert_map: Optional[torch.Tensor],
    w1_scale: Optional[torch.Tensor],
    w2_scale: Optional[torch.Tensor],
    a1q_scale: Optional[torch.Tensor],
    a2_scale: Optional[torch.Tensor],
    workspace13: torch.Tensor,
    workspace2: torch.Tensor,
    expert_num_tokens: Optional[torch.Tensor],
    out_dtype: torch.dtype,
    per_act_token: bool,
    per_out_ch: bool,
    use_batched_format: bool,
):
    a1q = hidden_states

    assert w1_scale is not None
    assert w2_scale is not None
    assert w1.dtype == torch.float8_e4m3fn
    assert w2.dtype == torch.float8_e4m3fn
    if expert_num_tokens is None:
        assert a1q.shape[1] == w1.shape[2], "Hidden size mismatch w1"
    else:
        assert a1q.shape[2] == w1.shape[2], "Hidden size mismatch w1"
    assert w1.shape[1] == w2.shape[2] * 2, "Hidden size mismatch w2"
    assert w1_scale.dim() == 1 or w1_scale.shape[1] == 1 or w1_scale.shape[
        1] == w1.shape[1], "W1 scale shape mismatch"
    assert w2_scale.dim() == 1 or w2_scale.shape[1] == 1 or w2_scale.shape[
        1] == w2.shape[1], "W2 scale shape mismatch"
    assert w1.shape[0] == w2.shape[0], "Expert number mismatch"
    assert a1q_scale is None or a1q_scale.dim(
    ) == 0 or a1q_scale.shape[0] == 1 or a1q_scale.shape[0] == a1q.shape[
        0], "Input scale shape mismatch"
    assert w1.shape[0] == w2.shape[0], "Weights expert number mismatch"
    assert w1.shape[0] == w1_scale.shape[0], "w1 scales expert number mismatch"
    assert w1.shape[0] == w2_scale.shape[0], "w2 scales expert number mismatch"
    assert a2_scale is None or a2_scale.dim(
    ) == 0 or a2_scale.shape[0] == 1 or a2_scale.shape[0] == a1q.shape[
        0], "Intermediate scale shape mismatch"
    assert out_dtype in [torch.half, torch.bfloat16], "Invalid output dtype"
    if expert_map is not None:
        assert expert_num_tokens is None

    # We have two modes: batched experts and non-batched experts.
    # In the non-batched mode, the input tokens are not padded: thus, the shape
    # of the input is [total_num_tokens, hidden_size]. The input and output
    # require shuffling by a_map and c_map such that the tokens assigned to
    # each expert are contiguous.
    # In the batched mode, the input tokens are padded per expert to ensure that
    # the batched dispatch and combine functions work correctly: thus, the shape
    # of the input is [num_experts, max_num_tokens_per_expert, hidden_size].
    # The batched input and output require no shuffling by a_map and c_map since
    # their tokens are already contiguous for each expert as a result of
    # the dispatch function.

    M = a1q.shape[0]  # non batched expert M
    padded_M = a1q.shape[1]  # batched expert M
    _, K, N = w2.shape
    device = a1q.device

    assert w1.shape[2] == K
    assert global_num_experts != -1
    assert a1q_scale is not None

    if expert_map is not None:
        "Translate info from expert_map to topk_ids"
        local_topk_ids = torch.where(expert_map[topk_ids] != -1,
                                     expert_map[topk_ids], -1)
    else:
        local_topk_ids = topk_ids

    topk = local_topk_ids.shape[1]
    local_E = w1.shape[0]

    if use_batched_format:
        assert expert_num_tokens is not None

        expert_offsets = torch.empty((local_E),
                                     dtype=torch.int32,
                                     device=device)
        problem_sizes1 = torch.empty((local_E, 3),
                                     dtype=torch.int32,
                                     device=device)
        problem_sizes2 = torch.empty((local_E, 3),
                                     dtype=torch.int32,
                                     device=device)

        ops.get_cutlass_pplx_moe_mm_data(expert_offsets, problem_sizes1,
                                         problem_sizes2, expert_num_tokens,
                                         local_E, padded_M, N, K)

        w1_scale = w1_scale.reshape(w1_scale.shape[0], -1)
        w2_scale = w2_scale.reshape(w2_scale.shape[0], -1)
        a1q = a1q.reshape(-1, a1q.shape[2])
        a1q_scale = a1q_scale.reshape(-1, a1q_scale.shape[2]).contiguous()

    else:
        expert_offsets = torch.empty((global_num_experts + 1),
                                     dtype=torch.int32,
                                     device=device)
        problem_sizes1 = torch.empty((global_num_experts, 3),
                                     dtype=torch.int32,
                                     device=device)
        problem_sizes2 = torch.empty((global_num_experts, 3),
                                     dtype=torch.int32,
                                     device=device)

        # With expert_map each Rank processes only a subset of experts. As
        # a result not all of a_map and c2 tensors are filled. We fill it
        # zeros for correctness.
        if expert_map is not None:
            a_map = torch.zeros((local_topk_ids.numel()),
                                dtype=torch.int32,
                                device=device)
        else:
            a_map = torch.empty((local_topk_ids.numel()),
                                dtype=torch.int32,
                                device=device)

        c_map = torch.empty((local_topk_ids.numel()),
                            dtype=torch.int32,
                            device=device)

        ops.get_cutlass_moe_mm_data(local_topk_ids, expert_offsets,
                                    problem_sizes1, problem_sizes2, a_map,
                                    c_map, global_num_experts, N, K)

        a1q = _fp8_perm(a1q, a_map)
        a1q_scale = a1q_scale[a_map] if per_act_token else a1q_scale
        expert_offsets = expert_offsets[:-1]

    ab_strides1 = torch.full((w1.shape[0], ),
                             K,
                             device=device,
                             dtype=torch.int64)
    c_strides1 = torch.full((w1.shape[0], ),
                            2 * N,
                            device=device,
                            dtype=torch.int64)
    ab_strides2 = torch.full((w1.shape[0], ),
                             N,
                             device=device,
                             dtype=torch.int64)
    c_strides2 = torch.full((w1.shape[0], ),
                            K,
                            device=device,
                            dtype=torch.int64)

    if use_batched_format:
        c1 = _resize_cache(workspace13, (local_E * padded_M, N * 2))
        c2 = _resize_cache(workspace2, (local_E * padded_M, N))
        c3 = _resize_cache(workspace13, (local_E * padded_M, K))
    else:
        c1 = _resize_cache(workspace13, (M * topk, N * 2))
        c2 = _resize_cache(workspace2, (M * topk, N))
        c3 = _resize_cache(workspace13, (M * topk, K))

    ops.cutlass_moe_mm(c1, a1q, w1, a1q_scale, w1_scale, expert_offsets,
                       problem_sizes1, ab_strides1, ab_strides1, c_strides1,
                       per_act_token, per_out_ch)

    activation_callable(c2, c1)

    a2q, a2q_scale = ops.scaled_fp8_quant(
        c2, a2_scale, use_per_token_if_dynamic=per_act_token)

    if expert_map is not None:
        c3.fill_(0)

    ops.cutlass_moe_mm(c3, a2q, w2, a2q_scale, w2_scale, expert_offsets,
                       problem_sizes2, ab_strides2, ab_strides2, c_strides2,
                       per_act_token, per_out_ch)

    if use_batched_format:
        output.copy_(c3.reshape(local_E, padded_M, K), non_blocking=True)
    else:
        # We can't do this inplace because output may point to the same tensor
        # as c3.
        output.copy_(c3[c_map].view(M * topk, K), non_blocking=True)


# TODO (bnell): split class batched vs. non-batched?
class CutlassExpertsFp8(mk.FusedMoEPermuteExpertsUnpermute):

    def __init__(
        self,
        max_experts_per_worker: int,
        out_dtype: torch.dtype,
        per_act_token: bool,
        per_out_ch: bool,
        use_batched_format: bool = False,
    ):
        super().__init__()
        self.max_experts_per_worker = max_experts_per_worker
        self.out_dtype = out_dtype
        self.per_act_token = per_act_token
        self.per_out_ch = per_out_ch
        self.use_batched_format = use_batched_format

    def supports_chunking(self) -> bool:
        return not self.use_batched_format

    def workspace_shapes(
        self,
        a: torch.Tensor,
        aq: torch.Tensor,
        M: int,
        N: int,
        K: int,
        topk: int,
<<<<<<< HEAD
        num_experts: int,
    ) -> tuple[int, int, torch.dtype]:
        padded_M = aq.shape[1]
        print("max_experts_per_worker:", self.max_experts_per_worker)
        workspace1 = self.max_experts_per_worker * padded_M * max(N, K)
        workspace2 = self.max_experts_per_worker * padded_M * (N // 2)
        return (workspace1, workspace2, self.out_dtype)
=======
        global_num_experts: int,
        local_num_experts: int,
    ) -> tuple[tuple[int, ...], tuple[int, ...], tuple[int, ...], torch.dtype]:
        workspace1: tuple[int, ...] = ()
        workspace2: tuple[int, ...] = ()
        output: tuple[int, ...] = ()
        if self.use_batched_format:
            padded_M = aq.shape[1]
            workspace1 = (self.max_experts_per_worker, padded_M, max(N, K))
            workspace2 = (self.max_experts_per_worker, padded_M, (N // 2))
            output = (self.max_experts_per_worker, padded_M, K)
        else:
            workspace1 = (M * topk, max(2 * N, K))
            workspace2 = (M * topk, N)
            output = (M * topk, K)
        return (workspace1, workspace2, output, self.out_dtype)
>>>>>>> b82e0f82

    def apply(
        self,
        output: torch.Tensor,
        hidden_states: torch.Tensor,
        w1: torch.Tensor,
        w2: torch.Tensor,
        topk_ids: torch.Tensor,
        activation: str,
        global_num_experts: int,
        expert_map: Optional[torch.Tensor],
        w1_scale: Optional[torch.Tensor],
        w2_scale: Optional[torch.Tensor],
        w1_zp: Optional[torch.Tensor],
        w2_zp: Optional[torch.Tensor],
        a1q_scale: Optional[torch.Tensor],
        a2_scale: Optional[torch.Tensor],
        workspace13: torch.Tensor,
        workspace2: torch.Tensor,
        expert_num_tokens: Optional[torch.Tensor],
    ):
        assert w1_zp is None, "w1_zp is not supported in CUTLASS MoE"
        assert w2_zp is None, "w2_zp is not supported in CUTLASS MoE"
        activation_callable = lambda i, o: self.activation(activation, i, o)
        run_cutlass_moe_fp8(output, hidden_states, w1, w2, topk_ids,
                            activation_callable, global_num_experts,
                            expert_map, w1_scale, w2_scale, a1q_scale,
                            a2_scale, workspace13, workspace2,
                            expert_num_tokens, self.out_dtype,
                            self.per_act_token, self.per_out_ch,
                            self.use_batched_format)


def cutlass_moe_fp8(
    a: torch.Tensor,
    w1_q: torch.Tensor,
    w2_q: torch.Tensor,
    topk_weights: torch.Tensor,
    topk_ids: torch.Tensor,
    w1_scale: torch.Tensor,
    w2_scale: torch.Tensor,
    activation: str = "silu",
    a1_scale: Optional[torch.Tensor] = None,
    a2_scale: Optional[torch.Tensor] = None,
    expert_map: Optional[torch.Tensor] = None,
    apply_router_weight_on_input: bool = False,
    global_num_experts: int = -1,
) -> torch.Tensor:
    """
    This function computes a a8w8-quantized Mixture of Experts (MoE) layer
    using two sets of quantized weights, w1_q and w2_q, and top-k gating
    mechanism. The matrix multiplications are implemented with CUTLASS
    grouped gemm.

    Parameters:
    - a (torch.Tensor): The input tensor to the MoE layer.
        Shape: [M, K]
    - w1_q (torch.Tensor): The first set of fp8-quantized expert weights.
        Shape: [num_experts, K, 2N] (the weights are passed transposed)
    - w2_q (torch.Tensor): The second set of fp8-quantized expert weights.
        Shape: [num_experts, N, K] (the weights are passed transposed)
    - topk_weights (torch.Tensor): The weights of each token->expert mapping.
    - topk_ids (torch.Tensor): The token->expert mappings.
    - w1_scale (torch.Tensor): The fp32 scale to dequantize w1_q.
        Shape: [num_experts] or [num_experts, 2N]
    - w2_scale (torch.Tensor): The fp32 scale to dequantize w2_q.
        Shape: [num_experts] or [num_experts, K]
    - a1_scale (Optional[torch.Tensor]): The optional fp32 scale to quantize a.
        Shape: scalar or [M]
    - a2_scale (Optional[torch.Tensor]): The optional fp32 scale to
        quantize the intermediate result between the gemms.
        Shape: scalar or [M]
    - expert_map (Optional[torch.Tensor]): In the case of Expert parallel,
        every Rank is responsible for a subset of experts. expert_map is a
        mapping from global expert-id to local expert-id. When expert_map[i]
        is -1, it means that this Rank is not responsible for global
        expert-id i.
    - apply_router_weight_on_input (bool): When true, the topk weights are
        applied directly on the inputs. This is only applicable when topk is 1.
    - global_num_experts (int): The total number of experts.

    Returns:
    - torch.Tensor: The fp16 output tensor after applying the MoE layer.
    """
    per_act_token = a1_scale.numel() != 1 if a1_scale is not None else (
        a2_scale.numel() != 1 if a2_scale is not None else False)
    per_out_ch = w1_scale.numel() != w1_q.shape[0]

    out_dtype = a.dtype

    fn = mk.FusedMoEModularKernel(
        MoEPrepareAndFinalizeNoEP(
            quant_dtype=torch.float8_e4m3fn,
            per_channel_quant=per_act_token,
        ),
        CutlassExpertsFp8(
            max_experts_per_worker=(global_num_experts if
                                    global_num_experts != -1 else w1_q.size(0)),
            out_dtype=out_dtype,
            per_act_token=per_act_token,
            per_out_ch=per_out_ch,
            use_batched_format=False,
        ),
    )

    return fn(
        a,
        w1_q,
        w2_q,
        topk_weights,
        topk_ids,
        False,
        activation,
        global_num_experts if global_num_experts != -1 else w1_q.size(0),
        expert_map,
        w1_scale,
        w2_scale,
        a1_scale=a1_scale,
        a2_scale=a2_scale,
        apply_router_weight_on_input=apply_router_weight_on_input,
    )


FLOAT4_E2M1_MAX = scalar_types.float4_e2m1f.max()
FLOAT8_E4M3_MAX = torch.finfo(torch.float8_e4m3fn).max


def cutlass_moe_fp4(a: torch.Tensor, a1_gscale: torch.Tensor,
                    w1_fp4: torch.Tensor, w1_blockscale: torch.Tensor,
                    w1_alphas: torch.Tensor, a2_gscale: torch.Tensor,
                    w2_fp4: torch.Tensor, w2_blockscale: torch.Tensor,
                    w2_alphas: torch.Tensor, topk_weights: torch.Tensor,
                    topk_ids: torch.Tensor, m: int, n: int, k: int, e: int,
                    device: torch.device):
    """
    MoE implementation for FP4 Inputs
    
    # Gemm 1
    a: Input tensor: [m, k] (half/bfloat16)
    a1_gscale: Activation scale per expert: [e]  (float32)
    w1(gate up) (not an argument to cutlass_moe_fp4): [e, 2 * n, k]
    w1_fp4: [e, 2 * n, k // 2], dtype: torch.uint8 (stacked fp4: E2M1)
    (Note: `n` is the up projection output dim, `k` is the input dim in
     full precision)
    w1_blockscale: [e, 2 * n, k // block_size] (float8_e4m3)
                   (Block size = 16 for NVFP4)
    
    # Gemm 2
    a2_gscale: Activation scale per expert: [e]
    w2(down projection) (not an argument to cutlass_moe_fp4): [e, k, n]
    w2_fp4: [e, k, n // 2], dtype: torch.uint8 (stacked E2M1)
    w2_blockscale: [e, k, n // block_size], dtype: float8_e4m3
    
    topk_weights: [m, topk] dtype: float8
    topk_ids: [m, topk] dtype: float8
    
    m, n, k: Unquantized weight shapes, dtype: int
    e: number of experts, dtype: int

    assumes that topk < k < n to satisfy - up/down projection expectations.
    """
    assert topk_weights.shape == topk_ids.shape, "topk shape mismatch"
    assert w1_fp4.dtype == torch.uint8, "weight 1 must be uint8"
    assert w2_fp4.dtype == torch.uint8, "weight 2 must be uint8"
    assert (w1_fp4.ndim == 3 and w2_fp4.ndim == 3 and w1_blockscale.ndim == 3
            and w2_blockscale.ndim
            == 3), ("All Weights must be of rank 3 for cutlass_moe_fp4")
    m_a, k_a = a.shape
    e_w1, nx2_w1, half_k_w1 = w1_fp4.shape
    e_w2, k_w2, half_n_w2 = w2_fp4.shape

    assert (e_w1 == e_w2 and e_w1 == e), ("Number of experts must match",
                                          " between weights.")
    assert (k_a // 2 == half_k_w1
            and k == k_w2), ("Hidden size mismatch between a, w1 and w2")
    assert (nx2_w1 == n * 2 and half_n_w2 == n // 2), ("mismatch in "
                                                       "expected `n`")
    assert (m == m_a), "input shape mismatch"
    assert 2 * half_k_w1 == k_w2, "Hidden size mismatch w2 and w1"
    assert a.dtype in [torch.half, torch.bfloat16], "Invalid input dtype"
    assert (topk_weights.shape[0] == m and topk_ids.shape[0]
            == m), ("topk must be provided for each row of a")

    out_dtype = a.dtype
    num_topk = topk_ids.shape[1]

    expert_offsets = torch.empty((e + 1), dtype=torch.int32, device=device)
    blockscale_offsets = torch.empty((e + 1), dtype=torch.int32, device=device)
    # Problem size:  (num_experts, (m,2n,k))
    problem_sizes1 = torch.empty((e, 3), dtype=torch.int32, device=device)
    # Problem size:  (num_experts, (m,n,k))
    problem_sizes2 = torch.empty((e, 3), dtype=torch.int32, device=device)

    a_map = torch.empty((topk_ids.numel()), dtype=torch.int32, device=device)
    c_map = torch.empty((topk_ids.numel()), dtype=torch.int32, device=device)

    # problem shapes should have [m, n, k]
    # Note that problem sizes are based on logical number of elements.
    ops.get_cutlass_moe_mm_data(topk_ids, expert_offsets, problem_sizes1,
                                problem_sizes2, a_map, c_map, e, n, k,
                                blockscale_offsets)

    a = ops.shuffle_rows(a, a_map)

    rep_a_fp4, rep_a_blockscale = ops.scaled_fp4_experts_quant(
        a,
        a1_gscale,
        expert_offsets,
        blockscale_offsets,
        num_topk,
    )

    c1 = ops.cutlass_fp4_moe_mm(rep_a_fp4, w1_fp4, rep_a_blockscale,
                                w1_blockscale, w1_alphas, problem_sizes1,
                                expert_offsets[:-1], blockscale_offsets[:-1],
                                out_dtype, device)
    del rep_a_fp4, rep_a_blockscale
    # hidden size dimension is split to one halfpytho sized tensor.
    intermediate = torch.empty((m * num_topk, w1_fp4.shape[1] // 2),
                               device=device,
                               dtype=out_dtype)

    torch.ops._C.silu_and_mul(intermediate, c1)

    int_fp4, int_blockscale = ops.scaled_fp4_experts_quant(
        intermediate, a2_gscale, expert_offsets, blockscale_offsets, num_topk)

    c2 = ops.cutlass_fp4_moe_mm(int_fp4, w2_fp4, int_blockscale, w2_blockscale,
                                w2_alphas, problem_sizes2, expert_offsets[:-1],
                                blockscale_offsets[:-1], out_dtype, device)
    del int_fp4, int_blockscale

    c2 = ops.shuffle_rows(c2, c_map)
    out = (c2.view(m, num_topk, k) *
           topk_weights.view(m, num_topk, 1).half()).sum(dim=1)
    return out.to(dtype=out_dtype)<|MERGE_RESOLUTION|>--- conflicted
+++ resolved
@@ -42,6 +42,7 @@
 
 
 def run_blocked_cutlass_moe_fp8(
+    output: torch.Tensor,
     hidden_states: torch.Tensor,
     w1: torch.Tensor,
     w2: torch.Tensor,
@@ -291,7 +292,7 @@
 
     # print("**********************")
 
-    return c3[c_map].view(M, topk, K)
+    output.copy_(c3[c_map].view(M * topk, K), non_blocking=True)
 
 
 class CutlassExpertsBlockedFp8(mk.FusedMoEPermuteExpertsUnpermute):
@@ -315,15 +316,21 @@
         N: int,
         K: int,
         topk: int,
-        num_experts: int,
+        global_num_experts: int,
+        local_num_experts: int,
     ) -> tuple[int, int, torch.dtype]:
-        padded_M = aq.shape[1]
-        workspace1 = self.max_experts_per_worker * padded_M * max(N, K)
-        workspace2 = self.max_experts_per_worker * padded_M * (N // 2)
-        return (workspace1, workspace2, self.out_dtype)
+        workspace1 = (M * topk, max(N * 2, K))
+        workspace2 = (M * topk, N)
+        output = (M * topk, K)
+        return (workspace1, workspace2, output, self.out_dtype)
+
+    # TODO: check if we can add support for chunking
+    def supports_chunking(self) -> bool:
+        return False
 
     def apply(
         self,
+        output: torch.Tensor,
         hidden_states: torch.Tensor,
         w1: torch.Tensor,
         w2: torch.Tensor,
@@ -345,7 +352,7 @@
         assert w2_zp is None, "w2_zp is not supported in CUTLASS MoE"
         activation_callable = lambda i, o: self.activation(activation, i, o)
         assert expert_num_tokens is None, "PPLX is not supported in blocked CUTLASS MoE" # noqa: E501
-        return run_blocked_cutlass_moe_fp8(hidden_states, w1, w2, topk_ids,
+        return run_blocked_cutlass_moe_fp8(output, hidden_states, w1, w2, topk_ids,
                                            activation_callable,
                                            global_num_experts, expert_map, w1_scale,
                                            w2_scale, a1q_scale, a2_scale,
@@ -650,15 +657,6 @@
         N: int,
         K: int,
         topk: int,
-<<<<<<< HEAD
-        num_experts: int,
-    ) -> tuple[int, int, torch.dtype]:
-        padded_M = aq.shape[1]
-        print("max_experts_per_worker:", self.max_experts_per_worker)
-        workspace1 = self.max_experts_per_worker * padded_M * max(N, K)
-        workspace2 = self.max_experts_per_worker * padded_M * (N // 2)
-        return (workspace1, workspace2, self.out_dtype)
-=======
         global_num_experts: int,
         local_num_experts: int,
     ) -> tuple[tuple[int, ...], tuple[int, ...], tuple[int, ...], torch.dtype]:
@@ -675,7 +673,6 @@
             workspace2 = (M * topk, N)
             output = (M * topk, K)
         return (workspace1, workspace2, output, self.out_dtype)
->>>>>>> b82e0f82
 
     def apply(
         self,
