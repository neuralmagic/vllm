--- conflicted
+++ resolved
@@ -295,10 +295,7 @@
         all2all_manager = get_ep_group().device_communicator.all2all_manager
         assert all2all_manager is not None
 
-<<<<<<< HEAD
         self.moe = moe
-        prepare_finalize = None
-=======
         quant_dtype = None
         act_quant_block_size = None
         from vllm.model_executor.layers.quantization.fp8 import Fp8Config
@@ -309,7 +306,6 @@
         prepare_finalize: Optional[Union[PplxPrepareAndFinalize,
                                          DeepEPHTPrepareAndFinalize,
                                          DeepEPLLPrepareAndFinalize]] = None
->>>>>>> 41aa5784
         if moe.use_pplx_kernels:
             all_to_all_args = dict(
                 max_num_tokens=moe.max_num_tokens,
@@ -394,25 +390,16 @@
 
         self.topk_indices_dtype = None
         if prepare_finalize is not None:
-<<<<<<< HEAD
+            self.topk_indices_dtype = prepare_finalize.topk_indices_dtype()
             experts = self.select_gemm_impl(prepare_finalize, moe)
-=======
-            self.topk_indices_dtype = prepare_finalize.topk_indices_dtype()
-            experts = self.select_gemm_impl(prepare_finalize)
->>>>>>> 41aa5784
             self.fused_experts = FusedMoEModularKernel(
                 prepare_finalize,
                 experts,
             )
 
     def select_gemm_impl(
-<<<<<<< HEAD
-            self, prepare_finalize: Optional[FusedMoEPrepareAndFinalize],
+            self, prepare_finalize: FusedMoEPrepareAndFinalize,
             moe: Optional[MoEConfig]) -> FusedMoEPermuteExpertsUnpermute:
-=======
-        self, prepare_finalize: FusedMoEPrepareAndFinalize
-    ) -> FusedMoEPermuteExpertsUnpermute:
->>>>>>> 41aa5784
         # based on the all2all implementation, select the appropriate
         # gemm implementation
         raise NotImplementedError(
@@ -458,13 +445,8 @@
         else:
             self.rocm_aiter_fused_experts = None  # type: ignore
 
-<<<<<<< HEAD
-    def select_gemm_impl(
-            self, prepare_finalize: Optional[FusedMoEPrepareAndFinalize],
-            moe: Optional[MoEConfig]):
-=======
-    def select_gemm_impl(self, prepare_finalize: FusedMoEPrepareAndFinalize):
->>>>>>> 41aa5784
+    def select_gemm_impl(self, prepare_finalize: FusedMoEPrepareAndFinalize,
+                         moe: Optional[MoEConfig]):
 
         assert self.fused_experts == fused_experts
 
