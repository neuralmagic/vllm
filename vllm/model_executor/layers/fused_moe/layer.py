from abc import abstractmethod
from enum import Enum
from typing import Callable, List, Optional, Tuple

import torch

from vllm.distributed import (get_tensor_model_parallel_rank,
                              get_tensor_model_parallel_world_size,
                              tensor_model_parallel_all_reduce)
from vllm.logger import init_logger
from vllm.model_executor.custom_op import CustomOp
from vllm.model_executor.layers.quantization.base_config import (
    QuantizationConfig, QuantizeMethodBase)
from vllm.model_executor.utils import set_weight_attrs

logger = init_logger(__name__)


class FusedMoeWeightScaleSupported(Enum):
    TENSOR = "tensor"
    CHANNEL = "channel"
    GROUP = "group"


class FusedMoEMethodBase(QuantizeMethodBase):

    @abstractmethod
    def create_weights(self, layer: torch.nn.Module, num_experts: int,
                       hidden_size: int, intermediate_size: int,
                       params_dtype: torch.dtype, **extra_weight_attrs):
        raise NotImplementedError

    @abstractmethod
    def apply(self, layer: torch.nn.Module, x: torch.Tensor,
              router_logits: torch.Tensor, top_k: int, renormalize: bool,
              use_grouped_topk: bool) -> torch.Tensor:
        raise NotImplementedError


class UnquantizedFusedMoEMethod(FusedMoEMethodBase, CustomOp):
    """MoE method without quantization."""

    def create_weights(self, layer: torch.nn.Module, num_experts: int,
                       hidden_size: int, intermediate_size: int,
                       params_dtype: torch.dtype, **extra_weight_attrs):

        # Fused gate_up_proj (column parallel)
        w13_weight = torch.nn.Parameter(torch.empty(num_experts,
                                                    2 * intermediate_size,
                                                    hidden_size,
                                                    dtype=params_dtype),
                                        requires_grad=False)
        layer.register_parameter("w13_weight", w13_weight)
        set_weight_attrs(w13_weight, extra_weight_attrs)

        # down_proj (row parallel)
        w2_weight = torch.nn.Parameter(torch.empty(num_experts,
                                                   hidden_size,
                                                   intermediate_size,
                                                   dtype=params_dtype),
                                       requires_grad=False)
        layer.register_parameter("w2_weight", w2_weight)
        set_weight_attrs(w2_weight, extra_weight_attrs)

    def apply(
            self,
            layer: torch.nn.Module,
            x: torch.Tensor,
            router_logits: torch.Tensor,
            top_k: int,
            renormalize: bool,
            use_grouped_topk: bool,
            topk_group: Optional[int] = None,
            num_expert_group: Optional[int] = None,
            custom_routing_function: Optional[Callable] = None
    ) -> torch.Tensor:

        return self.forward(x=x,
                            layer=layer,
                            router_logits=router_logits,
                            top_k=top_k,
                            renormalize=renormalize,
                            use_grouped_topk=use_grouped_topk,
                            topk_group=topk_group,
                            num_expert_group=num_expert_group,
                            custom_routing_function=custom_routing_function)

    def forward_cuda(
            self,
            layer: torch.nn.Module,
            x: torch.Tensor,
            use_grouped_topk: bool,
            top_k: int,
            router_logits: torch.Tensor,
            renormalize: bool,
            topk_group: Optional[int] = None,
            num_expert_group: Optional[int] = None,
            custom_routing_function: Optional[Callable] = None
    ) -> torch.Tensor:

        from vllm.model_executor.layers.fused_moe.fused_moe import (
            fused_experts)

        topk_weights, topk_ids = FusedMoE.select_experts(
            hidden_states=x,
            router_logits=router_logits,
            use_grouped_topk=use_grouped_topk,
            top_k=top_k,
            renormalize=renormalize,
            topk_group=topk_group,
            num_expert_group=num_expert_group,
            custom_routing_function=custom_routing_function)

        return fused_experts(hidden_states=x,
                             w1=layer.w13_weight,
                             w2=layer.w2_weight,
                             topk_weights=topk_weights,
                             topk_ids=topk_ids,
                             inplace=True)

    def forward_cpu(self, *args, **kwargs):
        raise NotImplementedError(
            "The CPU backend currently does not support MoE.")

    def forward_tpu(
            self,
            layer: torch.nn.Module,
            x: torch.Tensor,
            use_grouped_topk: bool,
            top_k: int,
            router_logits: torch.Tensor,
            renormalize: bool,
            topk_group: Optional[int] = None,
            num_expert_group: Optional[int] = None,
            custom_routing_function: Optional[Callable] = None
    ) -> torch.Tensor:

        from vllm.model_executor.layers.fused_moe.moe_pallas import fused_moe
        assert not use_grouped_topk
        assert num_expert_group is None
        assert topk_group is None
        assert custom_routing_function is None
        return fused_moe(hidden_states=x,
                         w1=layer.w13_weight,
                         w2=layer.w2_weight,
                         topk=top_k,
                         gating_output=router_logits,
                         renormalize=renormalize)


class FusedMoE(torch.nn.Module):
    """FusedMoE layer for MoE models.

    This layer contains both MergedColumnParallel weights (gate_up_proj / 
    w13) and RowParallelLinear weights (down_proj/ w2).

    Note: Mixtral uses w1, w2, and w3 for gate, up, and down_proj. We
    copy that naming convention here and handle any remapping in the
    load_weights function in each model implementation.

    Args:
        num_experts: Number of experts in the model
        top_k: Number of experts selected for each token
        hidden_size: Input hidden state size of the transformer
        intermediate_size: Intermediate size of the experts
        params_dtype: Data type for the parameters.
        reduce_results: Whether to all all_reduce on the output of the layer
        renomalize: Whether to renormalize the logits in the fused_moe kernel
        quant_config: Quantization configure.
    """

    def __init__(
        self,
        num_experts: int,
        top_k: int,
        hidden_size: int,
        intermediate_size: int,
        params_dtype: Optional[torch.dtype] = None,
        reduce_results: bool = False,
        renormalize: bool = True,
        use_grouped_topk: bool = False,
        num_expert_group: Optional[int] = None,
        topk_group: Optional[int] = None,
        quant_config: Optional[QuantizationConfig] = None,
        tp_size: Optional[int] = None,
        prefix: str = "",
        custom_routing_function: Optional[Callable] = None,
    ):
        super().__init__()

        if params_dtype is None:
            params_dtype = torch.get_default_dtype()

        self.tp_size = (tp_size if tp_size is not None else
                        get_tensor_model_parallel_world_size())
        self.top_k = top_k
        self.num_experts = num_experts
        self.intermediate_size_per_partition = intermediate_size // self.tp_size
        self.reduce_results = reduce_results
        self.renormalize = renormalize
        self.use_grouped_topk = use_grouped_topk
        if self.use_grouped_topk:
            assert num_expert_group is not None and topk_group is not None
        self.num_expert_group = num_expert_group
        self.topk_group = topk_group
        self.custom_routing_function = custom_routing_function

        if quant_config is None:
            self.quant_method: Optional[QuantizeMethodBase] = (
                UnquantizedFusedMoEMethod())
        else:
            self.quant_method = quant_config.get_quant_method(self, prefix)
        assert self.quant_method is not None

        self.quant_method.create_weights(
            layer=self,
            num_experts=num_experts,
            hidden_size=hidden_size,
            intermediate_size=self.intermediate_size_per_partition,
            params_dtype=params_dtype,
            weight_loader=self.weight_loader)

    def _load_per_tensor_weight_scale(self, shard_id: str,
                                      param: torch.nn.Parameter,
                                      loaded_weight: torch.Tensor,
                                      expert_id: int):
        param_data = param.data
        # for per tensor weight quantization
        if shard_id in ("w1", "w3"):
            # We have to keep the weight scales of w1 and w3 because
            # we need to re-quantize w1/w3 weights after weight loading.
            idx = 0 if shard_id == "w1" else 1
            param_data[expert_id][idx] = loaded_weight
        # If we are in the row parallel case (down_proj)
        elif shard_id == "w2":
            param_data[expert_id] = loaded_weight

    def _load_model_weight_or_group_weight_scale(self, shard_dim: int,
                                                 expert_data: torch.Tensor,
                                                 shard_id: str,
                                                 loaded_weight: torch.tensor,
                                                 tp_rank: int):
        # Load grouped weight scales for group quantization
        # or model weights
        if shard_id == "w2":
            self._load_w2(shard_id=shard_id,
                          shard_dim=shard_dim,
                          loaded_weight=loaded_weight,
                          expert_data=expert_data,
                          tp_rank=tp_rank)
        elif shard_id in ("w1", "w3"):
            self._load_w13(shard_id=shard_id,
                           shard_dim=shard_dim,
                           loaded_weight=loaded_weight,
                           expert_data=expert_data,
                           tp_rank=tp_rank)

    def _load_per_channel_weight_scale(self, expert_data: torch.Tensor,
                                       shard_dim: int, shard_id: str,
                                       loaded_weight: torch.tensor,
                                       tp_rank: int):
        # for per channel weight quantization
        if shard_id == "w2":
            expert_data.copy_(loaded_weight)
        elif shard_id in ("w1", "w3"):
            self._load_w13(shard_id=shard_id,
                           shard_dim=shard_dim,
                           loaded_weight=loaded_weight,
                           expert_data=expert_data,
                           tp_rank=tp_rank)

    def _load_w13(self, expert_data: torch.Tensor, shard_dim: int,
                  shard_id: str, loaded_weight: torch.tensor, tp_rank: int):

        # Index the loaded weight for tp sharding.
        # gate_up_proj: "MergedColumnParallel", so tp sharding on output_dim
        shard_size = expert_data.shape[shard_dim] // 2
        loaded_weight = loaded_weight.narrow(shard_dim, shard_size * tp_rank,
                                             shard_size)
        # Narrow parameter and load.
        # w1, gate_proj: Load into first logical weight of w13.
        if shard_id == "w1":
            expert_data = expert_data.narrow(shard_dim, 0, shard_size)
        # w3, up_proj: Load into second logical weight of w13.
        else:
            assert shard_id == "w3"
            expert_data = expert_data.narrow(shard_dim, shard_size, shard_size)
        expert_data.copy_(loaded_weight)

    def _load_w2(self, expert_data: torch.Tensor, shard_dim: int,
                 shard_id: str, loaded_weight: torch.tensor, tp_rank: int):

        # Index the loaded weight for tp sharding.
        # down_proj: "RowParallel" so tp sharding on input_dim
        # Narrow parameter and load.
        shard_size = expert_data.shape[shard_dim]
        loaded_weight = loaded_weight.narrow(shard_dim, shard_size * tp_rank,
                                             shard_size)
        # w2, down_proj: Load into only logical weight of w2.
        expert_data.copy_(loaded_weight)

    def _load_single_value(self, param: torch.nn.Parameter,
                           loaded_weight: torch.Tensor, expert_id: int):
        param_data = param.data

        # Input scales can be loaded directly and should be equal.
        param_data[expert_id] = loaded_weight

    def _load_g_idx(self, shard_id: str, expert_data: torch.Tensor,
                    shard_dim: int, loaded_weight: torch.tensor, tp_rank: int):

        if shard_id == "w2":
            self._load_w2(shard_id=shard_id,
                          shard_dim=shard_dim,
                          loaded_weight=loaded_weight,
                          expert_data=expert_data,
                          tp_rank=tp_rank)
        else:
            assert shard_id in ("w1", "w3")
            expert_data.copy_(loaded_weight)

    def weight_loader(self, param: torch.nn.Parameter,
                      loaded_weight: torch.Tensor, weight_name: str,
                      shard_id: str, expert_id: int) -> None:

<<<<<<< HEAD
        # llm-compressor returns weights on disk which are flipped
=======
        # compressed-tensors represents weights on disk which are flipped
>>>>>>> fd0a4f2b
        loaded_weight = loaded_weight.t().contiguous() if (
            self.quant_method.__class__.__name__
            == "CompressedTensorsMoEMethod") else loaded_weight

        if shard_id not in ("w1", "w2", "w3"):
            raise ValueError(f"shard_id must be ['w1','w2','w3'] but "
                             f"got {shard_id}.")

        WEIGHT_SCALE_SUPPORTED = [
            e.value for e in FusedMoeWeightScaleSupported
        ]
        # Fetch the dim to shard the parameter/loaded weight
        # based on the shard id. This will be whatever
        # dimension intermediate_size is used.
        SHARD_ID_TO_SHARDED_DIM = {"w1": 0, "w2": 1, "w3": 0}

        expert_data = param.data[expert_id]
        tp_rank = get_tensor_model_parallel_rank()

        # is_transposed: if the dim to shard the weight
        # should be flipped. Required by GPTQ, compressed-tensors
        # should be whatever dimension intermediate_size is
        is_transposed = getattr(param, "is_transposed", False)
        shard_dim = SHARD_ID_TO_SHARDED_DIM[shard_id]
        if is_transposed:
            shard_dim = ~shard_dim

        # Case input scale: input_scale loading is only supported for fp8
        if "input_scale" in weight_name:
            if param.data[expert_id] != 1 and (param.data[expert_id] -
                                               loaded_weight).abs() > 1e-5:
                raise ValueError(
                    "input_scales of w1 and w3 of a layer "
                    f"must be equal. But got {param.data[expert_id]} "
                    f"vs. {loaded_weight}")

            self._load_single_value(param=param,
                                    loaded_weight=loaded_weight,
                                    expert_id=expert_id)
            return

        # Case g_idx
        if "g_idx" in weight_name:
            self._load_g_idx(shard_dim=0,
                             shard_id=shard_id,
                             loaded_weight=loaded_weight,
                             expert_data=expert_data,
                             tp_rank=tp_rank)
            return

        # Case weight scales and zero_points
        if ("scale" in weight_name or "zero" in weight_name):
            # load the weight scales and zp based on the quantization scheme
            # supported weight scales/zp can be found in
            # FusedMoeWeightScaleSupported
            # TODO @dsikka: once hardened, refactor to use vLLM Parameters
            # specific to each case
            quant_method = getattr(param, "quant_method", None)
            if quant_method == FusedMoeWeightScaleSupported.CHANNEL.value:
                self._load_per_channel_weight_scale(
                    shard_id=shard_id,
                    shard_dim=shard_dim,
                    loaded_weight=loaded_weight,
                    expert_data=expert_data,
                    tp_rank=tp_rank)
            elif quant_method == FusedMoeWeightScaleSupported.GROUP.value:
                self._load_model_weight_or_group_weight_scale(
                    shard_id=shard_id,
                    shard_dim=shard_dim,
                    loaded_weight=loaded_weight,
                    expert_data=expert_data,
                    tp_rank=tp_rank)
            elif quant_method == FusedMoeWeightScaleSupported.TENSOR.value:
                self._load_per_tensor_weight_scale(shard_id=shard_id,
                                                   param=param,
                                                   loaded_weight=loaded_weight,
                                                   expert_id=expert_id)
            else:
                raise ValueError(
                    f"quant method must be one of {WEIGHT_SCALE_SUPPORTED}")
            return

        # Case weight_shape
        if "weight_shape" in weight_name:
            # only required by compressed-tensors
            self._load_single_value(param=param,
                                    loaded_weight=loaded_weight,
                                    expert_id=expert_id)
            return

        # Case model weights
        if "weight" in weight_name:
            self._load_model_weight_or_group_weight_scale(
                shard_id=shard_id,
                shard_dim=shard_dim,
                loaded_weight=loaded_weight,
                expert_data=expert_data,
                tp_rank=tp_rank)
            return

    @staticmethod
    def select_experts(hidden_states: torch.Tensor,
                       router_logits: torch.Tensor,
                       top_k: int,
                       use_grouped_topk: bool,
                       renormalize: bool,
                       topk_group: Optional[int] = None,
                       num_expert_group: Optional[int] = None,
                       custom_routing_function: Optional[Callable] = None):
        from vllm.model_executor.layers.fused_moe.fused_moe import (
            fused_topk, grouped_topk)

        # DeekSeekv2 uses grouped_top_k
        if use_grouped_topk:
            assert topk_group is not None
            assert num_expert_group is not None
            topk_weights, topk_ids = grouped_topk(
                hidden_states=hidden_states,
                gating_output=router_logits,
                topk=top_k,
                renormalize=renormalize,
                num_expert_group=num_expert_group,
                topk_group=topk_group)
        elif custom_routing_function is None:
            topk_weights, topk_ids = fused_topk(hidden_states=hidden_states,
                                                gating_output=router_logits,
                                                topk=top_k,
                                                renormalize=renormalize)
        else:
            topk_weights, topk_ids = custom_routing_function(
                hidden_states=hidden_states,
                gating_output=router_logits,
                topk=top_k,
                renormalize=renormalize)

        return topk_weights, topk_ids

    def forward(self, hidden_states: torch.Tensor,
                router_logits: torch.Tensor):
        assert self.quant_method is not None

        # Matrix multiply.
        final_hidden_states = self.quant_method.apply(
            layer=self,
            x=hidden_states,
            router_logits=router_logits,
            top_k=self.top_k,
            renormalize=self.renormalize,
            use_grouped_topk=self.use_grouped_topk,
            topk_group=self.topk_group,
            num_expert_group=self.num_expert_group,
            custom_routing_function=self.custom_routing_function)

        if self.reduce_results and self.tp_size > 1:
            final_hidden_states = tensor_model_parallel_all_reduce(
                final_hidden_states)

        return final_hidden_states

    @classmethod
    def make_expert_params_mapping(
            cls, ckpt_gate_proj_name: str, ckpt_down_proj_name: str,
            ckpt_up_proj_name: str,
            num_experts: int) -> List[Tuple[str, str, int, str]]:

        return [
            # (param_name, weight_name, expert_id, shard_id)
            ("experts.w13_" if weight_name
             in [ckpt_gate_proj_name, ckpt_up_proj_name] else "experts.w2_",
             f"experts.{expert_id}.{weight_name}.", expert_id, shard_id)
            for expert_id in range(num_experts) for shard_id, weight_name in [
                ("w1", ckpt_gate_proj_name),
                ("w2", ckpt_down_proj_name),
                ("w3", ckpt_up_proj_name),
            ]
        ]

    def _load_fp8_scale(self, param: torch.nn.Parameter,
                        loaded_weight: torch.Tensor, weight_name: str,
                        shard_id: str, expert_id: int) -> None:
        param_data = param.data

        # Input scales can be loaded directly and should be equal.
        if "input_scale" in weight_name:
            if param_data[expert_id] != 1 and (param_data[expert_id] -
                                               loaded_weight).abs() > 1e-5:
                raise ValueError(
                    "input_scales of w1 and w3 of a layer "
                    f"must be equal. But got {param_data[expert_id]} "
                    f"vs. {loaded_weight}")
            param_data[expert_id] = loaded_weight
        # Weight scales
        elif "weight_scale" in weight_name:
            # If we are in merged column case (gate_up_proj)
            if shard_id in ("w1", "w3"):
                # We have to keep the weight scales of w1 and w3 because
                # we need to re-quantize w1/w3 weights after weight loading.
                idx = 0 if shard_id == "w1" else 1
                param_data[expert_id][idx] = loaded_weight
            # If we are in the row parallel case (down_proj)
            else:
                param_data[expert_id] = loaded_weight<|MERGE_RESOLUTION|>--- conflicted
+++ resolved
@@ -323,11 +323,7 @@
                       loaded_weight: torch.Tensor, weight_name: str,
                       shard_id: str, expert_id: int) -> None:
 
-<<<<<<< HEAD
-        # llm-compressor returns weights on disk which are flipped
-=======
         # compressed-tensors represents weights on disk which are flipped
->>>>>>> fd0a4f2b
         loaded_weight = loaded_weight.t().contiguous() if (
             self.quant_method.__class__.__name__
             == "CompressedTensorsMoEMethod") else loaded_weight
