from abc import abstractmethod
from enum import Enum
from typing import List, Optional, Tuple

import torch

from vllm.distributed import (get_tensor_model_parallel_rank,
                              get_tensor_model_parallel_world_size,
                              tensor_model_parallel_all_reduce)
from vllm.logger import init_logger
from vllm.model_executor.custom_op import CustomOp
from vllm.model_executor.layers.quantization.base_config import (
    QuantizationConfig, QuantizeMethodBase)
from vllm.model_executor.utils import set_weight_attrs

logger = init_logger(__name__)


class FusedMoeWeightScaleSupported(Enum):
    TENSOR = "tensor"
    CHANNEL = "channel"
    GROUP = "group"


class FusedMoEMethodBase(QuantizeMethodBase):

    @abstractmethod
    def create_weights(
        self,
        layer: torch.nn.Module,
        num_experts: int,
        hidden_size: int,
        intermediate_size: int,
        params_dtype: torch.dtype,
        **extra_weight_attrs,
    ):
        raise NotImplementedError

    @abstractmethod
    def apply(
        self,
        layer: torch.nn.Module,
        x: torch.Tensor,
        router_logits: torch.Tensor,
        top_k: int,
        renormalize: bool = True,
        use_grouped_topk: bool = False,
        num_expert_group: Optional[int] = None,
        topk_group: Optional[int] = None,
    ) -> torch.Tensor:
        raise NotImplementedError


class UnquantizedFusedMoEMethod(FusedMoEMethodBase, CustomOp):
    """MoE method without quantization."""

    def create_weights(self, layer: torch.nn.Module, num_experts: int,
                       hidden_size: int, intermediate_size: int,
                       params_dtype: torch.dtype, **extra_weight_attrs):
        # Fused gate_up_proj (column parallel)
        w13_weight = torch.nn.Parameter(
            torch.empty(num_experts,
                        2 * intermediate_size,
                        hidden_size,
                        dtype=params_dtype),
            requires_grad=False,
        )
        layer.register_parameter("w13_weight", w13_weight)
        set_weight_attrs(w13_weight, extra_weight_attrs)

        # down_proj (row parallel)
        w2_weight = torch.nn.Parameter(
            torch.empty(num_experts,
                        hidden_size,
                        intermediate_size,
                        dtype=params_dtype),
            requires_grad=False,
        )
        layer.register_parameter("w2_weight", w2_weight)
        set_weight_attrs(w2_weight, extra_weight_attrs)

    def apply(self,
              layer: torch.nn.Module,
              x: torch.Tensor,
              router_logits: torch.Tensor,
              top_k: int,
              renormalize: bool = True,
              use_grouped_topk: bool = False,
              num_expert_group: Optional[int] = None,
              topk_group: Optional[int] = None) -> torch.Tensor:

        return self.forward(x=x,
                            layer=layer,
                            router_logits=router_logits,
                            top_k=top_k,
                            renormalize=renormalize,
                            use_grouped_topk=use_grouped_topk,
                            topk_group=topk_group,
                            num_expert_group=num_expert_group)

    def forward_cuda(self,
                     layer: torch.nn.Module,
                     x: torch.Tensor,
                     use_grouped_topk: bool,
                     top_k: int,
                     router_logits: torch.Tensor,
                     renormalize: bool,
                     topk_group: Optional[int] = None,
                     num_expert_group: Optional[int] = None) -> torch.Tensor:

        from vllm.model_executor.layers.fused_moe.fused_moe import (
            fused_experts)

        topk_weights, topk_ids = FusedMoE.select_experts(
            hidden_states=x,
            router_logits=router_logits,
            use_grouped_topk=use_grouped_topk,
            top_k=top_k,
            renormalize=renormalize,
            topk_group=topk_group,
            num_expert_group=num_expert_group)

        return fused_experts(hidden_states=x,
                             w1=layer.w13_weight,
                             w2=layer.w2_weight,
                             topk_weights=topk_weights,
                             topk_ids=topk_ids,
                             inplace=True)

    def forward_cpu(self, *args, **kwargs):
        raise NotImplementedError(
            "The CPU backend currently does not support MoE.")

    def forward_tpu(self,
                    layer: torch.nn.Module,
                    x: torch.Tensor,
                    use_grouped_topk: bool,
                    top_k: int,
                    router_logits: torch.Tensor,
                    renormalize: bool,
                    topk_group: Optional[int] = None,
                    num_expert_group: Optional[int] = None) -> torch.Tensor:

        from vllm.model_executor.layers.fused_moe.moe_pallas import fused_moe
        assert not use_grouped_topk
        assert num_expert_group is None
        assert topk_group is None
        return fused_moe(hidden_states=x,
                         w1=layer.w13_weight,
                         w2=layer.w2_weight,
                         topk=top_k,
                         gating_output=router_logits,
                         renormalize=renormalize)


class FusedMoE(torch.nn.Module):
    """FusedMoE layer for MoE models.

    This layer contains both MergedColumnParallel weights (gate_up_proj / 
    w13) and RowParallelLinear weights (down_proj/ w2).

    Note: Mixtral uses w1, w2, and w3 for gate, up, and down_proj. We
    copy that naming convention here and handle any remapping in the
    load_weights function in each model implementation.

    Args:
        num_experts: Number of experts in the model
        top_k: Number of experts selected for each token
        hidden_size: Input hidden state size of the transformer
        intermediate_size: Intermediate size of the experts
        params_dtype: Data type for the parameters.
        reduce_results: Whether to all all_reduce on the output of the layer
        renomalize: Whether to renormalize the logits in the fused_moe kernel
        quant_config: Quantization configure.
    """

    def __init__(
        self,
        num_experts: int,
        top_k: int,
        hidden_size: int,
        intermediate_size: int,
        params_dtype: Optional[torch.dtype] = None,
        reduce_results: bool = False,
        renormalize: bool = True,
        use_grouped_topk: bool = False,
        num_expert_group: Optional[int] = None,
        topk_group: Optional[int] = None,
        quant_config: Optional[QuantizationConfig] = None,
        tp_size: Optional[int] = None,
        prefix: str = "",
    ):
        super().__init__()

        if params_dtype is None:
            params_dtype = torch.get_default_dtype()

        self.tp_size = (tp_size if tp_size is not None else
                        get_tensor_model_parallel_world_size())
        self.top_k = top_k
        self.num_experts = num_experts
        self.intermediate_size = intermediate_size
        self.intermediate_size_per_partition = intermediate_size // self.tp_size
        self.reduce_results = reduce_results
        self.renormalize = renormalize
        self.use_grouped_topk = use_grouped_topk
        if self.use_grouped_topk:
            assert num_expert_group is not None and topk_group is not None
        self.num_expert_group = num_expert_group
        self.topk_group = topk_group

        if quant_config is None:
            self.quant_method: Optional[
                QuantizeMethodBase] = UnquantizedFusedMoEMethod()
        else:
            self.quant_method = quant_config.get_quant_method(self, prefix)
        assert self.quant_method is not None

        self.quant_method.create_weights(
            layer=self,
            num_experts=num_experts,
            hidden_size=hidden_size,
            intermediate_size=self.intermediate_size_per_partition,
            params_dtype=params_dtype,
<<<<<<< HEAD
            weight_loader=self.weight_loader,
        )

    def weight_loader(
        self,
        param: torch.nn.Parameter,
        loaded_weight: torch.Tensor,
        weight_name: str,
        shard_id: str,
        expert_id: int,
        is_quantized: bool = False,
    ):
        param_data = param.data

        if is_quantized:
            if ("_qweight" in weight_name or "_scales" in weight_name
                    or "_qzeros" in weight_name):
                if "w13" in weight_name:
                    shard_size = loaded_weight.size()[-1]
                    if shard_id == "w1":
                        param_data[expert_id, :, :shard_size] = loaded_weight
                    elif shard_id == "w3" or shard_id == "w2":
                        param_data[expert_id, :, shard_size:] = loaded_weight
                    else:
                        raise ValueError(f"Invalid shard_id: {shard_id}: "
                                         "must be 0, 1, or 2.")
                elif "w2" in weight_name:
                    param_data[expert_id][:] = loaded_weight
                else:
                    raise ValueError(f"Invalid weight name: {weight_name}: "
                                     "must contain 'w13' or 'w2'.")
            elif "_g_idx" in weight_name:
                if "w13" not in weight_name and "w2" not in weight_name:
                    raise ValueError(f"Invalid weight name: {weight_name}: "
                                     "must contain 'w13' or 'w2'.")
                param_data[expert_id] = loaded_weight
            else:
                raise ValueError(f"Invalid weight name: {weight_name}.")
        else:
            if shard_id not in ("w1", "w2", "w3"):
                raise ValueError(f"shard_id must be ['w1','w2','w3'] but "
                                 f"got {shard_id}.")

            # Special case for fp8 scales.
            if getattr(param, "is_fp8_scale", False):
                self._load_fp8_scale(param.data, loaded_weight, weight_name,
                                     shard_id, expert_id)
                return

            expert_data = param.data[expert_id]
            tp_rank = get_tensor_model_parallel_rank()

            # If transposed, weight is saved as [input_dim, output_dim]
            # Otherwise, weight is saved as     [output_dim, input_dim]
            # Default is not transposed/input dim is dim 1
            input_dim = getattr(param, "input_dim", 1)
            output_dim = getattr(param, "output_dim", 0)

            # Index the loaded weight for tp sharding.
            # down_proj: "RowParallel" so tp sharding on input_dim
            if shard_id == "w2":
                shard_dim = input_dim
                shard_size = expert_data.shape[shard_dim]
            # gate_up_proj: "MergedColumnParallel", so tp sharding on output_dim
            elif shard_id in ("w1", "w3"):
                shard_dim = output_dim
                shard_size = expert_data.shape[output_dim] // 2
            offset = shard_size * tp_rank
            loaded_weight = loaded_weight.narrow(shard_dim, offset, shard_size)

            # Narrow parameter and load.
            # w1, gate_proj: Load into first logical weight of w13.
            if shard_id == "w1":
                expert_data = expert_data.narrow(shard_dim, 0, shard_size)
                expert_data.copy_(loaded_weight)
            # w3, up_proj: Load into second logical weight of w13.
            elif shard_id == "w3":
                expert_data = expert_data.narrow(shard_dim, shard_size,
                                                 shard_size)
                expert_data.copy_(loaded_weight)
            # w2, down_proj: Load into only logical weight of w2.
            elif shard_id == "w2":
                expert_data.copy_(loaded_weight)
            else:
                raise ValueError(
                    f"Expected shard_id w1, w2 or w3 but got {shard_id}")
=======
            weight_loader=self.weight_loader)

    def _load_per_tensor_weight_scale(self, shard_id: str,
                                      param: torch.nn.Parameter,
                                      loaded_weight: torch.Tensor,
                                      expert_id: int):
        param_data = param.data
        # for per tensor weight quantization
        if shard_id in ("w1", "w3"):
            # We have to keep the weight scales of w1 and w3 because
            # we need to re-quantize w1/w3 weights after weight loading.
            idx = 0 if shard_id == "w1" else 1
            param_data[expert_id][idx] = loaded_weight
        # If we are in the row parallel case (down_proj)
        elif shard_id == "w2":
            param_data[expert_id] = loaded_weight

    def _load_model_weight_or_group_weight_scale(self, shard_dim: int,
                                                 expert_data: torch.Tensor,
                                                 shard_id: str,
                                                 loaded_weight: torch.tensor,
                                                 tp_rank: int):
        # Load grouped weight scales for group quantization
        # or model weights
        if shard_id == "w2":
            self._load_w2(shard_id=shard_id,
                          shard_dim=shard_dim,
                          loaded_weight=loaded_weight,
                          expert_data=expert_data,
                          tp_rank=tp_rank)
        elif shard_id in ("w1", "w3"):
            self._load_w13(shard_id=shard_id,
                           shard_dim=shard_dim,
                           loaded_weight=loaded_weight,
                           expert_data=expert_data,
                           tp_rank=tp_rank)

    def _load_per_channel_weight_scale(self, expert_data: torch.Tensor,
                                       shard_dim: int, shard_id: str,
                                       loaded_weight: torch.tensor,
                                       tp_rank: int):
        # for per channel weight quantization
        if shard_id == "w2":
            expert_data.copy_(loaded_weight)
        elif shard_id in ("w1", "w3"):
            self._load_w13(shard_id=shard_id,
                           shard_dim=shard_dim,
                           loaded_weight=loaded_weight,
                           expert_data=expert_data,
                           tp_rank=tp_rank)

    def _load_w13(self, expert_data: torch.Tensor, shard_dim: int,
                  shard_id: str, loaded_weight: torch.tensor, tp_rank: int):

        # Index the loaded weight for tp sharding.
        # gate_up_proj: "MergedColumnParallel", so tp sharding on output_dim
        shard_size = expert_data.shape[shard_dim] // 2
        loaded_weight = loaded_weight.narrow(shard_dim, shard_size * tp_rank,
                                             shard_size)
        # Narrow parameter and load.
        # w1, gate_proj: Load into first logical weight of w13.
        if shard_id == "w1":
            expert_data = expert_data.narrow(shard_dim, 0, shard_size)
        # w3, up_proj: Load into second logical weight of w13.
        else:
            assert shard_id == "w3"
            expert_data = expert_data.narrow(shard_dim, shard_size, shard_size)
        expert_data.copy_(loaded_weight)

    def _load_w2(self, expert_data: torch.Tensor, shard_dim: int,
                 shard_id: str, loaded_weight: torch.tensor, tp_rank: int):

        # Index the loaded weight for tp sharding.
        # down_proj: "RowParallel" so tp sharding on input_dim
        # Narrow parameter and load.
        shard_size = expert_data.shape[shard_dim]
        loaded_weight = loaded_weight.narrow(shard_dim, shard_size * tp_rank,
                                             shard_size)
        # w2, down_proj: Load into only logical weight of w2.
        expert_data.copy_(loaded_weight)

    def _load_single_value(self, param: torch.nn.Parameter,
                           loaded_weight: torch.Tensor, expert_id: int):
        param_data = param.data

        # Input scales can be loaded directly and should be equal.
        param_data[expert_id] = loaded_weight

    def weight_loader(self, param: torch.nn.Parameter,
                      loaded_weight: torch.Tensor, weight_name: str,
                      shard_id: str, expert_id: int) -> None:

        if shard_id not in ("w1", "w2", "w3"):
            raise ValueError(f"shard_id must be ['w1','w2','w3'] but "
                             f"got {shard_id}.")

        WEIGHT_SCALE_SUPPORTED = [
            e.value for e in FusedMoeWeightScaleSupported
        ]
        # Fetch the dim to shard the parameter/loaded weight
        # based on the shard id. This will be whatever
        # dimension intermediate_size is used.
        SHARD_ID_TO_SHARDED_DIM = {"w1": 0, "w2": 1, "w3": 0}

        expert_data = param.data[expert_id]
        tp_rank = get_tensor_model_parallel_rank()

        # is_transposed: whether or not the parameter is transposed on disk
        # If transposed, the loaded weight will be transposed and the dim
        # to shard the loaded weight will be flipped.
        is_transposed = getattr(param, "is_transposed", False)
        shard_dim = SHARD_ID_TO_SHARDED_DIM[shard_id]
        if is_transposed:
            loaded_weight = loaded_weight.t().contiguous()
            shard_dim = ~shard_dim

        # Case weight_scales
        if "weight_scale" in weight_name:
            # load the weight scaling based on the quantization scheme
            # supported weight scales can be found in
            # FusedMoeWeightScaleSupported
            # TODO @dsikka: once hardened, refactor to use vLLM Parameters
            # specific to each case
            quant_method = getattr(param, "quant_method", None)
            if quant_method == FusedMoeWeightScaleSupported.CHANNEL.value:
                self._load_per_channel_weight_scale(
                    shard_id=shard_id,
                    shard_dim=shard_dim,
                    loaded_weight=loaded_weight,
                    expert_data=expert_data,
                    tp_rank=tp_rank)
            elif quant_method == FusedMoeWeightScaleSupported.GROUP.value:
                self._load_model_weight_or_group_weight_scale(
                    shard_id=shard_id,
                    shard_dim=shard_dim,
                    loaded_weight=loaded_weight,
                    expert_data=expert_data,
                    tp_rank=tp_rank)
            elif quant_method == FusedMoeWeightScaleSupported.TENSOR.value:
                self._load_per_tensor_weight_scale(shard_id=shard_id,
                                                   param=param,
                                                   loaded_weight=loaded_weight,
                                                   expert_id=expert_id)
            else:
                raise ValueError(
                    f"quant method must be one of {WEIGHT_SCALE_SUPPORTED}")
            return

        if "weight_shape" in weight_name:
            self._load_single_value(param=param,
                                    loaded_weight=loaded_weight,
                                    expert_id=expert_id)
            return

        # Case input scale
        if "input_scale" in weight_name:
            # Note: input_scale loading is only supported for fp8
            if param.data[expert_id] != 1 and (param.data[expert_id] -
                                               loaded_weight).abs() > 1e-5:
                raise ValueError(
                    "input_scales of w1 and w3 of a layer "
                    f"must be equal. But got {param.data[expert_id]} "
                    f"vs. {loaded_weight}")

            self._load_single_value(param=param,
                                    loaded_weight=loaded_weight,
                                    expert_id=expert_id)
            return

        # Case model weights
        if "weight" in weight_name:
            self._load_model_weight_or_group_weight_scale(
                shard_id=shard_id,
                shard_dim=shard_dim,
                loaded_weight=loaded_weight,
                expert_data=expert_data,
                tp_rank=tp_rank)
            return
>>>>>>> e5697d16

    @staticmethod
    def select_experts(hidden_states: torch.Tensor,
                       router_logits: torch.Tensor,
                       top_k: int,
                       use_grouped_topk: bool,
                       renormalize: bool,
                       topk_group: Optional[int] = None,
                       num_expert_group: Optional[int] = None):
        from vllm.model_executor.layers.fused_moe.fused_moe import (
            fused_topk, grouped_topk)

        # DeekSeekv2 uses grouped_top_k
        if use_grouped_topk:
            assert topk_group is not None
            assert num_expert_group is not None
            topk_weights, topk_ids = grouped_topk(
                hidden_states=hidden_states,
                gating_output=router_logits,
                topk=top_k,
                renormalize=renormalize,
                num_expert_group=num_expert_group,
                topk_group=topk_group)
        else:
            topk_weights, topk_ids = fused_topk(hidden_states=hidden_states,
                                                gating_output=router_logits,
                                                topk=top_k,
                                                renormalize=renormalize)

        return topk_weights, topk_ids

    def forward(self, hidden_states: torch.Tensor,
                router_logits: torch.Tensor):
        assert self.quant_method is not None

        # Matrix multiply.
        final_hidden_states = self.quant_method.apply(
            layer=self,
            x=hidden_states,
            router_logits=router_logits,
            top_k=self.top_k,
            renormalize=self.renormalize,
            use_grouped_topk=self.use_grouped_topk,
            num_expert_group=self.num_expert_group,
            topk_group=self.topk_group)

        if self.reduce_results and self.tp_size > 1:
            final_hidden_states = tensor_model_parallel_all_reduce(
                final_hidden_states)

        return final_hidden_states

    @classmethod
    def make_expert_params_mapping(
            cls, ckpt_gate_proj_name: str, ckpt_down_proj_name: str,
            ckpt_up_proj_name: str,
            num_experts: int) -> List[Tuple[str, str, int, str]]:
        gate_up = [ckpt_gate_proj_name, ckpt_up_proj_name]
        gate_down_up = [
            ckpt_gate_proj_name, ckpt_down_proj_name, ckpt_up_proj_name
        ]
        return ([
            # These are the weight scales for the experts
            # (param_name, weight_name, expert_id, shard_id)
            (
                "experts.w13_scale"
                if weight_name in gate_up else "experts.w2_scale",
                f"experts.{expert_id}.{weight_name}.weight_scale",
                expert_id,
                f"w{shard_id + 1}",
            ) for expert_id in range(num_experts)
            for shard_id, weight_name in enumerate(gate_down_up)
        ] + [
            # These are the weights for the experts
            # (param_name, weight_name, expert_id, shard_id)
            (
                "experts.w13_weight"
                if weight_name in gate_up else "experts.w2_weight",
                f"experts.{expert_id}.{weight_name}.weight",
                expert_id,
                f"w{shard_id + 1}",
            ) for expert_id in range(num_experts)
            for shard_id, weight_name in enumerate(gate_down_up)
        ] + [
            # These are the weights for the experts
            # (param_name, weight_name, expert_id, shard_id)
            (
                "experts.w13_scales"
                if weight_name in gate_up else "experts.w2_scales",
                f"experts.{expert_id}.{weight_name}.scales",
                expert_id,
                f"w{shard_id + 1}",
            ) for expert_id in range(num_experts)
            for shard_id, weight_name in enumerate(gate_down_up)
        ] + [
            # These are the weight scales for the experts
            # (param_name, weight_name, expert_id, shard_id)
            (
                "experts.a13_scale"
                if weight_name in gate_up else "experts.a2_scale",
                f"experts.{expert_id}.{weight_name}.input_scale",
                expert_id,
                f"a{shard_id + 1}",
            ) for expert_id in range(num_experts)
            for shard_id, weight_name in enumerate(gate_down_up)
        ] + [
            # These are the qweights for the experts
            # (param_name, weight_name, expert_id, shard_id)
            (
                "experts.w13_qweight"
                if weight_name in gate_up else "experts.w2_qweight",
                f"experts.{expert_id}.{weight_name}.qweight",
                expert_id,
                f"w{shard_id + 1}",
            ) for expert_id in range(num_experts)
            for shard_id, weight_name in enumerate(gate_down_up)
        ] + [
            # These are the g_idx and g_idx_sort_indices scales for the experts
            # (param_name, weight_name, expert_id, shard_id)
            (
                "experts.w13_g_idx"
                if weight_name in gate_up else "experts.w2_g_idx",
                f"experts.{expert_id}.{weight_name}.g_idx",
                expert_id,
                f"w{shard_id + 1}",
            ) for expert_id in range(num_experts)
            for shard_id, weight_name in enumerate(gate_down_up)
        ] + [
            # These are the g_idx and g_idx_sort_indices scales for the experts
            # (param_name, weight_name, expert_id, shard_id)
            (
                "experts.w13_qzeros"
                if weight_name in gate_up else "experts.w2_qzeros",
                f"experts.{expert_id}.{weight_name}.qzeros",
                expert_id,
                f"w{shard_id + 1}",
            ) for expert_id in range(num_experts)
            for shard_id, weight_name in enumerate(gate_down_up)
        ])

        # return [
        #     # (param_name, weight_name, expert_id, shard_id)
        #     ("experts.w13_" if weight_name
        #      in [ckpt_gate_proj_name, ckpt_up_proj_name] else "experts.w2_",
        #      f"experts.{expert_id}.{weight_name}.", expert_id, shard_id)
        #     for expert_id in range(num_experts) for shard_id, weight_name in [
        #         ("w1", ckpt_gate_proj_name),
        #         ("w2", ckpt_down_proj_name),
        #         ("w3", ckpt_up_proj_name),
        #     ]
        # ]

    def _load_fp8_scale(self, param: torch.nn.Parameter,
                        loaded_weight: torch.Tensor, weight_name: str,
                        shard_id: str, expert_id: int) -> None:
        param_data = param.data

        # Input scales can be loaded directly and should be equal.
        if "input_scale" in weight_name:
            if param_data[expert_id] != 1 and (param_data[expert_id] -
                                               loaded_weight).abs() > 1e-5:
                raise ValueError(
                    "input_scales of w1 and w3 of a layer "
                    f"must be equal. But got {param_data[expert_id]} "
                    f"vs. {loaded_weight}")
            param_data[expert_id] = loaded_weight
        # Weight scales
        elif "weight_scale" in weight_name:
            # If we are in merged column case (gate_up_proj)
            if shard_id in ("w1", "w3"):
                # We have to keep the weight scales of w1 and w3 because
                # we need to re-quantize w1/w3 weights after weight loading.
                idx = 0 if shard_id == "w1" else 1
                param_data[expert_id][idx] = loaded_weight
            # If we are in the row parallel case (down_proj)
            else:
                param_data[expert_id] = loaded_weight<|MERGE_RESOLUTION|>--- conflicted
+++ resolved
@@ -222,95 +222,92 @@
             hidden_size=hidden_size,
             intermediate_size=self.intermediate_size_per_partition,
             params_dtype=params_dtype,
-<<<<<<< HEAD
             weight_loader=self.weight_loader,
         )
 
-    def weight_loader(
-        self,
-        param: torch.nn.Parameter,
-        loaded_weight: torch.Tensor,
-        weight_name: str,
-        shard_id: str,
-        expert_id: int,
-        is_quantized: bool = False,
-    ):
-        param_data = param.data
-
-        if is_quantized:
-            if ("_qweight" in weight_name or "_scales" in weight_name
-                    or "_qzeros" in weight_name):
-                if "w13" in weight_name:
-                    shard_size = loaded_weight.size()[-1]
-                    if shard_id == "w1":
-                        param_data[expert_id, :, :shard_size] = loaded_weight
-                    elif shard_id == "w3" or shard_id == "w2":
-                        param_data[expert_id, :, shard_size:] = loaded_weight
-                    else:
-                        raise ValueError(f"Invalid shard_id: {shard_id}: "
-                                         "must be 0, 1, or 2.")
-                elif "w2" in weight_name:
-                    param_data[expert_id][:] = loaded_weight
-                else:
-                    raise ValueError(f"Invalid weight name: {weight_name}: "
-                                     "must contain 'w13' or 'w2'.")
-            elif "_g_idx" in weight_name:
-                if "w13" not in weight_name and "w2" not in weight_name:
-                    raise ValueError(f"Invalid weight name: {weight_name}: "
-                                     "must contain 'w13' or 'w2'.")
-                param_data[expert_id] = loaded_weight
-            else:
-                raise ValueError(f"Invalid weight name: {weight_name}.")
-        else:
-            if shard_id not in ("w1", "w2", "w3"):
-                raise ValueError(f"shard_id must be ['w1','w2','w3'] but "
-                                 f"got {shard_id}.")
-
-            # Special case for fp8 scales.
-            if getattr(param, "is_fp8_scale", False):
-                self._load_fp8_scale(param.data, loaded_weight, weight_name,
-                                     shard_id, expert_id)
-                return
-
-            expert_data = param.data[expert_id]
-            tp_rank = get_tensor_model_parallel_rank()
-
-            # If transposed, weight is saved as [input_dim, output_dim]
-            # Otherwise, weight is saved as     [output_dim, input_dim]
-            # Default is not transposed/input dim is dim 1
-            input_dim = getattr(param, "input_dim", 1)
-            output_dim = getattr(param, "output_dim", 0)
-
-            # Index the loaded weight for tp sharding.
-            # down_proj: "RowParallel" so tp sharding on input_dim
-            if shard_id == "w2":
-                shard_dim = input_dim
-                shard_size = expert_data.shape[shard_dim]
-            # gate_up_proj: "MergedColumnParallel", so tp sharding on output_dim
-            elif shard_id in ("w1", "w3"):
-                shard_dim = output_dim
-                shard_size = expert_data.shape[output_dim] // 2
-            offset = shard_size * tp_rank
-            loaded_weight = loaded_weight.narrow(shard_dim, offset, shard_size)
-
-            # Narrow parameter and load.
-            # w1, gate_proj: Load into first logical weight of w13.
-            if shard_id == "w1":
-                expert_data = expert_data.narrow(shard_dim, 0, shard_size)
-                expert_data.copy_(loaded_weight)
-            # w3, up_proj: Load into second logical weight of w13.
-            elif shard_id == "w3":
-                expert_data = expert_data.narrow(shard_dim, shard_size,
-                                                 shard_size)
-                expert_data.copy_(loaded_weight)
-            # w2, down_proj: Load into only logical weight of w2.
-            elif shard_id == "w2":
-                expert_data.copy_(loaded_weight)
-            else:
-                raise ValueError(
-                    f"Expected shard_id w1, w2 or w3 but got {shard_id}")
-=======
-            weight_loader=self.weight_loader)
+    # def weight_loader(
+    #     self,
+    #     param: torch.nn.Parameter,
+    #     loaded_weight: torch.Tensor,
+    #     weight_name: str,
+    #     shard_id: str,
+    #     expert_id: int,
+    #     is_quantized: bool = False,
+    # ):
+    #     param_data = param.data
+
+    #     if is_quantized:
+    #         if ("_qweight" in weight_name or "_scales" in weight_name
+    #                 or "_qzeros" in weight_name):
+    #             if "w13" in weight_name:
+    #                 shard_size = loaded_weight.size()[-1]
+    #                 if shard_id == "w1":
+    #                     param_data[expert_id, :, :shard_size] = loaded_weight
+    #                 elif shard_id == "w3" or shard_id == "w2":
+    #                     param_data[expert_id, :, shard_size:] = loaded_weight
+    #                 else:
+    #                     raise ValueError(f"Invalid shard_id: {shard_id}: "
+    #                                      "must be 0, 1, or 2.")
+    #             elif "w2" in weight_name:
+    #                 param_data[expert_id][:] = loaded_weight
+    #             else:
+    #                 raise ValueError(f"Invalid weight name: {weight_name}: "
+    #                                  "must contain 'w13' or 'w2'.")
+    #         elif "_g_idx" in weight_name:
+    #             if "w13" not in weight_name and "w2" not in weight_name:
+    #                 raise ValueError(f"Invalid weight name: {weight_name}: "
+    #                                  "must contain 'w13' or 'w2'.")
+    #             param_data[expert_id] = loaded_weight
+    #         else:
+    #             raise ValueError(f"Invalid weight name: {weight_name}.")
+    #     else:
+    #         if shard_id not in ("w1", "w2", "w3"):
+    #             raise ValueError(f"shard_id must be ['w1','w2','w3'] but "
+    #                              f"got {shard_id}.")
+
+    #         # Special case for fp8 scales.
+    #         if getattr(param, "is_fp8_scale", False):
+    #             self._load_fp8_scale(param.data, loaded_weight, weight_name,
+    #                                  shard_id, expert_id)
+    #             return
+
+    #         expert_data = param.data[expert_id]
+    #         tp_rank = get_tensor_model_parallel_rank()
+
+    #         # If transposed, weight is saved as [input_dim, output_dim]
+    #         # Otherwise, weight is saved as     [output_dim, input_dim]
+    #         # Default is not transposed/input dim is dim 1
+    #         input_dim = getattr(param, "input_dim", 1)
+    #         output_dim = getattr(param, "output_dim", 0)
+
+    #         # Index the loaded weight for tp sharding.
+    #         # down_proj: "RowParallel" so tp sharding on input_dim
+    #         if shard_id == "w2":
+    #             shard_dim = input_dim
+    #             shard_size = expert_data.shape[shard_dim]
+    #         # gate_up_proj: "MergedColumnParallel", so tp sharding on output_dim
+    #         elif shard_id in ("w1", "w3"):
+    #             shard_dim = output_dim
+    #             shard_size = expert_data.shape[output_dim] // 2
+    #         offset = shard_size * tp_rank
+    #         loaded_weight = loaded_weight.narrow(shard_dim, offset, shard_size)
+
+    #         # Narrow parameter and load.
+    #         # w1, gate_proj: Load into first logical weight of w13.
+    #         if shard_id == "w1":
+    #             expert_data = expert_data.narrow(shard_dim, 0, shard_size)
+    #             expert_data.copy_(loaded_weight)
+    #         # w3, up_proj: Load into second logical weight of w13.
+    #         elif shard_id == "w3":
+    #             expert_data = expert_data.narrow(shard_dim, shard_size,
+    #                                              shard_size)
+    #             expert_data.copy_(loaded_weight)
+    #         # w2, down_proj: Load into only logical weight of w2.
+    #         elif shard_id == "w2":
+    #             expert_data.copy_(loaded_weight)
+    #         else:
+    #             raise ValueError(
+    #                 f"Expected shard_id w1, w2 or w3 but got {shard_id}")
 
     def _load_per_tensor_weight_scale(self, shard_id: str,
                                       param: torch.nn.Parameter,
@@ -488,7 +485,6 @@
                 expert_data=expert_data,
                 tp_rank=tp_rank)
             return
->>>>>>> e5697d16
 
     @staticmethod
     def select_experts(hidden_states: torch.Tensor,
