--- conflicted
+++ resolved
@@ -2140,14 +2140,6 @@
         self.logical_to_physical_map = logical_to_physical_map[moe_layer_idx]
         self.logical_replica_count = logical_replica_count[moe_layer_idx]
 
-    def get_sp_ctx(self):
-        ctx = get_forward_context()
-        return (
-            ctx.dp_metadata.sp_local_sizes(self.sp_size)
-            if ctx.dp_metadata
-            else nullcontext()
-        )
-
     def ensure_moe_quant_config_init(self):
         if self.quant_method.moe_quant_config is None:
             self.quant_method.moe_quant_config = (
@@ -2363,35 +2355,6 @@
                 mode="constant",
                 value=0.0,
             )
-        do_naive_dispatch_combine: bool = self.dp_size > 1 and not isinstance(
-            self.quant_method, FusedMoEModularMethod
-        )
-
-        sp_ctx = self.get_sp_ctx()
-        with sp_ctx:
-            if do_naive_dispatch_combine:
-                hidden_states, router_logits = get_ep_group().dispatch(
-                    hidden_states, router_logits, self.is_sequence_parallel
-                )
-
-        def reduce_output(
-            states: torch.Tensor, do_combine: bool = True
-        ) -> torch.Tensor:
-            # Reinitialize the context manager
-            # as it was reset in the forward_impl.
-            sp_ctx = self.get_sp_ctx()
-            with sp_ctx:
-                if do_naive_dispatch_combine and do_combine:
-                    states = get_ep_group().combine(states, self.is_sequence_parallel)
-
-                if (
-                    not self.is_sequence_parallel
-                    and not self.use_dp_chunking
-                    and self.reduce_results
-                    and (self.tp_size > 1 or self.ep_size > 1)
-                ):
-                    states = self.maybe_all_reduce_tensor_model_parallel(states)
-                return states
 
         def reduce_output(states: torch.Tensor) -> torch.Tensor:
             if (
@@ -2433,11 +2396,7 @@
                     hidden_states, router_logits, self.layer_name
                 )
             return (
-<<<<<<< HEAD
-                reduce_output(shared_output, do_combine=False)[..., :og_hidden_states],
-=======
                 reduce_output(shared_output)[..., :og_hidden_states],
->>>>>>> c7991269
                 reduce_output(fused_output)[..., :og_hidden_states],
             )
 
@@ -2624,6 +2583,10 @@
                 hidden_states, router_logits, has_separate_shared_experts
             )
 
+        do_naive_dispatch_combine: bool = self.dp_size > 1 and not isinstance(
+            self.quant_method, FusedMoEModularMethod
+        )
+
         # If there are shared experts but we are not using a modular kernel, the
         # shared experts must be called here
         if has_separate_shared_experts:
@@ -2651,9 +2614,19 @@
         else:
             shared_output = None
 
-        sp_ctx = self.get_sp_ctx()
+        ctx = get_forward_context()
+        sp_ctx = (
+            ctx.dp_metadata.sp_local_sizes(self.sp_size)
+            if ctx.dp_metadata
+            else nullcontext()
+        )
 
         with sp_ctx:
+            if do_naive_dispatch_combine:
+                hidden_states, router_logits = get_ep_group().dispatch(
+                    hidden_states, router_logits, self.is_sequence_parallel
+                )
+
             # Matrix multiply.
             final_hidden_states = self.quant_method.apply(
                 layer=self,
@@ -2692,9 +2665,6 @@
                     shared_output,
                     final_hidden_states,
                 )
-<<<<<<< HEAD
-            return final_hidden_states
-=======
             elif self.zero_expert_num is not None and self.zero_expert_num > 0:
                 assert isinstance(final_hidden_states, tuple)
                 final_hidden_states, zero_expert_result = final_hidden_states
@@ -2714,7 +2684,6 @@
                 return (combine_output(final_hidden_states), zero_expert_result)
             else:
                 return combine_output(final_hidden_states)
->>>>>>> c7991269
 
     @classmethod
     def make_expert_params_mapping(
