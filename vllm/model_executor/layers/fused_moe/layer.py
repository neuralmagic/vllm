# SPDX-License-Identifier: Apache-2.0
# SPDX-FileCopyrightText: Copyright contributors to the vLLM project

from abc import abstractmethod
from collections.abc import Iterable
from enum import Enum
from typing import Callable, Literal, Optional, Union, overload

import torch
import torch.nn.functional as F
from torch.nn.parameter import UninitializedParameter

import vllm.envs as envs
from vllm.config import get_current_vllm_config
from vllm.distributed import (get_dp_group, get_ep_group,
                              get_tensor_model_parallel_world_size,
                              tensor_model_parallel_all_reduce)
from vllm.distributed.eplb.eplb_state import EplbState
from vllm.forward_context import ForwardContext, get_forward_context
from vllm.logger import init_logger
from vllm.model_executor.custom_op import CustomOp
# yapf: disable
from vllm.model_executor.layers.fused_moe.config import (
    FusedMoEConfig, FusedMoEParallelConfig)
# yapf: enable
from vllm.model_executor.layers.fused_moe.modular_kernel import (
    FusedMoEActivationFormat, FusedMoEModularKernel,
    FusedMoEPermuteExpertsUnpermute, FusedMoEPrepareAndFinalize)
from vllm.model_executor.layers.fused_moe.rocm_aiter_fused_moe import (
    is_rocm_aiter_moe_enabled)
from vllm.model_executor.layers.fused_moe.routing_simulator import (
    RoutingSimulator)
from vllm.model_executor.layers.quantization.base_config import (
    QuantizationConfig, QuantizeMethodBase)
from vllm.model_executor.utils import set_weight_attrs
from vllm.platforms import current_platform
from vllm.platforms.interface import CpuArchEnum
from vllm.utils import (direct_register_custom_op, has_deep_ep, has_pplx,
                        round_up)
from vllm.v1.worker.ubatching import dbo_current_ubatch_id

if current_platform.is_cuda_alike():
    from .fused_batched_moe import BatchedTritonExperts
    from .fused_moe import TritonExperts, fused_experts
    if has_pplx():
        from .pplx_prepare_finalize import (PplxPrepareAndFinalize,
                                            pplx_hidden_dim_scale_bytes)
    if has_deep_ep():
        from .deepep_ht_prepare_finalize import DeepEPHTPrepareAndFinalize
        from .deepep_ll_prepare_finalize import (DEEPEP_QUANT_BLOCK_SHAPE,
                                                 DeepEPLLPrepareAndFinalize)
else:
    fused_experts = None  # type: ignore
    FusedMoEPermuteExpertsUnpermute = None  # type: ignore
    FusedMoEPrepareAndFinalize = None  # type: ignore
if is_rocm_aiter_moe_enabled():
    from vllm.model_executor.layers.fused_moe.rocm_aiter_fused_moe import (  # noqa: E501
        rocm_aiter_grouped_topk as grouped_topk)
elif current_platform.is_cpu():
    pass
else:
    from vllm.model_executor.layers.fused_moe.fused_moe import grouped_topk
if current_platform.is_tpu():
    from .moe_pallas import fused_moe as fused_moe_pallas
else:
    fused_moe_pallas = None  # type: ignore

logger = init_logger(__name__)


class FusedMoeWeightScaleSupported(Enum):
    TENSOR = "tensor"
    CHANNEL = "channel"
    GROUP = "group"
    BLOCK = "block"


class FusedMoEMethodBase(QuantizeMethodBase):

    # TODO(bnell): also pass quant_config?
    def __init__(self, moe: FusedMoEConfig):
        super().__init__()
        self.moe = moe
        self.fused_experts: Optional[Callable] = None
        self.topk_indices_dtype = None

    @abstractmethod
    def create_weights(self, layer: torch.nn.Module, num_experts: int,
                       hidden_size: int, intermediate_size_per_partition: int,
                       params_dtype: torch.dtype, **extra_weight_attrs):
        raise NotImplementedError

    def uses_weight_scale_2_pattern(self) -> bool:
        """
        Returns True if this quantization method uses 'weight_scale_2' pattern
        for per-tensor weight scales (e.g., FP4 variants), False otherwise.

        This method should be overridden by subclasses that use the
        'weight_scale_2' pattern instead of the standard 'weight_scale' pattern.
        """
        return False

    @staticmethod
    def _maybe_make_prepare_finalize(
        moe: FusedMoEConfig, ) -> Optional[FusedMoEPrepareAndFinalize]:
        all2all_manager = get_ep_group().device_communicator.all2all_manager
        assert all2all_manager is not None

        prepare_finalize: Optional[FusedMoEPrepareAndFinalize] = None

        assert not moe.use_flashinfer_cutlass_kernels, \
            "Must be created in modelopt.py"

        if moe.use_pplx_kernels:
            hidden_dim_bytes, hidden_scale_bytes = pplx_hidden_dim_scale_bytes(
                moe.max_num_tokens,
                moe.hidden_dim,
                moe.in_dtype,
                moe.quant_dtype,
                per_act_token_quant=moe.per_act_token_quant,
                block_shape=moe.block_shape,
            )

            all_to_all_args = dict(
                max_num_tokens=moe.max_num_tokens,
                num_experts=moe.num_experts,
                experts_per_token=moe.experts_per_token,  # topk
                rank=all2all_manager.rank,
                world_size=all2all_manager.world_size,
                # dp_size actually means tp_size, bug in pplx kernels
                dp_size=all2all_manager.tp_group.world_size,
                hidden_dim=moe.hidden_dim,
                hidden_dim_bytes=hidden_dim_bytes,
                hidden_dim_scale_bytes=hidden_scale_bytes,
            )

            num_dispatchers = (all2all_manager.world_size //
                               all2all_manager.tp_group.world_size)

            # Intranode pplx a2a takes a group name while internode does not.
            if not all2all_manager.internode:
                all_to_all_args[
                    "group_name"] = all2all_manager.cpu_group.group_name

            handles = all2all_manager.get_handles(all_to_all_args)

            prepare_finalize = PplxPrepareAndFinalize(
                handles,
                max_num_tokens=moe.max_num_tokens,
                num_local_experts=moe.num_local_experts,
                num_dispatchers=num_dispatchers,
            )
        elif moe.use_deepep_ht_kernels:
            assert moe.dp_size == all2all_manager.dp_world_size

            all_to_all_args = dict()
            handle = all2all_manager.get_handle(all_to_all_args)
            prepare_finalize = DeepEPHTPrepareAndFinalize(
                handle,
                num_dispatchers=all2all_manager.world_size,
                dp_size=all2all_manager.dp_world_size,
                rank_expert_offset=all2all_manager.rank *
                moe.num_local_experts,
            )

        elif moe.use_deepep_ll_kernels:
            all_to_all_args = dict(
                max_num_tokens_per_dp_rank=moe.max_num_tokens,
                token_hidden_size=moe.hidden_dim,
                num_ep_ranks=all2all_manager.world_size,
                num_global_experts=moe.num_experts,
                num_local_experts=moe.num_experts //
                all2all_manager.world_size)
            handles = all2all_manager.get_handles(all_to_all_args)

            # Note : We may want to use FP8 dispatch even otherwise just to
            # reduce datamovement
            use_fp8_dispatch = (moe.quant_config is not None
                                and moe.quant_config.quant_dtype
                                == current_platform.fp8_dtype()
                                and moe.quant_config.block_shape
                                == DEEPEP_QUANT_BLOCK_SHAPE)

            prepare_finalize = DeepEPLLPrepareAndFinalize(
                handles,
                max_tokens_per_rank=moe.max_num_tokens,
                num_dispatchers=all2all_manager.world_size,
                use_fp8_dispatch=use_fp8_dispatch,
            )

        return prepare_finalize

    def maybe_make_prepare_finalize(
        self,
        moe: FusedMoEConfig,
    ) -> Optional[FusedMoEPrepareAndFinalize]:
        if moe.moe_parallel_config.use_all2all_kernels:
            return FusedMoEMethodBase._maybe_make_prepare_finalize(moe)
        else:
            return None

    # Note: init_prepare_finalize should only be called by
    # prepare_communication_buffer_for_model.
    def init_prepare_finalize(self, layer: torch.nn.Module):
        assert self.moe is not None
        prepare_finalize = self.maybe_make_prepare_finalize(self.moe)

        if prepare_finalize is not None:
            logger.debug("%s for %s(%s)", prepare_finalize.__class__.__name__,
                         self, id(self))
            assert self.topk_indices_dtype is None
            assert self.fused_experts is None, \
                f"Attempt to override experts for {id(self)}!"
            self.topk_indices_dtype = prepare_finalize.topk_indices_dtype()
            experts = self.select_gemm_impl(prepare_finalize, self.moe, layer)
            self.fused_experts = FusedMoEModularKernel(
                prepare_finalize,
                experts,
                layer.shared_experts,
            )

    def select_gemm_impl(
        self,
        prepare_finalize: FusedMoEPrepareAndFinalize,
        moe: FusedMoEConfig,
        layer: torch.nn.Module,
    ) -> FusedMoEPermuteExpertsUnpermute:
        # based on the all2all implementation, select the appropriate
        # gemm implementation
        raise NotImplementedError(
            f"{self.__class__.__name__} must select appropriate gemm "
            "implementation based on the prepare_finalize")

    @abstractmethod
    def apply(
        self,
        layer: torch.nn.Module,
        x: torch.Tensor,
        router_logits: torch.Tensor,
        top_k: int,
        renormalize: bool,
        use_grouped_topk: bool = False,
        topk_group: Optional[int] = None,
        num_expert_group: Optional[int] = None,
        global_num_experts: int = -1,
        expert_map: Optional[torch.Tensor] = None,
        custom_routing_function: Optional[Callable] = None,
        scoring_func: str = "softmax",
        routed_scaling_factor: float = 1.0,
        e_score_correction_bias: Optional[torch.Tensor] = None,
        apply_router_weight_on_input: bool = False,
        activation: str = "silu",
        enable_eplb: bool = False,
        expert_load_view: Optional[torch.Tensor] = None,
        logical_to_physical_map: Optional[torch.Tensor] = None,
        logical_replica_count: Optional[torch.Tensor] = None,
    ) -> Union[torch.Tensor, tuple[torch.Tensor, torch.Tensor]]:
        raise NotImplementedError


@CustomOp.register("unquantized_fused_moe")
class UnquantizedFusedMoEMethod(FusedMoEMethodBase, CustomOp):
    """MoE method without quantization."""

    def __init__(self, moe: FusedMoEConfig):
        super().__init__(moe)
        self.has_bias = self.moe.has_bias
        self.rocm_aiter_moe_enabled = is_rocm_aiter_moe_enabled()
        if self.rocm_aiter_moe_enabled:
            from .rocm_aiter_fused_moe import rocm_aiter_fused_experts
            self.rocm_aiter_fused_experts = rocm_aiter_fused_experts
        else:
            self.rocm_aiter_fused_experts = None  # type: ignore

    def select_gemm_impl(
        self,
        prepare_finalize: FusedMoEPrepareAndFinalize,
        # TODO(bnell): Remove. Every layer should have an moe config object.
        moe: FusedMoEConfig,
        layer: torch.nn.Module,
    ) -> FusedMoEPermuteExpertsUnpermute:
        if (prepare_finalize.activation_format ==
                FusedMoEActivationFormat.BatchedExperts):
            logger.debug("BatchedTritonExperts %s", self.moe)
            return BatchedTritonExperts(
                max_num_tokens=self.moe.max_num_tokens,
                num_dispatchers=prepare_finalize.num_dispatchers(),
            )
        else:
            logger.debug("TritonExperts %s", self.moe)
            return TritonExperts()

    def create_weights(self, layer: torch.nn.Module, num_experts: int,
                       hidden_size: int, intermediate_size_per_partition: int,
                       params_dtype: torch.dtype, **extra_weight_attrs):
        # Fused gate_up_proj (column parallel)
        w13_weight = torch.nn.Parameter(torch.empty(
            num_experts,
            2 * intermediate_size_per_partition,
            hidden_size,
            dtype=params_dtype),
                                        requires_grad=False)
        layer.register_parameter("w13_weight", w13_weight)
        set_weight_attrs(w13_weight, extra_weight_attrs)
        if self.has_bias:
            w13_bias = torch.nn.Parameter(torch.zeros(
                num_experts,
                2 * intermediate_size_per_partition,
                dtype=params_dtype),
                                          requires_grad=False)
            layer.register_parameter("w13_bias", w13_bias)
            set_weight_attrs(w13_bias, extra_weight_attrs)
        # down_proj (row parallel)
        w2_weight = torch.nn.Parameter(torch.empty(
            num_experts,
            hidden_size,
            intermediate_size_per_partition,
            dtype=params_dtype),
                                       requires_grad=False)
        layer.register_parameter("w2_weight", w2_weight)
        set_weight_attrs(w2_weight, extra_weight_attrs)
        if self.has_bias:
            w2_bias = torch.nn.Parameter(torch.zeros(num_experts,
                                                     hidden_size,
                                                     dtype=params_dtype),
                                         requires_grad=False)
            layer.register_parameter("w2_bias", w2_bias)
            set_weight_attrs(w2_bias, extra_weight_attrs)

    def _maybe_pad_weight(self, weight: torch.Tensor) -> torch.Tensor:
        # Pad the weight tensor. This is an optimization on ROCm platform, which
        # can benefit from tensors located far enough from one another in memory
        if (envs.VLLM_ROCM_MOE_PADDING and current_platform.is_rocm()
                and weight.stride(-1) == 1
                and (weight.stride(-2) * weight.element_size()) % 512 == 0):
            num_pad = 256 // weight.element_size()
            weight = F.pad(weight, (0, num_pad), "constant", 0)[..., :-num_pad]
            torch.cuda.empty_cache()
        return weight

    def process_weights_after_loading(self, layer: torch.nn.Module) -> None:
        super().process_weights_after_loading(layer)

        # Padding the weight for better performance on ROCm
        layer.w13_weight.data = self._maybe_pad_weight(layer.w13_weight.data)
        layer.w2_weight.data = self._maybe_pad_weight(layer.w2_weight.data)
        # Lazy import to avoid importing triton.
        from vllm.model_executor.layers.fused_moe.rocm_aiter_fused_moe import (
            shuffle_weights)

        if self.rocm_aiter_moe_enabled:
            shuffled_w13, shuffled_w2 = shuffle_weights(
                layer.w13_weight.data, layer.w2_weight.data)

            layer.w13_weight.data = shuffled_w13
            layer.w2_weight.data = shuffled_w2

        if current_platform.is_xpu():
            import intel_extension_for_pytorch as ipex
            layer.ipex_fusion = ipex.llm.modules.GatedMLPMOE(
                layer.w13_weight,
                layer.w2_weight,
                use_prepack=True,
            )
        elif current_platform.is_cpu():
            from vllm.model_executor.layers.fused_moe import cpu_fused_moe
            if current_platform.get_cpu_architecture() == CpuArchEnum.X86:
                from vllm.model_executor.layers.utils import (
                    check_cpu_sgl_kernel)
                dtype_w13 = layer.w13_weight.dtype
                _, n_w13, k_w13 = layer.w13_weight.size()
                dtype_w2 = layer.w2_weight.dtype
                _, n_w2, k_w2 = layer.w2_weight.size()
                if (envs.VLLM_CPU_SGL_KERNEL
                        and check_cpu_sgl_kernel(n_w13, k_w13, dtype_w13)
                        and check_cpu_sgl_kernel(n_w2, k_w2, dtype_w2)):
                    packed_w13_weight = torch.ops._C.convert_weight_packed(
                        layer.w13_weight)
                    assert packed_w13_weight.size() == layer.w13_weight.size()
                    layer.w13_weight.copy_(packed_w13_weight)
                    del packed_w13_weight
                    packed_w2_weight = torch.ops._C.convert_weight_packed(
                        layer.w2_weight)
                    assert packed_w2_weight.size() == layer.w2_weight.size()
                    layer.w2_weight.copy_(packed_w2_weight)
                    layer.cpu_fused_moe = cpu_fused_moe.SGLFusedMOE(layer)
                else:
                    layer.cpu_fused_moe = cpu_fused_moe.IPEXFusedMOE(layer)
            else:
                layer.cpu_fused_moe = cpu_fused_moe.CPUFusedMOE(layer)

    def apply(
        self,
        layer: torch.nn.Module,
        x: torch.Tensor,
        router_logits: torch.Tensor,
        top_k: int,
        renormalize: bool,
        use_grouped_topk: bool = False,
        topk_group: Optional[int] = None,
        num_expert_group: Optional[int] = None,
        global_num_experts: int = -1,
        expert_map: Optional[torch.Tensor] = None,
        custom_routing_function: Optional[Callable] = None,
        scoring_func: str = "softmax",
        routed_scaling_factor: float = 1.0,
        e_score_correction_bias: Optional[torch.Tensor] = None,
        apply_router_weight_on_input: bool = False,
        activation: str = "silu",
        enable_eplb: bool = False,
        expert_load_view: Optional[torch.Tensor] = None,
        logical_to_physical_map: Optional[torch.Tensor] = None,
        logical_replica_count: Optional[torch.Tensor] = None,
    ) -> Union[torch.Tensor, tuple[torch.Tensor, torch.Tensor]]:
        if enable_eplb:
            assert expert_load_view is not None
            assert logical_to_physical_map is not None
            assert logical_replica_count is not None
            assert isinstance(layer, FusedMoE)

        return self.forward(
            x=x,
            layer=layer,
            router_logits=router_logits,
            top_k=top_k,
            renormalize=renormalize,
            use_grouped_topk=use_grouped_topk,
            topk_group=topk_group,
            num_expert_group=num_expert_group,
            global_num_experts=global_num_experts,
            expert_map=expert_map,
            custom_routing_function=custom_routing_function,
            scoring_func=scoring_func,
            routed_scaling_factor=routed_scaling_factor,
            e_score_correction_bias=e_score_correction_bias,
            activation=activation,
            apply_router_weight_on_input=apply_router_weight_on_input,
            enable_eplb=enable_eplb,
            expert_load_view=expert_load_view,
            logical_to_physical_map=logical_to_physical_map,
            logical_replica_count=logical_replica_count,
        )

    def forward_cuda(
        self,
        layer: torch.nn.Module,
        x: torch.Tensor,
        use_grouped_topk: bool,
        top_k: int,
        router_logits: torch.Tensor,
        renormalize: bool,
        topk_group: Optional[int] = None,
        num_expert_group: Optional[int] = None,
        global_num_experts: int = -1,
        expert_map: Optional[torch.Tensor] = None,
        custom_routing_function: Optional[Callable] = None,
        scoring_func: str = "softmax",
        routed_scaling_factor: float = 1.0,
        e_score_correction_bias: Optional[torch.Tensor] = None,
        apply_router_weight_on_input: bool = False,
        activation: str = "silu",
        enable_eplb: bool = False,
        expert_load_view: Optional[torch.Tensor] = None,
        logical_to_physical_map: Optional[torch.Tensor] = None,
        logical_replica_count: Optional[torch.Tensor] = None,
    ) -> Union[torch.Tensor, tuple[torch.Tensor, torch.Tensor]]:

        topk_weights, topk_ids = FusedMoE.select_experts(
            hidden_states=x,
            router_logits=router_logits,
            use_grouped_topk=use_grouped_topk,
            top_k=top_k,
            renormalize=renormalize,
            topk_group=topk_group,
            num_expert_group=num_expert_group,
            custom_routing_function=custom_routing_function,
            scoring_func=scoring_func,
            routed_scaling_factor=routed_scaling_factor,
            e_score_correction_bias=e_score_correction_bias,
            indices_type=self.topk_indices_dtype,
            enable_eplb=enable_eplb,
            expert_map=expert_map,
            expert_load_view=expert_load_view,
            logical_to_physical_map=logical_to_physical_map,
            logical_replica_count=logical_replica_count)

        if self.rocm_aiter_moe_enabled:
            return self.rocm_aiter_fused_experts(
                hidden_states=x,
                w1=layer.w13_weight,
                w2=layer.w2_weight,
                topk_weights=topk_weights,
                topk_ids=topk_ids,
                expert_map=expert_map,
                activation=activation,
                apply_router_weight_on_input=apply_router_weight_on_input)
        elif self.fused_experts is not None:
            if self.has_bias:
                raise ValueError(
                    "FusedMoEModularKernel does not support bias.")
            return self.fused_experts(
                hidden_states=x,
                w1=layer.w13_weight,
                w2=layer.w2_weight,
                topk_weights=topk_weights,
                topk_ids=topk_ids,
                inplace=True,
                activation=activation,
                apply_router_weight_on_input=apply_router_weight_on_input,
                global_num_experts=global_num_experts,
                expert_map=expert_map,
            )
        else:
            assert fused_experts is not None
            return fused_experts(
                hidden_states=x,
                w1=layer.w13_weight,
                w2=layer.w2_weight,
                w1_bias=layer.w13_bias if self.has_bias else None,
                w2_bias=layer.w2_bias if self.has_bias else None,
                topk_weights=topk_weights,
                topk_ids=topk_ids,
                inplace=True,
                activation=activation,
                apply_router_weight_on_input=apply_router_weight_on_input,
                global_num_experts=global_num_experts,
                expert_map=expert_map,
            )

    def forward_cpu(
        self,
        layer: torch.nn.Module,
        x: torch.Tensor,
        use_grouped_topk: bool,
        top_k: int,
        router_logits: torch.Tensor,
        renormalize: bool,
        topk_group: Optional[int] = None,
        num_expert_group: Optional[int] = None,
        global_num_experts: int = -1,
        expert_map: Optional[torch.Tensor] = None,
        custom_routing_function: Optional[Callable] = None,
        scoring_func: str = "softmax",
        routed_scaling_factor: float = 1.0,
        e_score_correction_bias: Optional[torch.Tensor] = None,
        apply_router_weight_on_input: bool = False,
        activation: str = "silu",
        enable_eplb: bool = False,
        expert_load_view: Optional[torch.Tensor] = None,
        logical_to_physical_map: Optional[torch.Tensor] = None,
        logical_replica_count: Optional[torch.Tensor] = None,
    ) -> Union[torch.Tensor, tuple[torch.Tensor, torch.Tensor]]:
        if enable_eplb is not False or expert_load_view is not None or \
                logical_to_physical_map is not None or \
                logical_replica_count is not None:
            raise NotImplementedError("Expert load balancing is not supported "
                                      "for CPU.")
        return layer.cpu_fused_moe(
            layer,
            x,
            use_grouped_topk,
            top_k,
            router_logits,
            renormalize,
            topk_group,
            num_expert_group,
            global_num_experts,
            expert_map,
            custom_routing_function,
            scoring_func,
            routed_scaling_factor,
            e_score_correction_bias,
            apply_router_weight_on_input,
            activation,
        )

    def forward_xpu(
        self,
        layer: torch.nn.Module,
        x: torch.Tensor,
        use_grouped_topk: bool,
        top_k: int,
        router_logits: torch.Tensor,
        renormalize: bool,
        topk_group: Optional[int] = None,
        num_expert_group: Optional[int] = None,
        global_num_experts: int = -1,
        expert_map: Optional[torch.Tensor] = None,
        custom_routing_function: Optional[Callable] = None,
        scoring_func: str = "softmax",
        routed_scaling_factor: float = 1.0,
        e_score_correction_bias: Optional[torch.Tensor] = None,
        apply_router_weight_on_input: bool = False,
        activation: str = "silu",
        enable_eplb: bool = False,
        expert_load_view: Optional[torch.Tensor] = None,
        logical_to_physical_map: Optional[torch.Tensor] = None,
        logical_replica_count: Optional[torch.Tensor] = None,
    ) -> Union[torch.Tensor, tuple[torch.Tensor, torch.Tensor]]:
        if enable_eplb is not False or expert_load_view is not None or \
                logical_to_physical_map is not None or \
                logical_replica_count is not None:
            raise NotImplementedError("Expert load balancing is not supported "
                                      "for XPU.")
        assert custom_routing_function is None
        return layer.ipex_fusion(
            x,
            use_grouped_topk,
            top_k,
            router_logits,
            renormalize,
            topk_group,
            num_expert_group,
        )

    def forward_tpu(
        self,
        layer: torch.nn.Module,
        x: torch.Tensor,
        use_grouped_topk: bool,
        top_k: int,
        router_logits: torch.Tensor,
        renormalize: bool,
        topk_group: Optional[int] = None,
        num_expert_group: Optional[int] = None,
        global_num_experts: int = -1,
        expert_map: Optional[torch.Tensor] = None,
        custom_routing_function: Optional[Callable] = None,
        scoring_func: str = "softmax",
        routed_scaling_factor: float = 1.0,
        e_score_correction_bias: Optional[torch.Tensor] = None,
        apply_router_weight_on_input: bool = False,
        activation: str = "silu",
        enable_eplb: bool = False,
        expert_load_view: Optional[torch.Tensor] = None,
        logical_to_physical_map: Optional[torch.Tensor] = None,
        logical_replica_count: Optional[torch.Tensor] = None,
    ) -> Union[torch.Tensor, tuple[torch.Tensor, torch.Tensor]]:
        assert not use_grouped_topk
        assert num_expert_group is None
        assert topk_group is None
        assert custom_routing_function is None
        assert apply_router_weight_on_input is False
        if scoring_func != "softmax":
            raise NotImplementedError(
                "Only softmax scoring function is supported for TPU.")
        if e_score_correction_bias is not None:
            raise NotImplementedError(
                "Expert score correction bias is not supported for TPU.")
        assert activation == "silu", f"{activation} is not supported for TPU."
        assert routed_scaling_factor == 1.0, \
            f"routed_scaling_factor {routed_scaling_factor} is not supported " \
            f"for TPU."
        if enable_eplb is not False or expert_load_view is not None or \
                logical_to_physical_map is not None or \
                logical_replica_count is not None:
            raise NotImplementedError("Expert load balancing is not supported "
                                      "for TPU.")
        return fused_moe_pallas(hidden_states=x,
                                w1=layer.w13_weight,
                                w2=layer.w2_weight,
                                topk=top_k,
                                gating_output=router_logits,
                                global_num_experts=global_num_experts,
                                expert_map=expert_map,
                                renormalize=renormalize)

    if current_platform.is_tpu():
        forward_native = forward_tpu
    elif current_platform.is_cpu():
        forward_native = forward_cpu
    elif current_platform.is_xpu():
        forward_native = forward_xpu
    else:
        forward_native = forward_cuda


def determine_expert_map(
        ep_size: int, ep_rank: int,
        global_num_experts: int) -> tuple[int, Optional[torch.Tensor]]:
    """
        Calculates how many experts should be assigned to each rank for EP and
        creates a mapping from global to local expert index. Experts are
        distributed evenly across ranks. Any remaining are assigned to the
        last rank.

        Args:
            ep_size (int): The size of the expert parallel group
            global_num_experts (int): The total number of experts in the model.

        Returns:
            tuple[int, Optional[torch.Tensor]]: A tuple containing:
                - local_num_experts (int): The number of experts assigned
                    to the current rank.
                - expert_map (Optional[torch.Tensor]): A tensor of shape
                    (global_num_experts,) mapping from global to local index.
                    Contains -1 for experts not assigned to the current rank.
                    Returns None if ep_size is 1.
        """
    assert ep_size > 0
    if ep_size == 1:
        return (global_num_experts, None)

    # Distribute experts as evenly as possible to each rank.
    base_experts = global_num_experts // ep_size
    remainder = global_num_experts % ep_size
    if ep_rank < remainder:
        local_num_experts = base_experts + 1
    else:
        local_num_experts = base_experts

    # Create a tensor of size num_experts filled with -1
    expert_map = torch.full((global_num_experts, ), -1, dtype=torch.int32)
    # Create a expert map for the local experts
    start_idx = ep_rank * base_experts + min(ep_rank, remainder)
    expert_map[start_idx:start_idx + local_num_experts] = torch.arange(
        0, local_num_experts, dtype=torch.int32)
    return (local_num_experts, expert_map)


def get_compressed_expert_map(expert_map: torch.Tensor) -> str:
    """
        Compresses the expert map by removing any -1 entries.

        Args:
            expert_map (torch.Tensor): A tensor of shape (global_num_experts,)
                mapping from global to local index. Contains -1 for experts not
                assigned to the current rank.

        Returns:
            str: A string mapping from local to global index.
                Using str to support hashing for logging once only.
        """
    global_indices = torch.where(expert_map != -1)[0]
    local_indices = expert_map[global_indices]
    return ", ".join(
        f"{local_index.item()}->{global_index.item()}"
        for local_index, global_index in zip(local_indices, global_indices))


@CustomOp.register("fused_moe")
class FusedMoE(CustomOp):
    """FusedMoE layer for MoE models.

    This layer contains both MergedColumnParallel weights (gate_up_proj /
    w13) and RowParallelLinear weights (down_proj/ w2).

    Note: Mixtral uses w1, w2, and w3 for gate, up, and down_proj. We
    copy that naming convention here and handle any remapping in the
    load_weights function in each model implementation.

    Args:
        num_experts: Number of experts in the model
        top_k: Number of experts selected for each token
        hidden_size: Input hidden state size of the transformer
        intermediate_size: Intermediate size of the experts
        params_dtype: Data type for the parameters.
        reduce_results: Whether to all all_reduce on the output of the layer
        renomalize: Whether to renormalize the logits in the fused_moe kernel
        quant_config: Quantization configure.
        enable_eplb: Whether to enable expert parallelism load balancer.
    """

    def __init__(
        self,
        num_experts: int,  # Global number of experts
        top_k: int,
        hidden_size: int,
        intermediate_size: int,
        params_dtype: Optional[torch.dtype] = None,
        reduce_results: bool = False,
        renormalize: bool = True,
        use_grouped_topk: bool = False,
        num_expert_group: Optional[int] = None,
        topk_group: Optional[int] = None,
        quant_config: Optional[QuantizationConfig] = None,
        tp_size: Optional[int] = None,
        ep_size: Optional[int] = None,
        dp_size: Optional[int] = None,
        prefix: str = "",
        custom_routing_function: Optional[Callable] = None,
        scoring_func: str = "softmax",
        routed_scaling_factor: float = 1.0,
        e_score_correction_bias: Optional[torch.Tensor] = None,
        apply_router_weight_on_input: bool = False,
        activation: str = "silu",
        enable_eplb: bool = False,
        num_redundant_experts: int = 0,
        has_bias: bool = False,
    ):
        super().__init__()
        if params_dtype is None:
            params_dtype = torch.get_default_dtype()
        self.params_dtype = params_dtype

        tp_size_ = (tp_size if tp_size is not None else
                    get_tensor_model_parallel_world_size())
        dp_size_ = (dp_size
                    if dp_size is not None else get_dp_group().world_size)

        vllm_config = get_current_vllm_config()
        self.moe_parallel_config: FusedMoEParallelConfig = (
            FusedMoEParallelConfig.make(
                tp_size_=tp_size_,
                dp_size_=dp_size_,
                vllm_parallel_config=vllm_config.parallel_config))

        self.global_num_experts = num_experts + num_redundant_experts

        # we padding globally so EP buffer allocation works
        if quant_config and quant_config.get_name() == "mxfp4":
            from vllm.model_executor.layers.quantization.mxfp4 import (  # noqa: E501
                should_use_flashinfer_mxfp4)
            if current_platform.is_rocm() or should_use_flashinfer_mxfp4():
                hidden_size = round_up(hidden_size, 256)

        # For smuggling this layer into the fused moe custom op
        compilation_config = vllm_config.compilation_config
        if prefix in compilation_config.static_forward_context:
            raise ValueError("Duplicate layer name: {}".format(prefix))
        compilation_config.static_forward_context[prefix] = self
        self.layer_name = prefix

        self.enable_eplb = enable_eplb
        self.expert_load_view: Optional[torch.Tensor] = None
        self.logical_to_physical_map: Optional[torch.Tensor] = None
        self.logical_replica_count: Optional[torch.Tensor] = None

        # Determine expert maps
        if self.use_ep:
            if self.enable_eplb:
                assert self.global_num_experts % self.ep_size == 0, \
                    "EPLB currently only supports even distribution of " \
                    "experts across ranks."
            else:
                assert num_redundant_experts == 0, \
                    "Redundant experts are only supported with EPLB."
            self.local_num_experts, self.expert_map = determine_expert_map(
                ep_size=self.ep_size,
                ep_rank=self.ep_rank,
                global_num_experts=self.global_num_experts)
            logger.info_once(
                "[EP Rank %s/%s] Expert parallelism is enabled. Local/global"
                " number of experts: %s/%s. Experts local to global index map:"
                " %s.", self.ep_rank, self.ep_size, self.local_num_experts,
                self.global_num_experts,
                get_compressed_expert_map(self.expert_map))
        else:
            self.local_num_experts, self.expert_map = (self.global_num_experts,
                                                       None)

        self.top_k = top_k

        assert intermediate_size % self.tp_size == 0
        self.hidden_size = hidden_size
        self.intermediate_size_per_partition = intermediate_size // self.tp_size
        self.reduce_results = reduce_results
        self.renormalize = renormalize
        self.use_grouped_topk = use_grouped_topk
        if self.use_grouped_topk:
            assert num_expert_group is not None and topk_group is not None
        self.num_expert_group = num_expert_group
        self.topk_group = topk_group
        self.custom_routing_function = custom_routing_function
        self.scoring_func = scoring_func
        self.routed_scaling_factor = routed_scaling_factor
        self.e_score_correction_bias = e_score_correction_bias
        self.apply_router_weight_on_input = apply_router_weight_on_input
        self.activation = activation

        if self.scoring_func != "softmax" and not self.use_grouped_topk:
            raise ValueError("Only softmax scoring function is supported for "
                             "non-grouped topk.")

        if vllm_config.model_config is not None:
            model_dtype = vllm_config.model_config.dtype
        else:
            # TODO (bnell): This is a hack to get test_mixtral_moe to work
            # since model_config is not set in the pytest test.
            model_dtype = params_dtype

        moe = FusedMoEConfig.make(num_experts=self.global_num_experts,
                                  experts_per_token=top_k,
                                  hidden_dim=hidden_size,
                                  num_local_experts=self.local_num_experts,
                                  moe_parallel_config=self.moe_parallel_config,
                                  in_dtype=model_dtype,
                                  max_num_tokens=envs.VLLM_MOE_DP_CHUNK_SIZE,
                                  quant_config=quant_config,
                                  has_bias=has_bias)
        self.moe_config = moe
        self.quant_config = quant_config

        # Note: get_quant_method will look at the layer's local_num_experts
        # for heuristic purposes, so it must be initialized first.
        quant_method: Optional[QuantizeMethodBase] = None
        quant_method = (UnquantizedFusedMoEMethod(moe) if quant_config is None
                        else quant_config.get_quant_method(self, prefix))

        assert quant_method is not None
        assert isinstance(quant_method, FusedMoEMethodBase)
        self.quant_method = quant_method

        if self.enable_eplb:
            from vllm.model_executor.layers.quantization.fp8 import (
                Fp8MoEMethod)
            if not isinstance(quant_method,
                              (Fp8MoEMethod, UnquantizedFusedMoEMethod)):
                # TODO: Add support for additional quantization methods.
                # The implementation for other quantization methods does not
                # contain essential differences, but the current quant API
                # design causes duplicated work when extending to new
                # quantization methods, so I'm leaving it for now.
                # If you plan to add support for more quantization methods,
                # please refer to the implementation in `Fp8MoEMethod`.
                raise NotImplementedError("EPLB is only supported for FP8 "
                                          "quantization for now.")

        moe_quant_params = {
            "num_experts": self.local_num_experts,
            "hidden_size": hidden_size,
            "intermediate_size_per_partition":
            self.intermediate_size_per_partition,
            "params_dtype": params_dtype,
            "weight_loader": self.weight_loader,
        }
        # need full intermediate size pre-sharding for WNA16 act order
        if (self.quant_method.__class__.__name__
                in ("GPTQMarlinMoEMethod",
                    "CompressedTensorsWNA16MarlinMoEMethod",
                    "CompressedTensorsWNA16MoEMethod")):
            moe_quant_params["intermediate_size_full"] = intermediate_size

        self.quant_method.create_weights(layer=self, **moe_quant_params)

        # Chunked all2all staging tensor
        self.batched_hidden_states: Optional[torch.Tensor] = None
        self.batched_router_logits: Optional[torch.Tensor] = None
        if (self.moe_parallel_config.use_pplx_kernels
                or self.moe_parallel_config.use_deepep_ll_kernels
                or self.moe_config.use_flashinfer_cutlass_kernels):
            self.batched_hidden_states = torch.zeros(
                (2, moe.max_num_tokens, self.hidden_size),
                dtype=moe.in_dtype,
                device=torch.cuda.current_device())

            # Note here we use `num_experts` which is logical expert count
            self.batched_router_logits = torch.zeros(
                (2, moe.max_num_tokens, num_experts),
                dtype=moe.in_dtype,
                device=torch.cuda.current_device())

    @property
    def shared_experts(self) -> Optional[torch.nn.Module]:
        return None

    @property
    def tp_size(self):
        return self.moe_parallel_config.tp_size

    @property
    def dp_size(self):
        return self.moe_parallel_config.dp_size

    @property
    def ep_size(self):
        return self.moe_parallel_config.ep_size

    @property
    def tp_rank(self):
        return self.moe_parallel_config.tp_rank

    @property
    def dp_rank(self):
        return self.moe_parallel_config.dp_rank

    @property
    def ep_rank(self):
        return self.moe_parallel_config.ep_rank

    @property
    def use_ep(self):
        return self.moe_parallel_config.use_ep

    @property
    def use_pplx_kernels(self):
        return self.moe_parallel_config.use_pplx_kernels

    @property
    def use_deepep_ht_kernels(self):
        return self.moe_parallel_config.use_deepep_ht_kernels

    @property
    def use_deepep_ll_kernels(self):
        return self.moe_parallel_config.use_deepep_ll_kernels

    @property
    def use_flashinfer_cutlass_kernels(self):
        return self.moe_config.use_flashinfer_cutlass_kernels

    def update_expert_map(self):
        # ep_size and ep_rank should already be updated
        assert self.expert_map is not None
        with self.expert_map.device:
            self.local_num_experts, self.expert_map = determine_expert_map(
                ep_size=self.ep_size,
                ep_rank=self.ep_rank,
                global_num_experts=self.global_num_experts)

    def _load_per_tensor_weight_scale(self, shard_id: str,
                                      param: torch.nn.Parameter,
                                      loaded_weight: torch.Tensor,
                                      expert_id: int):
        param_data = param.data
        # for per tensor weight quantization
        if shard_id in ("w1", "w3"):
            # We have to keep the weight scales of w1 and w3 because
            # we need to re-quantize w1/w3 weights after weight loading.
            idx = 0 if shard_id == "w1" else 1
            param_data[expert_id][idx] = loaded_weight
        # If we are in the row parallel case (down_proj)
        elif shard_id == "w2":
            param_data[expert_id] = loaded_weight

    def _load_combined_w13_weight_scale(self, shard_dim: int,
                                        loaded_weight: torch.Tensor,
                                        param: torch.Tensor, tp_rank: int):
        """
        Load w13 weight scales assuming that w1 weight scales and w3 weight
        scales are stored in the same loaded_weight tensor.
        """
        shard_size = param.shape[shard_dim]
        loaded_weight = loaded_weight.narrow(shard_dim, shard_size * tp_rank,
                                             shard_size)
        param.copy_(loaded_weight)

    def _load_model_weight_or_group_weight_scale(self,
                                                 shard_dim: int,
                                                 expert_data: torch.Tensor,
                                                 shard_id: str,
                                                 loaded_weight: torch.Tensor,
                                                 tp_rank: int,
                                                 load_full_w2: bool = False):
        """
        Load grouped weight scales for group quantization or model weights
            :param shard_dim: dimension to shard
            :param expert_data: parameter for a particular expert
            :param shard_id: either w1, w2, or w3
            :param loaded_weight: checkpoint weight to load into the param
            :param tp_rank: tensor parallel rank
            :param load_full_w2: whether or not the w2 loaded should be sharded.
        """
        if shard_id == "w2":
            # In the case where we have actorder/g_idx, we do not partition the
            # w2 scales, as indicated by `load_full` argument, for all tp cases
            self._load_w2(shard_dim=shard_dim,
                          loaded_weight=loaded_weight,
                          expert_data=expert_data,
                          tp_rank=tp_rank,
                          load_full=load_full_w2)
        elif shard_id in ("w1", "w3"):
            self._load_w13(shard_id=shard_id,
                           shard_dim=shard_dim,
                           loaded_weight=loaded_weight,
                           expert_data=expert_data,
                           tp_rank=tp_rank)

    def _load_per_channel_weight_scale(self, expert_data: torch.Tensor,
                                       shard_dim: int, shard_id: str,
                                       loaded_weight: torch.Tensor,
                                       tp_rank: int):
        # for per channel weight quantization
        if shard_id == "w2":
            expert_data.copy_(loaded_weight)
        elif shard_id in ("w1", "w3"):
            self._load_w13(shard_id=shard_id,
                           shard_dim=shard_dim,
                           loaded_weight=loaded_weight,
                           expert_data=expert_data,
                           tp_rank=tp_rank)

    def _load_w13(self,
                  expert_data: torch.Tensor,
                  shard_dim: int,
                  shard_id: str,
                  loaded_weight: torch.Tensor,
                  tp_rank: int,
                  load_full: bool = False):

        # Index the loaded weight for tp sharding.
        # gate_up_proj: "MergedColumnParallel", so tp sharding on output_dim
        shard_size = expert_data.shape[shard_dim] // 2
        if not load_full:
            loaded_weight = loaded_weight.narrow(shard_dim,
                                                 shard_size * tp_rank,
                                                 shard_size)
        # Narrow parameter and load.
        # w1, gate_proj: Load into first logical weight of w13.
        if shard_id == "w1":
            expert_data = expert_data.narrow(shard_dim, 0, shard_size)
        # w3, up_proj: Load into second logical weight of w13.
        else:
            assert shard_id == "w3"
            expert_data = expert_data.narrow(shard_dim, shard_size, shard_size)
        expert_data.copy_(loaded_weight)

    def _load_w2(self,
                 expert_data: torch.Tensor,
                 shard_dim: int,
                 loaded_weight: torch.Tensor,
                 tp_rank: int,
                 load_full: bool = False):

        # Index the loaded weight for tp sharding.
        # down_proj: "RowParallel" so tp sharding on input_dim
        # Narrow parameter and load.
        shard_size = expert_data.shape[shard_dim]
        if not load_full:
            loaded_weight = loaded_weight.narrow(shard_dim,
                                                 shard_size * tp_rank,
                                                 shard_size)
        # w2, down_proj: Load into only logical weight of w2.
        expert_data.copy_(loaded_weight)

    def _load_single_value(self, param: torch.nn.Parameter,
                           loaded_weight: torch.Tensor, expert_id: int):
        param_data = param.data

        # Input scales can be loaded directly and should be equal.
        param_data[expert_id] = loaded_weight

    def _load_g_idx(self, shard_id: str, expert_data: torch.Tensor,
                    shard_dim: int, loaded_weight: torch.Tensor, tp_rank: int):

        if shard_id == "w2":
            self._load_w2(shard_dim=shard_dim,
                          loaded_weight=loaded_weight,
                          expert_data=expert_data,
                          tp_rank=tp_rank)
        else:
            assert shard_id in ("w1", "w3")
            expert_data.copy_(loaded_weight)

    def _map_global_expert_id_to_local_expert_id(self, expert_id: int) -> int:
        if self.expert_map is None:
            return expert_id
        return self.expert_map[expert_id].item()

    @overload
    def weight_loader(self, param: torch.nn.Parameter,
                      loaded_weight: torch.Tensor, weight_name: str,
                      shard_id: str, expert_id: int,
                      return_success: Literal[False]) -> None:
        ...

    @overload
    def weight_loader(self, param: torch.nn.Parameter,
                      loaded_weight: torch.Tensor, weight_name: str,
                      shard_id: str, expert_id: int,
                      return_success: Literal[True]) -> bool:
        ...

    def weight_loader(self,
                      param: torch.nn.Parameter,
                      loaded_weight: torch.Tensor,
                      weight_name: str,
                      shard_id: str,
                      expert_id: int,
                      return_success: bool = False) -> Optional[bool]:

        if self.quant_config and self.quant_config.get_name() == "mxfp4":
            # (FIXME) for gpt-oss all experts are combined
            if "bias" in weight_name:
                dim1 = loaded_weight.shape[1]
                param.data[:, :dim1].copy_(loaded_weight)
            else:
                dim1 = loaded_weight.shape[1]
                dim2 = loaded_weight.shape[2]
                param.data[:, :dim1, :dim2].copy_(loaded_weight)
            return True if return_success else None

        expert_id = self._map_global_expert_id_to_local_expert_id(expert_id)
        if expert_id == -1:
            # Failed to load this param since it's not local to this rank
            return False if return_success else None
        # Hereafter, `expert_id` is local physical id

        quant_method_name = self.quant_method.__class__.__name__
        # compressed-tensors checkpoints with packed weights are stored flipped
        # TODO (mgoin): check self.quant_method.quant_config.quant_format
        # against known CompressionFormat enum values that have this quality
        if self.quant_method.__class__.__name__ in (
                "CompressedTensorsWNA16MarlinMoEMethod",
                "CompressedTensorsWNA16MoEMethod"):
            loaded_weight = loaded_weight.t().contiguous()

        if shard_id not in ("w1", "w2", "w3"):
            raise ValueError(f"shard_id must be ['w1','w2','w3'] but "
                             f"got {shard_id}.")

        # Fetch the dim to shard the parameter/loaded weight
        # based on the shard id. This will be whatever
        # dimension intermediate_size_per_partition is used.
        SHARD_ID_TO_SHARDED_DIM = {"w1": 0, "w2": 1, "w3": 0}

        is_gguf_weight = getattr(param, "is_gguf_weight", False)
        is_gguf_weight_type = getattr(param, "is_gguf_weight_type", False)
        if is_gguf_weight_type:
            param.weight_type = loaded_weight.item()
            param.data.copy_(loaded_weight)
            return True if return_success else None

        # Case for BitsAndBytes
        use_bitsandbytes_4bit = getattr(param, "use_bitsandbytes_4bit", False)
        if use_bitsandbytes_4bit:
            shard_dim = 0

            expert_data = param.data[expert_id]
            if shard_id == "w2":
                expert_data.copy_(loaded_weight)
            elif shard_id in ("w1", "w3"):
                # BNB inflight quantization has already sharded the weights
                full_load = True
                self._load_w13(
                    shard_id=shard_id,
                    shard_dim=shard_dim,
                    loaded_weight=loaded_weight,
                    expert_data=expert_data,
                    tp_rank=self.tp_rank,
                    load_full=full_load,
                )
            return True if return_success else None

        # is_transposed: if the dim to shard the weight
        # should be flipped. Required by GPTQ, compressed-tensors
        # should be whatever dimension intermediate_size_per_partition is
        is_transposed = getattr(param, "is_transposed", False)
        shard_dim = SHARD_ID_TO_SHARDED_DIM[shard_id]
        if is_transposed:
            shard_dim = int(not shard_dim)

        full_load = len(loaded_weight.shape) == 3
        if full_load:
            shard_dim += 1

        # Materialize GGUF UninitializedParameter
        if is_gguf_weight and isinstance(param, UninitializedParameter):
            final_shape = list(loaded_weight.shape)
            if shard_id in ["w1", "w3"]:
                final_shape[1] *= 2
            final_shape[shard_dim] = final_shape[shard_dim] // self.tp_size
            param.materialize(final_shape, dtype=loaded_weight.dtype)

        expert_data = param.data if full_load else param.data[expert_id]

        # Case input scale: input_scale loading is only supported for fp8
        if "input_scale" in weight_name:
            # this is needed for compressed-tensors only
            loaded_weight = loaded_weight.to(param.data.device)

            if ("compressed" in quant_method_name.lower()
                    and param.data[expert_id] != 1
                    and (param.data[expert_id] - loaded_weight).abs() > 1e-5):
                raise ValueError(
                    "input_scales of w1 and w3 of a layer "
                    f"must be equal. But got {param.data[expert_id]} "
                    f"vs. {loaded_weight}")

            self._load_single_value(param=param,
                                    loaded_weight=loaded_weight,
                                    expert_id=expert_id)
            return True if return_success else None

        # Case g_idx
        if "g_idx" in weight_name:
            self._load_g_idx(shard_dim=0,
                             shard_id=shard_id,
                             loaded_weight=loaded_weight,
                             expert_data=expert_data,
                             tp_rank=self.tp_rank)
            return True if return_success else None

        # TODO @dsikka: ModelOpt should follow the proper MoE loading pattern
        if "ModelOpt" in quant_method_name:
            # Determine per-tensor weight scale patterns based on variant
            # Use the dedicated method instead of brittle string matching
            uses_weight_scale_2 = self.quant_method.uses_weight_scale_2_pattern(
            )

            # Call _load_per_tensor_weight_scale() to load per-tensor (scalar)
            # weights scales.
            # Input scales are always per-tensor.
            # Weight scales: FP4 uses "weight_scale_2" and FP8 uses
            # "weight_scale" for per-tensor scales.
            is_per_tensor = ("weight_scale_2" in weight_name
                             if uses_weight_scale_2 else "weight_scale"
                             in weight_name) or "input_scale" in weight_name
            if is_per_tensor:
                self._load_per_tensor_weight_scale(
                    shard_id=shard_id,
                    param=param,
                    loaded_weight=loaded_weight,
                    expert_id=expert_id,
                )
                return True if return_success else None

            # If the weight is w13_weight_scale and w13_weight_scales are
            # combined into single loaded_weight, call
            # _load_combined_w13_weight_scale() to load it.
            # This is checked by comparing the hidden_out dims of the
            # loaded_weight and the param.
            if "w13_weight_scale" in weight_name:
                loaded_weight_hidden_out = loaded_weight.shape[-2]
                param_hidden_out = param.data.shape[-2] * self.tp_size
                if loaded_weight_hidden_out == param_hidden_out:
                    self._load_combined_w13_weight_scale(
                        shard_dim=shard_dim,
                        loaded_weight=loaded_weight,
                        param=param,
                        tp_rank=self.tp_rank,
                    )
                    return True if return_success else None

            # For other weights, call _load_model_weight_or_group_weight_scale()
            # to load it.
            if "weight" in weight_name:
                self._load_model_weight_or_group_weight_scale(
                    shard_id=shard_id,
                    shard_dim=shard_dim,
                    loaded_weight=loaded_weight,
                    expert_data=expert_data,
                    tp_rank=self.tp_rank)
            return True if return_success else None

        # Case weight scales, zero_points and offset, weight/input global scales
        if ("scale" in weight_name or "zero" in weight_name
                or "offset" in weight_name):
            # load the weight scales and zp based on the quantization scheme
            # supported weight scales/zp can be found in
            # FusedMoeWeightScaleSupported
            # TODO @dsikka: once hardened, refactor to use vLLM Parameters
            # specific to each case
            quant_method = getattr(param, "quant_method", None)
            if quant_method == FusedMoeWeightScaleSupported.CHANNEL.value:
                self._load_per_channel_weight_scale(
                    shard_id=shard_id,
                    shard_dim=shard_dim,
                    loaded_weight=loaded_weight,
                    expert_data=expert_data,
                    tp_rank=self.tp_rank)
            elif quant_method in [
                    FusedMoeWeightScaleSupported.GROUP.value,
                    FusedMoeWeightScaleSupported.BLOCK.value,
            ]:
                self._load_model_weight_or_group_weight_scale(
                    shard_id=shard_id,
                    shard_dim=shard_dim,
                    loaded_weight=loaded_weight,
                    expert_data=expert_data,
                    tp_rank=self.tp_rank,
                    load_full_w2=getattr(param, "load_full_w2", False))
            elif quant_method == FusedMoeWeightScaleSupported.TENSOR.value:
                self._load_per_tensor_weight_scale(shard_id=shard_id,
                                                   param=param,
                                                   loaded_weight=loaded_weight,
                                                   expert_id=expert_id)
            else:
                WEIGHT_SCALE_SUPPORTED = [
                    e.value for e in FusedMoeWeightScaleSupported
                ]
                raise ValueError(
                    f"quant method must be one of {WEIGHT_SCALE_SUPPORTED}")
            return True if return_success else None

        # Case weight_shape
        if "weight_shape" in weight_name:
            # only required by compressed-tensors
            self._load_single_value(param=param,
                                    loaded_weight=loaded_weight,
                                    expert_id=expert_id)
            return True if return_success else None

        # Case model weights
        if "weight" in weight_name:
            self._load_model_weight_or_group_weight_scale(
                shard_id=shard_id,
                shard_dim=shard_dim,
                loaded_weight=loaded_weight,
                expert_data=expert_data,
                tp_rank=self.tp_rank)
            return True if return_success else None

        return False if return_success else None

    def get_expert_weights(self) -> Iterable[torch.Tensor]:
        weights = list(self.named_parameters())
        assert all(weight.is_contiguous() for _, weight in weights)

        # Filter out the non-expert weights.
        # `e_score_correction_bias` is a bias for each logical expert,
        # with shape (num_logical_experts,), not an expert weight.
        NON_EXPERT_WEIGHTS = {
            "e_score_correction_bias",
        }

        return [
            weight.view(self.local_num_experts, -1) for name, weight in weights
            if name not in NON_EXPERT_WEIGHTS
            and not name.startswith("_shared_experts.")
        ]

    def set_eplb_state(
        self,
        moe_layer_idx: int,
        expert_load_view: torch.Tensor,
        logical_to_physical_map: torch.Tensor,
        logical_replica_count: torch.Tensor,
    ) -> None:
        """
        Register the EPLB state in this layer.

        This is used later in forward pass, where we get the expert mapping
        and record the load metrics in `expert_load_view`.
        """
        self.expert_load_view = expert_load_view[moe_layer_idx]
        self.logical_to_physical_map = logical_to_physical_map[moe_layer_idx]
        self.logical_replica_count = logical_replica_count[moe_layer_idx]

    @staticmethod
    def select_experts(
        hidden_states: torch.Tensor,
        router_logits: torch.Tensor,
        top_k: int,
        use_grouped_topk: bool,
        renormalize: bool,
        topk_group: Optional[int] = None,
        num_expert_group: Optional[int] = None,
        custom_routing_function: Optional[Callable] = None,
        scoring_func: str = "softmax",
        routed_scaling_factor: float = 1.0,
        e_score_correction_bias: Optional[torch.Tensor] = None,
        indices_type: Optional[torch.dtype] = None,
        enable_eplb: bool = False,
        expert_map: Optional[torch.Tensor] = None,
        expert_load_view: Optional[torch.Tensor] = None,
        logical_to_physical_map: Optional[torch.Tensor] = None,
        logical_replica_count: Optional[torch.Tensor] = None,
    ) -> tuple[torch.Tensor, torch.Tensor]:
        """
        Route the input hidden states to the top-k experts based on the
        router logits.

        Returns:
            (topk_weights, topk_ids) (tuple[torch.Tensor, torch.Tensor]):
            The weights and *global physical* expert ids of the top-k experts.

            **Compatibility**: When EPLB is not enabled, the returned ids are
            equivalent to global logical ids, so should be compatible with
            plain MoE implementations without redundant experts.
        """
        from vllm.model_executor.layers.fused_moe.fused_moe import fused_topk

        # Check if we should use a routing simulation strategy
        routing_strategy = envs.VLLM_MOE_ROUTING_SIMULATION_STRATEGY
        if routing_strategy != "":
            return RoutingSimulator.simulate_routing(
                hidden_states=hidden_states,
                router_logits=router_logits,
                strategy_name=routing_strategy,
                top_k=top_k,
                indices_type=indices_type)

        # DeepSeekv2 uses grouped_top_k
        if use_grouped_topk:
            assert topk_group is not None
            assert num_expert_group is not None
            topk_weights, topk_ids = grouped_topk(
                hidden_states=hidden_states,
                gating_output=router_logits,
                topk=top_k,
                renormalize=renormalize,
                num_expert_group=num_expert_group,
                topk_group=topk_group,
                scoring_func=scoring_func,
                routed_scaling_factor=routed_scaling_factor,
                e_score_correction_bias=e_score_correction_bias)
            if indices_type is not None:
                topk_ids = topk_ids.to(dtype=indices_type)
        elif custom_routing_function is None:
            topk_weights, topk_ids, token_expert_indices = fused_topk(
                hidden_states=hidden_states,
                gating_output=router_logits,
                topk=top_k,
                renormalize=renormalize,
                indices_type=indices_type,
            )
        else:
            topk_weights, topk_ids = custom_routing_function(
                hidden_states=hidden_states,
                gating_output=router_logits,
                topk=top_k,
                renormalize=renormalize)
            if indices_type is not None:
                topk_ids = topk_ids.to(dtype=indices_type)

        if enable_eplb:
            assert expert_load_view is not None
            assert logical_to_physical_map is not None
            assert logical_replica_count is not None

            # 1. Convert the logical expert ids to physical expert ids
            # Directly select a random replica for each logical expert

            # TODO: maybe optimize this by using specified kernels,
            # or compute pseudo-random indices by modulo

            # In case `indices_type` is not `torch.long` or `torch.int`,
            # e.g. `torch.uint32` as required by dispatch/combine kernels
            topk_ids_long = topk_ids.long()
            replica_indices = (
                torch.rand_like(topk_ids, dtype=torch.float) *
                logical_replica_count[topk_ids_long]).long().unsqueeze(-1)
            physical_ids = logical_to_physical_map[topk_ids_long].gather(
                -1, replica_indices).squeeze(-1)

            topk_ids = physical_ids

            # 2. Record expert load metrics.

            # TODO(bowen): When using `FusedMoEModularKernel`, this
            # can be done in a more unified way, since
            # `FusedMoEPrepareAndFinalize` will return the expert
            # token count, in some cases directly from the kernel.
            # However, now there are many code paths not using
            # the modular kernel, e.g. calling `fused_experts`,
            # so we decide to keep the logic here.
            #
            # If later refactor moved all the MoE kernel calls
            # to the modular kernel, we can move this logic there
            # to achieve better efficiency.

            # `expert_load_view`: (num_physical_experts,)

            topk_ids_flatten = topk_ids.flatten()

            # Performance optimization:
            # `masked_fill` is significantly faster than `masked_select`
            invalid_mask = topk_ids_flatten < 0
            # Replace invalid expert ids with 0 (just a dummy position)
            # to avoid out-of-bounds errors in scatter_add_
            index = topk_ids_flatten.masked_fill_(invalid_mask, 0)
            # `src` is the valid mask, which is 1 for valid and 0 for invalid
            src = ~invalid_mask

            expert_load_view.scatter_add_(dim=0,
                                          index=index.long(),
                                          src=src.to(expert_load_view))

            topk_ids = topk_ids.to(dtype=indices_type)

        assert topk_ids.dtype == indices_type or indices_type is None

        return topk_weights, topk_ids

    def must_reduce_shared_expert_outputs(self) -> bool:
        """
        The shared_experts are typically computed using the RowParallelLinear
        layer. The result of this function is typically used as
        the reduce_results argument to the module.
        When just tensor-parallel is used, it is not required to reduce
        the shared_experts results immediately. Instead we reduce at the
        once at the end of the MoE op. (Refer to DeepSeekV2MoE module)
        With EP and all2all kernels - this is no longer viable as all
        GPU ranks in DP, produce the complete set of hidden_states.
        Therefore it is required that we reduce the shared_experts output
        early.
        """
        return (self.use_pplx_kernels or self.use_deepep_ht_kernels
                or self.use_deepep_ll_kernels)

    def maybe_all_reduce_tensor_model_parallel(
            self, final_hidden_states: torch.Tensor):
        """
        The pplx combine kernel reduces across GPU ranks by default.
        """
        if (self.use_pplx_kernels or self.use_deepep_ht_kernels
                or self.use_deepep_ll_kernels):
            return final_hidden_states
        else:
            return tensor_model_parallel_all_reduce(final_hidden_states)

    def forward(
        self,
        hidden_states: torch.Tensor,
        router_logits: torch.Tensor,
    ) -> Union[torch.Tensor, tuple[torch.Tensor, torch.Tensor]]:
        og_hidden_states = hidden_states.shape[-1]
        if self.hidden_size != og_hidden_states:
            hidden_states = F.pad(hidden_states,
                                  (0, self.hidden_size - og_hidden_states),
                                  mode='constant',
                                  value=0.0)

        if self.shared_experts is None:
            if current_platform.is_tpu():
                # TODO: Once the OOM issue for the TPU backend is resolved, we
                # will switch to using the moe_forward custom op.
                fused_output = self.forward_impl(hidden_states, router_logits)
                assert not isinstance(fused_output, tuple)
            else:
                fused_output = torch.ops.vllm.moe_forward(
                    hidden_states, router_logits, self.layer_name)
            return fused_output[..., :og_hidden_states]
        else:
            if current_platform.is_tpu():
                # TODO: Once the OOM issue for the TPU backend is resolved, we
                # will switch to using the moe_forward custom op.
                shared_output, fused_output = self.forward_impl(
                    hidden_states, router_logits)
            else:
                shared_output, fused_output = torch.ops.vllm.moe_forward_shared(
                    hidden_states, router_logits, self.layer_name)
            return (shared_output[..., :og_hidden_states],
                    fused_output[..., :og_hidden_states])

    def forward_impl_chunked(
        self,
        full_hidden_states: torch.Tensor,
        full_router_logits: torch.Tensor,
    ) -> Union[torch.Tensor, tuple[torch.Tensor, torch.Tensor]]:
        assert self.batched_hidden_states is not None
        assert self.batched_router_logits is not None
        assert self.batched_hidden_states.dtype == full_hidden_states.dtype
        assert self.batched_router_logits.dtype == full_router_logits.dtype
        # Check size compatibility.
        assert (
            self.batched_hidden_states.size(-1) == full_hidden_states.size(-1))
        assert (
            self.batched_router_logits.size(-1) == full_router_logits.size(-1))

        full_fused_final_hidden_states = torch.empty_like(full_hidden_states)
        if self.shared_experts is not None:
            full_shared_final_hidden_states = torch.empty_like(
                full_hidden_states)

        def process_chunk(chunk_start, chunk_end, skip_result_store=False):
            chunk_size = chunk_end - chunk_start
            hidden_states = full_hidden_states[chunk_start:chunk_end, :]
            router_logits = full_router_logits[chunk_start:chunk_end, :]

            batch_buffer_idx = dbo_current_ubatch_id()

            assert self.batched_hidden_states is not None
            assert self.batched_router_logits is not None
            batched_hidden_states = self.batched_hidden_states[
                batch_buffer_idx, :]
            batched_router_logits = self.batched_router_logits[
                batch_buffer_idx, :]

            assert (batched_hidden_states.size(0)  # type: ignore
                    >= chunk_size)
            assert (batched_router_logits.size(0)  # type: ignore 
                    >= chunk_size)
            staged_hidden_states = batched_hidden_states[:
                                                         chunk_size, :]  # type: ignore
            staged_router_logits = batched_router_logits[:
                                                         chunk_size, :]  # type: ignore
            staged_hidden_states.copy_(hidden_states, non_blocking=True)
            staged_router_logits.copy_(router_logits, non_blocking=True)

            # Matrix multiply.
            final_hidden_states = self.quant_method.apply(
                layer=self,
                x=staged_hidden_states,
                router_logits=staged_router_logits,
                top_k=self.top_k,
                renormalize=self.renormalize,
                use_grouped_topk=self.use_grouped_topk,
                global_num_experts=self.global_num_experts,
                expert_map=self.expert_map,
                topk_group=self.topk_group,
                num_expert_group=self.num_expert_group,
                custom_routing_function=self.custom_routing_function,
                scoring_func=self.scoring_func,
                routed_scaling_factor=self.routed_scaling_factor,
                e_score_correction_bias=self.e_score_correction_bias,
                activation=self.activation,
                enable_eplb=self.enable_eplb,
                expert_load_view=self.expert_load_view,
                logical_to_physical_map=self.logical_to_physical_map,
                logical_replica_count=self.logical_replica_count,
            )

            assert self.shared_experts is None or isinstance(
                final_hidden_states, tuple)

            if not skip_result_store:
                if self.shared_experts is None:
                    full_fused_final_hidden_states[
                        chunk_start:chunk_end, :].copy_(final_hidden_states,
                                                        non_blocking=True)
                else:
                    full_shared_final_hidden_states[
                        chunk_start:chunk_end, :].copy_(final_hidden_states[0],
                                                        non_blocking=True)
                    full_fused_final_hidden_states[
                        chunk_start:chunk_end, :].copy_(final_hidden_states[1],
                                                        non_blocking=True)

        ctx = get_forward_context()
        # flashinfer_cutlass_kernels can handle: optional DP + TP/EP
        max_tokens_across_dp = ctx.dp_metadata.max_tokens_across_dp_cpu
        moe_dp_chunk_size_per_rank = self.moe_config.max_num_tokens
        num_tokens = full_hidden_states.size(0)
        for chunk_idx, chunk_start_ in enumerate(
                range(0, max_tokens_across_dp, moe_dp_chunk_size_per_rank)):
            chunk_start = chunk_start_
            chunk_end = min(chunk_start + moe_dp_chunk_size_per_rank,
                            max_tokens_across_dp)
            # clamp start and end
            chunk_start = min(chunk_start, num_tokens - 1)
            chunk_end = min(chunk_end, num_tokens)
            with ctx.dp_metadata.chunked_sizes(moe_dp_chunk_size_per_rank,
                                               chunk_idx):
                process_chunk(chunk_start,
                              chunk_end,
                              skip_result_store=chunk_start_ >= num_tokens)

        if self.shared_experts is None:
            return full_fused_final_hidden_states
        else:
            return (full_shared_final_hidden_states,
                    full_fused_final_hidden_states)

    def forward_impl(
        self,
        hidden_states: torch.Tensor,
        router_logits: torch.Tensor,
    ) -> Union[torch.Tensor, tuple[torch.Tensor, torch.Tensor]]:
        assert self.quant_method is not None
        # Route to the chunked forward path using the FlashInfer Cutlass kernel
        # only when data parallelism (DP) is enabled.
        use_flashinfer_cutlass_kernels = (
            self.dp_size > 1
            and self.moe_config.use_flashinfer_cutlass_kernels)
        if (self.moe_parallel_config.use_pplx_kernels
                or self.moe_parallel_config.use_deepep_ll_kernels
                or use_flashinfer_cutlass_kernels):
            return self.forward_impl_chunked(hidden_states, router_logits)

        do_naive_dispatch_combine: bool = (
            self.dp_size > 1
            and not self.moe_parallel_config.use_deepep_ht_kernels
            and not self.moe_config.use_flashinfer_cutlass_kernels)
        if do_naive_dispatch_combine:
            hidden_states, router_logits = get_ep_group().dispatch(
                hidden_states, router_logits)

        # If there are shared experts but we are not using a modular kernel, the
        # shared experts must be called here
        if (not isinstance(self.quant_method.fused_experts,
                           FusedMoEModularKernel)
                and self.shared_experts is not None):
            shared_output = self.shared_experts(hidden_states)
        else:
            shared_output = None

        # Matrix multiply.
        final_hidden_states = self.quant_method.apply(
            layer=self,
            x=hidden_states,
            router_logits=router_logits,
            top_k=self.top_k,
            renormalize=self.renormalize,
            use_grouped_topk=self.use_grouped_topk,
            global_num_experts=self.global_num_experts,
            expert_map=self.expert_map,
            topk_group=self.topk_group,
            num_expert_group=self.num_expert_group,
            custom_routing_function=self.custom_routing_function,
            scoring_func=self.scoring_func,
            routed_scaling_factor=self.routed_scaling_factor,
            e_score_correction_bias=self.e_score_correction_bias,
            activation=self.activation,
            apply_router_weight_on_input=self.apply_router_weight_on_input,
            enable_eplb=self.enable_eplb,
            expert_load_view=self.expert_load_view,
            logical_to_physical_map=self.logical_to_physical_map,
            logical_replica_count=self.logical_replica_count,
        )

        if shared_output is not None:
            assert not isinstance(final_hidden_states, tuple)
            assert self.shared_experts is not None
            final_hidden_states = (
                shared_output,
                final_hidden_states,
            )

        def reduce_output(states: torch.Tensor) -> torch.Tensor:
            if do_naive_dispatch_combine:
                states = get_ep_group().combine(states)

            if self.reduce_results and (self.tp_size > 1 or self.ep_size > 1):
                states = self.maybe_all_reduce_tensor_model_parallel(states)
<<<<<<< HEAD

            return states

=======

            return states

>>>>>>> ec9f13df
        if self.shared_experts is None:
            return reduce_output(final_hidden_states)
        else:
            return (
                reduce_output(final_hidden_states[0]),
                reduce_output(final_hidden_states[1]),
            )

    @classmethod
    def make_expert_params_mapping(
            cls,
            ckpt_gate_proj_name: str,
            ckpt_down_proj_name: str,
            ckpt_up_proj_name: str,
            num_experts: int,
            num_redundant_experts: int = 0) -> list[tuple[str, str, int, str]]:

        num_physical_experts = num_experts + num_redundant_experts

        # In the returned mapping:
        # - `expert_id` is the physical expert id
        # - `weight_name` contains the weight name of the logical expert
        # So that we should map the expert id to logical in `weight_name`
        physical_to_logical_map = \
            EplbState.build_initial_global_physical_to_logical_map(
            num_experts, num_redundant_experts)

        return [
            # (param_name, weight_name, expert_id, shard_id)
            ("experts.w13_" if weight_name
             in [ckpt_gate_proj_name, ckpt_up_proj_name] else "experts.w2_",
             f"experts.{physical_to_logical_map[expert_id]}.{weight_name}.",
             expert_id, shard_id) for expert_id in range(num_physical_experts)
            for shard_id, weight_name in [
                ("w1", ckpt_gate_proj_name),
                ("w2", ckpt_down_proj_name),
                ("w3", ckpt_up_proj_name),
            ]
        ]

    def extra_repr(self) -> str:

        s = (
            f"global_num_experts={self.global_num_experts}, "
            f"local_num_experts={self.local_num_experts}, "
            f"top_k={self.top_k}, "
            f"intermediate_size_per_partition={self.intermediate_size_per_partition}, "  # noqa: E501
            f"tp_size={self.tp_size},\n"
            f"ep_size={self.ep_size}, "
            f"reduce_results={self.reduce_results}, "
            f"renormalize={self.renormalize}, "
            f"use_grouped_topk={self.use_grouped_topk}")

        if self.use_grouped_topk:
            s += f", num_expert_group={self.num_expert_group}, topk_group={self.topk_group}"  # noqa: E501

        s += f", scoring_func='{self.scoring_func}', activation='{self.activation}'"  # noqa: E501

        return s


def moe_forward(
    hidden_states: torch.Tensor,
    router_logits: torch.Tensor,
    layer_name: str,
) -> torch.Tensor:
    forward_context: ForwardContext = get_forward_context()
    self = forward_context.no_compile_layers[layer_name]
    assert self.shared_experts is None
    return self.forward_impl(hidden_states, router_logits)


def moe_forward_fake(
    hidden_states: torch.Tensor,
    router_logits: torch.Tensor,
    layer_name: str,
) -> torch.Tensor:
    return torch.empty_like(hidden_states)


direct_register_custom_op(
    op_name="moe_forward",
    op_func=moe_forward,
    mutates_args=["hidden_states"],
    fake_impl=moe_forward_fake,
    dispatch_key=current_platform.dispatch_key,
    tags=(torch.Tag.needs_fixed_stride_order, ),
)


def moe_forward_shared(
    hidden_states: torch.Tensor,
    router_logits: torch.Tensor,
    layer_name: str,
) -> tuple[torch.Tensor, torch.Tensor]:
    forward_context: ForwardContext = get_forward_context()
    self = forward_context.no_compile_layers[layer_name]
    assert self.shared_experts is not None
    return self.forward_impl(hidden_states, router_logits)


def moe_forward_shared_fake(
    hidden_states: torch.Tensor,
    router_logits: torch.Tensor,
    layer_name: str,
) -> tuple[torch.Tensor, torch.Tensor]:
    shared_out = torch.empty_like(hidden_states)
    fused_out = torch.empty_like(hidden_states)
    return shared_out, fused_out


direct_register_custom_op(
    op_name="moe_forward_shared",
    op_func=moe_forward_shared,
    mutates_args=["hidden_states"],
    fake_impl=moe_forward_shared_fake,
    dispatch_key=current_platform.dispatch_key,
    tags=(torch.Tag.needs_fixed_stride_order, ),
)

# Mark the FusedMoE weight_loader as supporting MoE-specific parameters
# to avoid expensive runtime reflection in model loading code
FusedMoE.weight_loader.supports_moe_loading = True  # type: ignore[attr-defined]<|MERGE_RESOLUTION|>--- conflicted
+++ resolved
@@ -142,10 +142,10 @@
                 all_to_all_args[
                     "group_name"] = all2all_manager.cpu_group.group_name
 
-            handles = all2all_manager.get_handles(all_to_all_args)
+            handle = all2all_manager.get_handle(all_to_all_args)
 
             prepare_finalize = PplxPrepareAndFinalize(
-                handles,
+                handle,
                 max_num_tokens=moe.max_num_tokens,
                 num_local_experts=moe.num_local_experts,
                 num_dispatchers=num_dispatchers,
@@ -171,7 +171,7 @@
                 num_global_experts=moe.num_experts,
                 num_local_experts=moe.num_experts //
                 all2all_manager.world_size)
-            handles = all2all_manager.get_handles(all_to_all_args)
+            handle = all2all_manager.get_handle(all_to_all_args)
 
             # Note : We may want to use FP8 dispatch even otherwise just to
             # reduce datamovement
@@ -182,7 +182,7 @@
                                 == DEEPEP_QUANT_BLOCK_SHAPE)
 
             prepare_finalize = DeepEPLLPrepareAndFinalize(
-                handles,
+                handle,
                 max_tokens_per_rank=moe.max_num_tokens,
                 num_dispatchers=all2all_manager.world_size,
                 use_fp8_dispatch=use_fp8_dispatch,
@@ -1803,15 +1803,9 @@
 
             if self.reduce_results and (self.tp_size > 1 or self.ep_size > 1):
                 states = self.maybe_all_reduce_tensor_model_parallel(states)
-<<<<<<< HEAD
 
             return states
 
-=======
-
-            return states
-
->>>>>>> ec9f13df
         if self.shared_experts is None:
             return reduce_output(final_hidden_states)
         else:
