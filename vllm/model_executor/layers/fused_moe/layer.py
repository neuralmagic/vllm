--- conflicted
+++ resolved
@@ -2015,10 +2015,9 @@
             self.sp_size) if ctx.dp_metadata else nullcontext()
 
         with sp_ctx:
-
             if do_naive_dispatch_combine:
                 hidden_states, router_logits = get_ep_group().dispatch(
-                    hidden_states, router_logits, self.is_sequence_parallel)
+                    hidden_states, router_logits)
 
             # Matrix multiply.
             final_hidden_states = self.quant_method.apply(
@@ -2043,9 +2042,6 @@
                 logical_to_physical_map=self.logical_to_physical_map,
                 logical_replica_count=self.logical_replica_count,
             )
-        elif self.zero_expert_num is not None and self.zero_expert_num > 0:
-            assert isinstance(final_hidden_states, tuple)
-            final_hidden_states, zero_expert_result = final_hidden_states
 
             if shared_output is not None:
                 assert not isinstance(final_hidden_states, tuple)
@@ -2054,41 +2050,32 @@
                     shared_output,
                     final_hidden_states,
                 )
+            elif self.zero_expert_num is not None and self.zero_expert_num > 0:
+                assert isinstance(final_hidden_states, tuple)
+                final_hidden_states, zero_expert_result = final_hidden_states
 
             def reduce_output(states: torch.Tensor,
                               do_combine: bool = True) -> torch.Tensor:
                 if do_naive_dispatch_combine and do_combine:
-                    states = get_ep_group().combine(states,
-                                                    self.is_sequence_parallel)
-
-                if (not self.is_sequence_parallel and self.reduce_results
-                        and (self.tp_size > 1 or self.ep_size > 1)):
+                    states = get_ep_group().combine(states)
+
+                if self.reduce_results and (self.tp_size > 1
+                                            or self.ep_size > 1):
                     states = self.maybe_all_reduce_tensor_model_parallel(
                         states)
 
-<<<<<<< HEAD
                 return states
 
-            if self.shared_experts is None:
-                assert not isinstance(final_hidden_states, tuple)
-                return reduce_output(final_hidden_states)
-            else:
+            if self.shared_experts is not None:
                 return (
                     reduce_output(final_hidden_states[0], do_combine=False),
                     reduce_output(final_hidden_states[1]),
                 )
-=======
-        if self.shared_experts is not None:
-            return (
-                reduce_output(final_hidden_states[0], do_combine=False),
-                reduce_output(final_hidden_states[1]),
-            )
-        elif self.zero_expert_num is not None and self.zero_expert_num > 0:
-            assert isinstance(final_hidden_states, torch.Tensor)
-            return reduce_output(final_hidden_states) + zero_expert_result
-        else:
-            return reduce_output(final_hidden_states)
->>>>>>> eb32335e
+            elif self.zero_expert_num is not None and self.zero_expert_num > 0:
+                assert isinstance(final_hidden_states, torch.Tensor)
+                return reduce_output(final_hidden_states) + zero_expert_result
+            else:
+                return reduce_output(final_hidden_states)
 
     @classmethod
     def make_expert_params_mapping(
