--- conflicted
+++ resolved
@@ -107,13 +107,8 @@
         # Note: the deep gemm workspaces are strictly larger than the triton
         # workspaces so we can be pessimistic here and allocate for DeepGemm
         # even if we fall back to triton later, e.g. if expert maps are set.
-<<<<<<< HEAD
-        if self.allow_deep_gemm and (_valid_deep_gemm_shape(M, N, K)
-                                     or is_blackwell_deep_gemm_e8m0_used()):
-=======
-        if self.allow_deep_gemm and (is_blackwell_deep_gemm_used()
+        if self.allow_deep_gemm and (is_blackwell_deep_gemm_e8m0_used()
                                      or _valid_deep_gemm_shape(M, N, K)):
->>>>>>> c494f96f
             assert self.deep_gemm_expert is not None
             return self.deep_gemm_expert.workspace_shapes(
                 a, aq, M, N, K, topk, global_num_experts, local_num_experts,
