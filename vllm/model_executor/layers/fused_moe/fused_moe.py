--- conflicted
+++ resolved
@@ -3,7 +3,6 @@
 import functools
 import json
 import os
-from math import prod
 from typing import Any, Callable, Dict, List, Optional, Tuple
 
 import torch
@@ -23,20 +22,13 @@
 from vllm.model_executor.layers.fused_moe.utils import (_fp8_quantize,
                                                         _resize_cache)
 from vllm.platforms import current_platform
-from vllm.utils import direct_register_custom_op, round_up
+from vllm.utils import direct_register_custom_op
 
 from .rocm_aiter_fused_moe import (is_rocm_aiter_moe_enabled,
                                    rocm_aiter_fused_experts,
                                    rocm_aiter_topk_softmax)
 
 logger = init_logger(__name__)
-
-has_deep_gemm = False
-try:
-    import deep_gemm as dg
-    has_deep_gemm = True
-except ImportError:
-    pass
 
 
 @triton.jit
@@ -454,287 +446,6 @@
     tl.store(c_ptrs, accumulator, mask=c_mask)
 
 
-<<<<<<< HEAD
-def ceil_div(a, b):
-    return (a + b - 1) // b
-
-
-@triton.jit
-def moe_align_block_size_stage1(
-    topk_ids_ptr,
-    tokens_cnts_ptr,
-    num_experts: tl.constexpr,
-    numel: tl.constexpr,
-    tokens_per_thread: tl.constexpr,
-):
-    pid = tl.program_id(0)
-
-    start_idx = pid * tokens_per_thread
-
-    off_c = (pid + 1) * num_experts
-
-    for i in range(tokens_per_thread):
-        if start_idx + i < numel:
-            idx = tl.load(topk_ids_ptr + start_idx + i)
-            token_cnt = tl.load(tokens_cnts_ptr + off_c + idx)
-            tl.store(tokens_cnts_ptr + off_c + idx, token_cnt + 1)
-
-
-@triton.jit
-def moe_align_block_size_stage2(
-    tokens_cnts_ptr,
-    num_experts: tl.constexpr,
-):
-    pid = tl.program_id(0)
-
-    last_cnt = 0
-    for i in range(1, num_experts + 1):
-        token_cnt = tl.load(tokens_cnts_ptr + i * num_experts + pid)
-        last_cnt = last_cnt + token_cnt
-        tl.store(tokens_cnts_ptr + i * num_experts + pid, last_cnt)
-
-
-@triton.jit
-def moe_align_block_size_stage3(
-    total_tokens_post_pad_ptr,
-    tokens_cnts_ptr,
-    cumsum_ptr,
-    num_experts: tl.constexpr,
-    block_size: tl.constexpr,
-):
-    last_cumsum = 0
-    off_cnt = num_experts * num_experts
-    for i in range(1, num_experts + 1):
-        token_cnt = tl.load(tokens_cnts_ptr + off_cnt + i - 1)
-        last_cumsum = last_cumsum + tl.cdiv(token_cnt, block_size) * block_size
-        tl.store(cumsum_ptr + i, last_cumsum)
-    tl.store(total_tokens_post_pad_ptr, last_cumsum)
-
-
-@triton.jit
-def moe_align_block_size_stage4(
-    topk_ids_ptr,
-    sorted_token_ids_ptr,
-    expert_ids_ptr,
-    tokens_cnts_ptr,
-    cumsum_ptr,
-    num_experts: tl.constexpr,
-    block_size: tl.constexpr,
-    numel: tl.constexpr,
-    tokens_per_thread: tl.constexpr,
-):
-    pid = tl.program_id(0)
-    start_idx = tl.load(cumsum_ptr + pid)
-    end_idx = tl.load(cumsum_ptr + pid + 1)
-
-    for i in range(start_idx, end_idx, block_size):
-        tl.store(expert_ids_ptr + i // block_size, pid)
-
-    start_idx = pid * tokens_per_thread
-    off_t = pid * num_experts
-
-    for i in range(start_idx, tl.minimum(start_idx + tokens_per_thread,
-                                         numel)):
-        expert_id = tl.load(topk_ids_ptr + i)
-        token_cnt = tl.load(tokens_cnts_ptr + off_t + expert_id)
-        rank_post_pad = token_cnt + tl.load(cumsum_ptr + expert_id)
-        tl.store(sorted_token_ids_ptr + rank_post_pad, i)
-        tl.store(tokens_cnts_ptr + off_t + expert_id, token_cnt + 1)
-
-
-# Triton implementation based on:
-# https://github.com/sgl-project/sglang/commit/ba5112ff691d791a9e38c6c71f59324a5fcb49d0
-def moe_align_block_size_triton(
-    topk_ids: torch.Tensor,
-    num_experts: int,
-    block_size: int,
-    sorted_token_ids: torch.Tensor,
-    expert_ids: torch.Tensor,
-    num_tokens_post_pad: torch.Tensor,
-) -> None:
-    numel = topk_ids.numel()
-    grid = (num_experts, )
-    tokens_cnts = torch.zeros((num_experts + 1, num_experts),
-                              dtype=torch.int32,
-                              device=topk_ids.device)
-    cumsum = torch.zeros((num_experts + 1, ),
-                         dtype=torch.int32,
-                         device=topk_ids.device)
-    tokens_per_thread = ceil_div(numel, num_experts)
-
-    moe_align_block_size_stage1[grid](
-        topk_ids,
-        tokens_cnts,
-        num_experts,
-        numel,
-        tokens_per_thread,
-    )
-    moe_align_block_size_stage2[grid](
-        tokens_cnts,
-        num_experts,
-    )
-    moe_align_block_size_stage3[(1, )](
-        num_tokens_post_pad,
-        tokens_cnts,
-        cumsum,
-        num_experts,
-        block_size,
-    )
-    moe_align_block_size_stage4[grid](
-        topk_ids,
-        sorted_token_ids,
-        expert_ids,
-        tokens_cnts,
-        cumsum,
-        num_experts,
-        block_size,
-        numel,
-        tokens_per_thread,
-    )
-
-
-def moe_align_block_size(
-    topk_ids: torch.Tensor,
-    block_size: int,
-    num_experts: int,
-    expert_map: Optional[torch.Tensor] = None,
-    pad_sorted_ids: bool = False
-) -> Tuple[torch.Tensor, torch.Tensor, torch.Tensor]:
-    """
-    Aligns the token distribution across experts to be compatible with block
-    size for matrix multiplication.
-
-    Parameters:
-    - topk_ids: A tensor of shape [total_tokens, top_k] representing the
-        top-k expert indices for each token.
-    - block_size: The block size used in block matrix multiplication.
-    - num_experts: The total number of experts.
-    - expert_map: A tensor of shape [num_experts] that maps the expert index
-        from the global space to the local index space of the current
-        expert parallel shard. If the expert is not in the current expert
-        parallel shard, the mapping is set to -1.
-    - pad_sorted_ids: A flag indicating whether the sorted_token_ids length
-      should be padded to a multiple of block_size,
-
-    Returns:
-    - sorted_token_ids: A tensor containing the sorted token indices according
-        to their allocated expert.
-    - expert_ids: A tensor indicating the assigned expert index for each block.
-    - num_tokens_post_padded: The total number of tokens after padding,
-        ensuring divisibility by block_size.
-
-    This function pads the number of tokens that each expert needs to process
-    so that it is divisible by block_size.
-    Padding ensures that during block matrix multiplication, the dimensions
-    align correctly.
-
-    Example:
-    Given topk_ids = [[2, 3, 4], [1, 2, 4], [1, 3, 4], [1, 2, 3]],
-    block_size = 4, and num_experts = 4:
-    - We initially have 12 tokens (after repeating 'top_k' times) and 4 experts,
-        with each expert needing to process 3 tokens.
-    - As block_size is 4, we pad 1 token for each expert.
-    - First, flatten topk_ids to [2, 3, 4, 1, 2, 4, 1, 3, 4, 1, 2, 3].
-    - Then append padding tokens [12, 12, 12, 12] for each block.
-    - After sorting by expert index, we obtain token_ids
-        [3, 6, 9, 12, 0, 4, 10, 12, 1, 7, 11, 12, 2, 5, 8, 12].
-        Tokens 12 are non-existent (padding) and are ignored in
-        the subsequent matrix multiplication.
-    - The padding ensures that the total number of tokens is now divisible
-        by block_size for proper block matrix operations.
-    """
-    max_num_tokens_padded = topk_ids.numel() + num_experts * (block_size - 1)
-    if pad_sorted_ids:
-        max_num_tokens_padded = round_up(max_num_tokens_padded, block_size)
-    sorted_ids = torch.empty((max_num_tokens_padded, ),
-                             dtype=torch.int32,
-                             device=topk_ids.device)
-    sorted_ids.fill_(topk_ids.numel())
-    max_num_m_blocks = triton.cdiv(max_num_tokens_padded, block_size)
-    # Expert ids must be zeroed out to prevent index out of bounds error while
-    # mapping global expert ids to local expert ids in expert parallelism.
-    expert_ids = torch.zeros((max_num_m_blocks, ),
-                             dtype=torch.int32,
-                             device=topk_ids.device)
-    num_tokens_post_pad = torch.empty((1),
-                                      dtype=torch.int32,
-                                      device=topk_ids.device)
-    if num_experts >= 224:
-        if envs.VLLM_ENABLE_MOE_ALIGN_BLOCK_SIZE_TRITON or num_experts != 256:
-            moe_align_block_size_triton(
-                topk_ids,
-                num_experts,
-                block_size,
-                sorted_ids,
-                expert_ids,
-                num_tokens_post_pad,
-            )
-        else:
-            # Currently requires num_experts=256
-            ops.sgl_moe_align_block_size(
-                topk_ids,
-                num_experts,
-                block_size,
-                sorted_ids,
-                expert_ids,
-                num_tokens_post_pad,
-            )
-    else:
-        ops.moe_align_block_size(topk_ids, num_experts, block_size, sorted_ids,
-                                 expert_ids, num_tokens_post_pad)
-    if expert_map is not None:
-        expert_ids = expert_map[expert_ids]
-
-    return sorted_ids, expert_ids, num_tokens_post_pad
-
-
-def _valid_deep_gemm(hidden_states: torch.Tensor, w1: torch.Tensor,
-                     w2: torch.Tensor) -> bool:
-    """
-    Check if the given problem size is supported by the DeepGemm grouped
-    gemm kernel.  All of M, N, K and the quantization block_shape must be
-    aligned by `dg.get_m_alignment_for_contiguous_layout()`.
-    """
-    if not has_deep_gemm:
-        return False
-
-    align = dg.get_m_alignment_for_contiguous_layout()
-    M = hidden_states.shape[0]
-    _, K, N = w2.shape
-
-    # For now, disable DeepGemm for small N until better permute/unpermute
-    # ops are available.
-    if N <= 512:
-        return False
-
-    if align > M or N % align != 0 or K % align != 0:
-        return False
-
-    return (hidden_states.is_contiguous() and w1.is_contiguous()
-            and w2.is_contiguous())
-
-
-def _fp8_quantize(
-    A: torch.Tensor,
-    A_scale: Optional[torch.Tensor],
-    block_shape: Optional[List[int]],
-) -> Tuple[torch.Tensor, torch.Tensor]:
-    """
-    Perform fp8 quantization on the inputs.  If a block_shape
-    is provided, the output will be blocked.
-    """
-    if block_shape is None:
-        A, A_scale = ops.scaled_fp8_quant(A, A_scale)
-    else:
-        assert len(block_shape) == 2
-        _, block_k = block_shape[0], block_shape[1]
-        A, A_scale = per_token_group_quant_fp8(A, block_k)
-        assert triton.cdiv(A.shape[-1], block_k) == A_scale.shape[-1]
-    return A, A_scale
-
-
-=======
->>>>>>> fb033dc6
 def invoke_fused_moe_kernel(A: torch.Tensor,
                             B: torch.Tensor,
                             C: torch.Tensor,
@@ -1390,26 +1101,18 @@
                   a2_scale: Optional[torch.Tensor] = None,
                   block_shape: Optional[List[int]] = None,
                   allow_deep_gemm: bool = False) -> torch.Tensor:
-<<<<<<< HEAD
-    if (allow_deep_gemm and use_fp8_w8a8
-            and _valid_deep_gemm(hidden_states, w1, w2)):
-=======
     # For now, disable DeepGemm for small N (<= 512) until better
     # permute/unpermute ops are available.
     N = w1.shape[1]
     if (allow_deep_gemm and use_fp8_w8a8 and N > 512
             and _valid_deep_gemm(hidden_states, w1, w2, expert_map)):
->>>>>>> fb033dc6
         return deep_gemm_moe_fp8(
             hidden_states=hidden_states,
             w1=w1,
             w2=w2,
             topk_weights=topk_weights,
             topk_ids=topk_ids,
-<<<<<<< HEAD
-=======
             inplace=inplace,
->>>>>>> fb033dc6
             activation=activation,
             global_num_experts=global_num_experts,
             expert_map=expert_map,
@@ -1438,88 +1141,6 @@
             a1_scale=a1_scale,
             a2_scale=a2_scale,
             block_shape=block_shape)
-<<<<<<< HEAD
-
-
-def _fp8_perm(m: torch.Tensor, idx: torch.Tensor) -> torch.Tensor:
-    """
-    A permutation routine that works on fp8 types.
-    """
-    if torch.is_floating_point(m) and torch.finfo(m.dtype).bits == 8:
-        return m.view(dtype=torch.uint8)[idx, ...].view(dtype=m.dtype)
-    else:
-        return m[idx, ...]
-
-
-def _moe_permute(
-    curr_hidden_states: torch.Tensor,
-    a1q_scale: Optional[torch.Tensor],
-    curr_topk_ids: torch.Tensor,
-    global_num_experts: int,
-    expert_map: Optional[torch.Tensor],
-    top_k_num: int,
-    block_m: int,
-) -> Tuple[torch.Tensor, Optional[torch.Tensor], torch.Tensor, torch.Tensor,
-           torch.Tensor]:
-    """
-    Determine the sorted_token_ids, expert_ids for the given problem size.
-    Permute the hidden states and scales according to `sorted_token_ids`.
-    """
-    tokens_in_chunk, _ = curr_hidden_states.shape
-
-    sorted_token_ids, expert_ids, num_tokens_post_padded = (
-        moe_align_block_size(curr_topk_ids,
-                             block_m,
-                             global_num_experts,
-                             expert_map,
-                             pad_sorted_ids=True))
-
-    inv_perm: Optional[torch.Tensor] = None
-
-    num_tokens = top_k_num * tokens_in_chunk
-    sorted_token_ids = sorted_token_ids.clamp(max=num_tokens - 1)
-    expert_ids = torch.repeat_interleave(expert_ids, block_m, dim=0)
-    inv_perm = torch.argsort(sorted_token_ids)[:num_tokens]
-
-    # Permute according to sorted token ids.
-    curr_hidden_states = _fp8_perm(curr_hidden_states,
-                                   sorted_token_ids // top_k_num)
-
-    if a1q_scale is not None:
-        a1q_scale = a1q_scale[sorted_token_ids // top_k_num]
-
-    return (curr_hidden_states, a1q_scale, sorted_token_ids, expert_ids,
-            inv_perm)
-
-
-def _moe_unpermute_and_reduce(
-    out: torch.Tensor,
-    curr_hidden: torch.Tensor,
-    inv_perm: Optional[torch.Tensor],
-    topk: int,
-    K: int,
-    topk_weight: torch.Tensor,
-) -> None:
-    """
-    Unpermute the final result and apply topk_weights, then perform the final
-    reduction on the hidden states.
-    """
-    M = topk_weight.shape[0]
-    curr_hidden = curr_hidden[inv_perm, ...]
-    curr_hidden = curr_hidden.view(-1, topk, K)
-    curr_hidden.mul_(topk_weight.view(M, -1, 1))
-    ops.moe_sum(curr_hidden, out)
-
-
-def _resize_cache(x: torch.Tensor, v: Tuple[int, ...]) -> torch.Tensor:
-    """
-    Shrink the given tensor and apply the given view to it.  This is
-    used to resize the intermediate fused_moe caches.
-    """
-    assert prod(v) <= x.numel()
-    return x.flatten()[:prod(v)].view(*v)
-=======
->>>>>>> fb033dc6
 
 
 def fused_experts_impl(hidden_states: torch.Tensor,
@@ -1815,214 +1436,6 @@
                          block_shape=block_shape)
 
 
-<<<<<<< HEAD
-def deep_gemm_moe_fp8(
-    hidden_states: torch.Tensor,
-    w1: torch.Tensor,
-    w2: torch.Tensor,
-    w1_scale: torch.Tensor,
-    w2_scale: torch.Tensor,
-    topk_weights: torch.Tensor,
-    topk_ids: torch.Tensor,
-    inplace: bool = False,
-    activation: str = "silu",
-    global_num_experts: int = -1,
-    expert_map: Optional[torch.Tensor] = None,
-    a1_scale: Optional[torch.Tensor] = None,
-    a2_scale: Optional[torch.Tensor] = None,
-) -> torch.Tensor:
-    """
-    This function computes a a8w8-quantized Mixture of Experts (MoE) layer
-    using two sets of quantized weights, w1_q and w2_q, and top-k gating
-    mechanism. The matrix multiplications are implemented with DeepGemm
-    grouped gemm.
-
-    Parameters:
-    - hidden_states (torch.Tensor): The input tensor to the MoE layer.
-        Shape: [M, K]
-    - w1 (torch.Tensor): The first set of fp8 quantized expert weights.
-        Shape: [num_experts, K, 2N] (the weights are passed transposed)
-    - w2 (torch.Tensor): The second set of fp8 quantized expert weights.
-        Shape: [num_experts, N, K] (the weights are passed transposed)
-    - w1_scale (torch.Tensor): The fp32 scale to dequantize w1_q.
-        Shape: [num_experts] or [num_experts, 2N]
-    - w2_scale (torch.Tensor): The fp32 scale to dequantize w2_q.
-        Shape: [num_experts] or [num_experts, K]
-    - topk_weights (torch.Tensor): The weights of each token->expert mapping.
-    - topk_ids (torch.Tensor): The token->expert mapping for topk_weights.
-    - inplace (bool): If True, perform the operation in-place.
-        Defaults to False.
-    - activation (str): The activation function to apply after the first
-        MoE layer.
-    - global_num_experts (int): The total number of experts in the global
-        expert space.
-    - expert_map (Optional[torch.Tensor]):  A tensor mapping expert indices
-        from the global expert space to the local expert space of the expert
-        parallel shard.
-    - a1_scale (Optional[torch.Tensor]): The optional fp32 scale to quantize a.
-        Shape: scalar or [M]
-    - a2_scale (Optional[torch.Tensor]): The optional fp32 scale to
-        quantize the intermediate result between the gemms.
-        Shape: scalar or [M]
-
-    Returns:
-    - torch.Tensor: The bfloat16 output tensor after applying the MoE layer.
-    """
-
-    assert hidden_states.shape[1] == w1.shape[2], "Hidden size mismatch"
-
-    assert topk_weights.shape == topk_ids.shape, "topk shape mismatch"
-    assert hidden_states.is_contiguous(), "Hidden_states must be contiguous"
-    assert w1.stride(-1) == 1, "Stride of last dimension must be 1"
-    assert w2.stride(-1) == 1, "Stride of last dimension must be 1"
-    assert hidden_states.dtype in [
-        torch.float32, torch.float16, torch.bfloat16
-    ]
-    assert w1.dtype == torch.float8_e4m3fn
-    assert w2.dtype == torch.float8_e4m3fn
-    assert w1.shape[0] == w2.shape[0], "Expert number mismatch"
-    assert w1.shape[0] == w1_scale.shape[0], "w1 scales expert number mismatch"
-    assert w1.shape[0] == w2_scale.shape[0], "w2 scales expert number mismatch"
-    assert a1_scale is None or a1_scale.dim(
-    ) == 0 or a1_scale.shape[0] == 1 or a1_scale.shape[
-        0] == hidden_states.shape[0], "Input scale shape mismatch"
-    assert a2_scale is None or a1_scale is None or a2_scale.shape == a1_scale.shape, "Intermediate scale shape mismatch"  # noqa: E501
-
-    num_tokens, _ = hidden_states.shape
-    E, N, _ = w1.shape
-    K = w2.shape[1]
-    if global_num_experts == -1:
-        global_num_experts = E
-    top_k_num = topk_ids.shape[1]
-    # We execute the fused_moe kernel in chunks to circumvent this issue:
-    # https://github.com/vllm-project/vllm/issues/5938
-    CHUNK_SIZE = envs.VLLM_FUSED_MOE_CHUNK_SIZE
-
-    use_dg = _valid_deep_gemm(hidden_states, w1, w2)
-    assert use_dg
-
-    if inplace:
-        out_hidden_states = hidden_states
-    else:
-        out_hidden_states = torch.empty_like(hidden_states)
-
-    block_m = dg.get_m_alignment_for_contiguous_layout()
-    block_shape = [block_m, block_m]
-
-    assert w1_scale is not None
-    assert w2_scale is not None
-
-    # We attempt to transpose and align offline in Fp8MoEMethod, in which
-    # case these calls will be nops.  Otherwise, they'll be performed every
-    # time the layer is executed.
-    w1_scale = dg.get_col_major_tma_aligned_tensor(w1_scale).contiguous()
-    w2_scale = dg.get_col_major_tma_aligned_tensor(w2_scale).contiguous()
-
-    M_sum = topk_ids.numel() + global_num_experts * (block_m - 1)
-    M_sum = round_up(M_sum, block_m)
-
-    num_chunks = (num_tokens // CHUNK_SIZE) + 1
-
-    # We can reuse the memory between cache1 and cache3 because by the time
-    # we need cache3, we're done with cache1
-    cache13 = torch.empty(M_sum * max(N, K),
-                          device=hidden_states.device,
-                          dtype=hidden_states.dtype)
-
-    intermediate_cache1 = cache13[:M_sum * N].view(M_sum, N)
-    intermediate_cache2 = torch.empty((M_sum, N // 2),
-                                      device=hidden_states.device,
-                                      dtype=hidden_states.dtype)
-    intermediate_cache3 = cache13[:M_sum * K].view(M_sum, K)
-
-    for chunk in range(num_chunks):
-        begin_chunk_idx, end_chunk_idx = (chunk * CHUNK_SIZE,
-                                          min((chunk + 1) * CHUNK_SIZE,
-                                              num_tokens))
-        curr_hidden_states = hidden_states[begin_chunk_idx:end_chunk_idx]
-        tokens_in_chunk, _ = curr_hidden_states.shape
-
-        if tokens_in_chunk == 0:
-            break
-
-        curr_topk_ids = topk_ids[begin_chunk_idx:end_chunk_idx]
-        curr_topk_weights = topk_weights[begin_chunk_idx:end_chunk_idx]
-
-        a1q_scale: Optional[torch.Tensor] = None
-
-        qcurr_hidden_states, a1q_scale = _fp8_quantize(curr_hidden_states,
-                                                       a1_scale, block_shape)
-
-        (qcurr_hidden_states, a1q_scale, sorted_token_ids, expert_ids,
-         inv_perm) = _moe_permute(qcurr_hidden_states, a1q_scale,
-                                  curr_topk_ids, global_num_experts,
-                                  expert_map, top_k_num, block_m)
-
-        # Adjust the intermediate cache size and config for the last chunk.
-        # Note that in most cases we only have one chunk so the cache size
-        # and config are already set correctly and do not need to be adjusted.
-        if tokens_in_chunk < CHUNK_SIZE and chunk > 0:
-            curr_M = sorted_token_ids.numel()
-            intermediate_cache1 = _resize_cache(intermediate_cache1,
-                                                (curr_M, N))
-            intermediate_cache2 = _resize_cache(intermediate_cache2,
-                                                (curr_M, N // 2))
-            intermediate_cache3 = _resize_cache(intermediate_cache3,
-                                                (curr_M, K))
-
-        dg.m_grouped_gemm_fp8_fp8_bf16_nt_contiguous(
-            (qcurr_hidden_states, a1q_scale), (w1, w1_scale),
-            intermediate_cache1, expert_ids)
-
-        if activation == "silu":
-            torch.ops._C.silu_and_mul(intermediate_cache2,
-                                      intermediate_cache1.view(-1, N))
-        elif activation == "gelu":
-            torch.ops._C.gelu_and_mul(intermediate_cache2,
-                                      intermediate_cache1.view(-1, N))
-        else:
-            raise ValueError(f"Unsupported FusedMoe activation: {activation}")
-
-        a2q_scale: Optional[torch.Tensor] = None
-
-        qintermediate_cache2, a2q_scale = _fp8_quantize(
-            intermediate_cache2, a2_scale, block_shape)
-
-        dg.m_grouped_gemm_fp8_fp8_bf16_nt_contiguous(
-            (qintermediate_cache2, a2q_scale), (w2, w2_scale),
-            intermediate_cache3, expert_ids)
-
-        _moe_unpermute_and_reduce(
-            out_hidden_states[begin_chunk_idx:end_chunk_idx],
-            intermediate_cache3.view(*intermediate_cache3.shape), inv_perm,
-            top_k_num, K, curr_topk_weights)
-
-    return out_hidden_states
-
-
-#TODO make the grouped gemm kernel consistent with scaled gemm kernel
-def cutlass_moe_fp8(
-    a: torch.Tensor,
-    w1_q: torch.Tensor,
-    w2_q: torch.Tensor,
-    w1_scale: torch.Tensor,
-    w2_scale: torch.Tensor,
-    topk_weights: torch.Tensor,
-    topk_ids: torch.Tensor,
-    ab_strides1: torch.Tensor,
-    c_strides1: torch.Tensor,
-    ab_strides2: torch.Tensor,
-    c_strides2: torch.Tensor,
-    a1_scale: Optional[torch.Tensor] = None,
-    a2_scale: Optional[torch.Tensor] = None,
-    out_dtype: torch.dtype = torch.half,
-) -> torch.Tensor:
-    """
-    This function computes a a8w8-quantized Mixture of Experts (MoE) layer
-    using two sets of quantized weights, w1_q and w2_q, and top-k gating
-    mechanism. The matrix multiplications are implemented with CUTLASS
-    grouped gemm.
-=======
 class TritonExperts(mk.FusedMoEPermuteExpertsUnpermute):
 
     def __init__(
@@ -2099,7 +1512,6 @@
             num_tokens,
             block_shape=self.block_shape,
         )
->>>>>>> fb033dc6
 
         if hidden_states.dtype == torch.bfloat16:
             compute_type = tl.bfloat16
