# SPDX-License-Identifier: Apache-2.0
# SPDX-FileCopyrightText: Copyright contributors to the vLLM project
"""Fused MoE kernel."""
import functools
import json
import os
from typing import Any, Callable, Optional

import torch

import vllm.envs as envs
import vllm.model_executor.layers.fused_moe.modular_kernel as mk
from vllm import _custom_ops as ops
from vllm.logger import init_logger
# yapf: disable
from vllm.model_executor.layers.fused_moe.config import (
    FusedMoEQuantConfig, get_config_quant_dtype)
from vllm.model_executor.layers.fused_moe.cutlass_moe import (
    _valid_cutlass_block_scaled_grouped_gemm,
    run_block_scaled_cutlass_moe_fp8_sm100)
# yapf: enable
from vllm.model_executor.layers.fused_moe.deep_gemm_moe import (
    _valid_deep_gemm, deep_gemm_moe_fp8)
from vllm.model_executor.layers.fused_moe.moe_align_block_size import (
    moe_align_block_size)
from vllm.model_executor.layers.fused_moe.prepare_finalize import (
    MoEPrepareAndFinalizeNoEP)
from vllm.model_executor.layers.fused_moe.topk_weight_and_reduce import (
    TopKWeightAndReduceDelegate)
from vllm.model_executor.layers.fused_moe.utils import (
    _resize_cache, moe_kernel_quantize_input)
from vllm.model_executor.layers.quantization.utils.mxfp4_utils import (
    dequant_mxfp4)
from vllm.platforms import current_platform
from vllm.triton_utils import tl, triton
from vllm.utils import direct_register_custom_op
from vllm.utils.deep_gemm import is_blackwell_deep_gemm_used

from .rocm_aiter_fused_moe import is_rocm_aiter_moe_enabled

logger = init_logger(__name__)


@triton.jit
def write_zeros_to_output(c_ptr, stride_cm, stride_cn, pid_n, N, offs_token,
                          token_mask, BLOCK_SIZE_M, BLOCK_SIZE_N,
                          compute_type):
    accumulator = tl.zeros((BLOCK_SIZE_M, BLOCK_SIZE_N), dtype=compute_type)
    offs_cn = pid_n * BLOCK_SIZE_N + tl.arange(0, BLOCK_SIZE_N)
    c_ptrs = c_ptr + stride_cm * offs_token[:, None] + stride_cn * offs_cn[
        None, :]
    c_mask = token_mask[:, None] & (offs_cn[None, :] < N)
    tl.store(c_ptrs, accumulator, mask=c_mask)


@triton.jit
def fused_moe_kernel_gptq_awq(
        # Pointers to matrices
        a_ptr,
        b_ptr,
        c_ptr,
        b_scale_ptr,
        b_zp_ptr,
        topk_weights_ptr,
        sorted_token_ids_ptr,
        expert_ids_ptr,
        num_tokens_post_padded_ptr,
        # Matrix dimensions
        N: tl.constexpr,
        K: tl.constexpr,
        EM,
        num_valid_tokens,
        # The stride variables represent how much to increase the ptr by when
        # moving by 1 element in a particular dimension. E.g. `stride_am` is
        # how much to increase `a_ptr` by to get the element one row down
        # (A has M rows).
        stride_am,
        stride_ak,
        stride_be,
        stride_bk,
        stride_bn,
        stride_cm,
        stride_cn,
        stride_bse,
        stride_bsk,
        stride_bsn,
        stride_bze,
        stride_bzk,
        stride_bzn,
        block_k_diviable: tl.constexpr,
        group_size: tl.constexpr,
        # Meta-parameters
        BLOCK_SIZE_M: tl.constexpr,
        BLOCK_SIZE_N: tl.constexpr,
        BLOCK_SIZE_K: tl.constexpr,
        GROUP_SIZE_M: tl.constexpr,
        MUL_ROUTED_WEIGHT: tl.constexpr,
        top_k: tl.constexpr,
        compute_type: tl.constexpr,
        has_zp: tl.constexpr,
        use_int4_w4a16: tl.constexpr,
        use_int8_w8a16: tl.constexpr):
    """
    Implements the fused computation for a Mixture of Experts (MOE) using
    token and expert matrices.

    Key Parameters:
    - A: The input tensor representing tokens with shape (*, K), where '*' can
        be any shape representing batches and K is the feature dimension of
        each token.
    - B: The stacked MOE weight tensor with shape (E, N, K), where E is
        the number of experts, K is the input feature dimension, and N is
        the output feature dimension.
    - C: The output cache tensor with shape (M, topk, N), where M is the
        total number of tokens post padding, topk is the number of times
        each token is repeated, and N is the output feature dimension.
    - sorted_token_ids: A tensor containing the sorted indices of tokens,
        repeated topk times and arranged by the expert index they are
        assigned to.
    - expert_ids: A tensor containing the indices of the expert for each
        block. It determines which expert matrix from B should be used for
        each block in A.
    This kernel performs the multiplication of a token by its corresponding
    expert matrix as determined by `expert_ids`. The sorting of
    `sorted_token_ids` by expert index and padding ensures divisibility by
    BLOCK_SIZE_M, which is necessary to maintain consistency in block matrix
    multiplication across different blocks processed by the same expert.
    """
    # -----------------------------------------------------------
    # Map program ids `pid` to the block of C it should compute.
    # This is done in a grouped ordering to promote L2 data reuse.
    pid = tl.program_id(axis=0)
    num_pid_m = tl.cdiv(EM, BLOCK_SIZE_M)
    num_pid_n = tl.cdiv(N, BLOCK_SIZE_N)
    num_pid_in_group = GROUP_SIZE_M * num_pid_n
    group_id = pid // num_pid_in_group
    first_pid_m = group_id * GROUP_SIZE_M
    group_size_m = min(num_pid_m - first_pid_m, GROUP_SIZE_M)
    pid_m = first_pid_m + ((pid % num_pid_in_group) % group_size_m)
    pid_n = (pid % num_pid_in_group) // group_size_m

    # ----------------------------------------------------------
    # Create pointers for the first blocks of A and B.
    # We will advance this pointer as we move in the K direction
    # and accumulate
    # `a_ptrs` is a block of [BLOCK_SIZE_M, BLOCK_SIZE_K] pointers
    # `b_ptrs` is a block of [BLOCK_SIZE_K, BLOCK_SIZE_N] pointers
    num_tokens_post_padded = tl.load(num_tokens_post_padded_ptr)
    if pid_m * BLOCK_SIZE_M >= num_tokens_post_padded:
        return
    offs_token_id = pid_m * BLOCK_SIZE_M + tl.arange(0, BLOCK_SIZE_M).to(
        tl.int64)
    offs_token = tl.load(sorted_token_ids_ptr + offs_token_id)
    token_mask = offs_token < num_valid_tokens

    off_experts = tl.load(expert_ids_ptr + pid_m).to(tl.int64)
    if off_experts == -1:
        # -----------------------------------------------------------
        # Write back zeros to the output when the expert is not
        # in the current expert parallel rank.
        write_zeros_to_output(c_ptr, stride_cm, stride_cn, pid_n, N,
                              offs_token, token_mask, BLOCK_SIZE_M,
                              BLOCK_SIZE_N, compute_type)
        return

    offs_bn = (pid_n * BLOCK_SIZE_N +
               tl.arange(0, BLOCK_SIZE_N).to(tl.int64)) % N
    offs_k = tl.arange(0, BLOCK_SIZE_K)
    a_ptrs = a_ptr + (offs_token[:, None] // top_k * stride_am +
                      offs_k[None, :] * stride_ak)

    if use_int4_w4a16:
        b_ptrs = b_ptr + off_experts * stride_be + \
            (offs_k[:, None] // 2) * stride_bk + offs_bn[None, :] * \
                stride_bn
        b_shifter = (offs_k[:, None] % 2) * 4
    elif use_int8_w8a16:
        b_ptrs = b_ptr + off_experts * stride_be + \
            offs_k[:, None] * stride_bk + offs_bn[None, :] * stride_bn

    if not has_zp and use_int4_w4a16:
        b_zp_num = 8
    if not has_zp and use_int8_w8a16:
        b_zp_num = 128
    elif has_zp and use_int4_w4a16:
        b_zp_shifter = (offs_bn[None, :] % 2) * 4

    # -----------------------------------------------------------
    # Iterate to compute a block of the C matrix.
    # We accumulate into a `[BLOCK_SIZE_M, BLOCK_SIZE_N]` block
    # of fp32 values for higher accuracy.
    # `accumulator` will be converted back to fp16 after the loop.
    accumulator = tl.zeros((BLOCK_SIZE_M, BLOCK_SIZE_N), dtype=tl.float32)
    for k in range(0, tl.cdiv(K, BLOCK_SIZE_K)):
        # Load the next block of A and B, generate a mask by checking the
        # K dimension.

        if not block_k_diviable:
            k_mask = offs_k[:, None] < K - k * BLOCK_SIZE_K
            k_other = 0.0
        else:
            k_mask = None
            k_other = None

        a = tl.load(a_ptrs,
                    mask=token_mask[:, None] &
                    (offs_k[None, :] < K - k * BLOCK_SIZE_K),
                    other=0.0)
        b = tl.load(b_ptrs)
        if use_int4_w4a16:
            b = (b >> b_shifter) & 0xF

        b_scale_ptrs = b_scale_ptr + off_experts * stride_bse + \
            offs_bn[None, :] * stride_bsn + \
            ((offs_k[:, None] + BLOCK_SIZE_K * k) // group_size) * \
                stride_bsk
        b_scale = tl.load(b_scale_ptrs, mask=k_mask, other=k_other)
        b_scale = b_scale.to(tl.float32)

        if has_zp and use_int4_w4a16:
            offs_k_true = (offs_k[:, None] + BLOCK_SIZE_K * k) // group_size
            b_zp_ptrs = b_zp_ptr + off_experts * stride_bze + \
                (offs_bn[None, :] // 2) * stride_bzn + \
                offs_k_true * stride_bzk
            b_zp = tl.load(b_zp_ptrs, mask=k_mask, other=k_other)
            b_zp = ((b_zp >> b_zp_shifter) & 0xF)
            b_zp = b_zp.to(tl.float32)
        elif has_zp and use_int8_w8a16:
            offs_k_true = (offs_k[:, None] + BLOCK_SIZE_K * k) // group_size
            b_zp_ptrs = b_zp_ptr + off_experts * stride_bze + \
                offs_bn[None, :] * stride_bzn + \
                offs_k_true * stride_bzk
            b_zp = tl.load(b_zp_ptrs, mask=k_mask, other=k_other)
            b_zp = b_zp.to(tl.float32)

        # We accumulate along the K dimension.
        if has_zp:
            b = ((b.to(tl.float32) - b_zp) * b_scale).to(compute_type)
        else:
            b = ((b.to(tl.float32) - b_zp_num) * b_scale).to(compute_type)
        accumulator = tl.dot(a, b, acc=accumulator)

        # Advance the ptrs to the next K block.
        a_ptrs += BLOCK_SIZE_K * stride_ak
        if use_int4_w4a16:
            b_ptrs += (BLOCK_SIZE_K // 2) * stride_bk
        else:
            b_ptrs += BLOCK_SIZE_K * stride_bk

    if MUL_ROUTED_WEIGHT:
        moe_weight = tl.load(topk_weights_ptr + offs_token,
                             mask=token_mask,
                             other=0)
        accumulator = accumulator * moe_weight[:, None]

    accumulator = accumulator.to(compute_type)
    # -----------------------------------------------------------
    # Write back the block of the output
    offs_cn = pid_n * BLOCK_SIZE_N + tl.arange(0, BLOCK_SIZE_N)
    c_ptrs = c_ptr + stride_cm * offs_token[:, None] + stride_cn * offs_cn[
        None, :]
    c_mask = token_mask[:, None] & (offs_cn[None, :] < N)
    tl.store(c_ptrs, accumulator, mask=c_mask)


@triton.jit
def fused_moe_kernel(
    # Pointers to matrices
    a_ptr,
    b_ptr,
    c_ptr,
    a_scale_ptr,
    b_scale_ptr,
    topk_weights_ptr,
    sorted_token_ids_ptr,
    expert_ids_ptr,
    num_tokens_post_padded_ptr,
    # Matrix dimensions
    N,
    K,
    EM,
    num_valid_tokens,
    # The stride variables represent how much to increase the ptr by when
    # moving by 1 element in a particular dimension. E.g. `stride_am` is
    # how much to increase `a_ptr` by to get the element one row down
    # (A has M rows).
    stride_am,
    stride_ak,
    stride_be,
    stride_bk,
    stride_bn,
    stride_cm,
    stride_cn,
    stride_asm,
    stride_ask,
    stride_bse,
    stride_bsk,
    stride_bsn,
    # Block size for block-wise quantization
    group_n: tl.constexpr,
    group_k: tl.constexpr,
    # Meta-parameters
    BLOCK_SIZE_M: tl.constexpr,
    BLOCK_SIZE_N: tl.constexpr,
    BLOCK_SIZE_K: tl.constexpr,
    GROUP_SIZE_M: tl.constexpr,
    MUL_ROUTED_WEIGHT: tl.constexpr,
    top_k: tl.constexpr,
    compute_type: tl.constexpr,
    use_fp8_w8a8: tl.constexpr,
    use_int8_w8a8: tl.constexpr,
    use_int8_w8a16: tl.constexpr,
    per_channel_quant: tl.constexpr,
):
    """
    Implements the fused computation for a Mixture of Experts (MOE) using
    token and expert matrices.

    Key Parameters:
    - A: The input tensor representing tokens with shape (*, K), where '*' can
        be any shape representing batches and K is the feature dimension of
        each token.
    - B: The stacked MOE weight tensor with shape (E, N, K), where E is
        the number of experts, K is the input feature dimension, and N is
        the output feature dimension.
    - C: The output cache tensor with shape (M, topk, N), where M is the
        total number of tokens post padding, topk is the number of times
        each token is repeated, and N is the output feature dimension.
    - sorted_token_ids: A tensor containing the sorted indices of tokens,
        repeated topk times and arranged by the expert index they are
        assigned to.
    - expert_ids: A tensor containing the indices of the expert for each
        block. It determines which expert matrix from B should be used for
        each block in A.
    This kernel performs the multiplication of a token by its corresponding
    expert matrix as determined by `expert_ids`. The sorting of
    `sorted_token_ids` by expert index and padding ensures divisibility by
    BLOCK_SIZE_M, which is necessary to maintain consistency in block matrix
    multiplication across different blocks processed by the same expert.
    """
    # -----------------------------------------------------------
    # Map program ids `pid` to the block of C it should compute.
    # This is done in a grouped ordering to promote L2 data reuse.
    pid = tl.program_id(axis=0)
    num_pid_m = tl.cdiv(EM, BLOCK_SIZE_M)
    num_pid_n = tl.cdiv(N, BLOCK_SIZE_N)
    num_pid_in_group = GROUP_SIZE_M * num_pid_n
    group_id = pid // num_pid_in_group
    first_pid_m = group_id * GROUP_SIZE_M
    group_size_m = min(num_pid_m - first_pid_m, GROUP_SIZE_M)
    pid_m = first_pid_m + ((pid % num_pid_in_group) % group_size_m)
    pid_n = (pid % num_pid_in_group) // group_size_m

    # ----------------------------------------------------------
    # Create pointers for the first blocks of A and B.
    # We will advance this pointer as we move in the K direction
    # and accumulate
    # `a_ptrs` is a block of [BLOCK_SIZE_M, BLOCK_SIZE_K] pointers
    # `b_ptrs` is a block of [BLOCK_SIZE_K, BLOCK_SIZE_N] pointers
    num_tokens_post_padded = tl.load(num_tokens_post_padded_ptr)
    if pid_m * BLOCK_SIZE_M >= num_tokens_post_padded:
        return
    offs_token_id = pid_m * BLOCK_SIZE_M + tl.arange(0, BLOCK_SIZE_M).to(
        tl.int64)
    offs_token = tl.load(sorted_token_ids_ptr + offs_token_id)
    token_mask = offs_token < num_valid_tokens

    off_experts = tl.load(expert_ids_ptr + pid_m).to(tl.int64)
    if off_experts == -1:
        # -----------------------------------------------------------
        # Write back zeros to the output when the expert is not
        # in the current expert parallel rank.
        write_zeros_to_output(c_ptr, stride_cm, stride_cn, pid_n, N,
                              offs_token, token_mask, BLOCK_SIZE_M,
                              BLOCK_SIZE_N, compute_type)
        return

    offs_bn = (pid_n * BLOCK_SIZE_N +
               tl.arange(0, BLOCK_SIZE_N).to(tl.int64)) % N
    offs_k = tl.arange(0, BLOCK_SIZE_K)
    a_ptrs = a_ptr + (offs_token[:, None] // top_k * stride_am +
                      offs_k[None, :] * stride_ak)

    b_ptrs = b_ptr + off_experts * stride_be + (offs_k[:, None] * stride_bk +
                                                offs_bn[None, :] * stride_bn)
    if use_int8_w8a16:
        b_scale_ptrs = b_scale_ptr + off_experts * stride_bse + offs_bn[
            None, :] * stride_bsn
        b_scale = tl.load(b_scale_ptrs)

    if use_fp8_w8a8 or use_int8_w8a8:
        # block-wise
        if group_k > 0 and group_n > 0:
            a_scale_ptrs = a_scale_ptr + (offs_token // top_k) * stride_asm
            offs_bsn = offs_bn // group_n
            b_scale_ptrs = (b_scale_ptr + off_experts * stride_bse +
                            offs_bsn * stride_bsn)
        # channel-wise
        elif per_channel_quant:
            b_scale_ptrs = b_scale_ptr + off_experts * stride_bse + offs_bn[
                None, :] * stride_bsn
            b_scale = tl.load(b_scale_ptrs)
            # Load per-token scale for activations
            a_scale_ptrs = a_scale_ptr + (offs_token // top_k) * stride_asm
            a_scale = tl.load(a_scale_ptrs, mask=token_mask, other=0.0)[:,
                                                                        None]
        # tensor-wise
        else:
            a_scale = tl.load(a_scale_ptr)
            b_scale = tl.load(b_scale_ptr + off_experts)

    # -----------------------------------------------------------
    # Iterate to compute a block of the C matrix.
    # We accumulate into a `[BLOCK_SIZE_M, BLOCK_SIZE_N]` block
    # of fp32 values for higher accuracy.
    # `accumulator` will be converted back to fp16 after the loop.
    accumulator = tl.zeros((BLOCK_SIZE_M, BLOCK_SIZE_N), dtype=tl.float32)
    for k in range(0, tl.cdiv(K, BLOCK_SIZE_K)):
        # Load the next block of A and B, generate a mask by checking the
        # K dimension.
        a = tl.load(a_ptrs,
                    mask=token_mask[:, None] &
                    (offs_k[None, :] < K - k * BLOCK_SIZE_K),
                    other=0.0)
        b = tl.load(b_ptrs,
                    mask=offs_k[:, None] < K - k * BLOCK_SIZE_K,
                    other=0.0)
        # We accumulate along the K dimension.
        if use_int8_w8a16:
            accumulator = tl.dot(a, b.to(compute_type), acc=accumulator)
        elif use_fp8_w8a8 or use_int8_w8a8:
            if group_k > 0 and group_n > 0:
                k_start = k * BLOCK_SIZE_K
                offs_ks = k_start // group_k
                a_scale = tl.load(a_scale_ptrs + offs_ks * stride_ask,
                                  mask=token_mask,
                                  other=0.0)
                b_scale = tl.load(b_scale_ptrs + offs_ks * stride_bsk)

                accumulator += tl.dot(a, b) * a_scale[:,
                                                      None] * b_scale[None, :]
            else:
                if use_fp8_w8a8:
                    # acc used to enable fp8_fast_accum
                    accumulator = tl.dot(a, b, acc=accumulator)
                else:
                    accumulator += tl.dot(a, b)
        else:
            accumulator += tl.dot(a, b)
        # Advance the ptrs to the next K block.
        a_ptrs += BLOCK_SIZE_K * stride_ak
        b_ptrs += BLOCK_SIZE_K * stride_bk

    if MUL_ROUTED_WEIGHT:
        moe_weight = tl.load(topk_weights_ptr + offs_token,
                             mask=token_mask,
                             other=0)
        accumulator = accumulator * moe_weight[:, None]
    if use_int8_w8a16:
        accumulator = (accumulator * b_scale).to(compute_type)
    elif use_fp8_w8a8 or use_int8_w8a8:
        if group_k > 0 and group_n > 0:
            accumulator = accumulator.to(compute_type)
        else:
            accumulator = (accumulator * a_scale * b_scale).to(compute_type)
    else:
        accumulator = accumulator.to(compute_type)
    # -----------------------------------------------------------
    # Write back the block of the output
    offs_cn = pid_n * BLOCK_SIZE_N + tl.arange(0, BLOCK_SIZE_N)
    c_ptrs = c_ptr + stride_cm * offs_token[:, None] + stride_cn * offs_cn[
        None, :]
    c_mask = token_mask[:, None] & (offs_cn[None, :] < N)
    tl.store(c_ptrs, accumulator, mask=c_mask)


def invoke_fused_moe_kernel(A: torch.Tensor,
                            B: torch.Tensor,
                            C: torch.Tensor,
                            A_scale: Optional[torch.Tensor],
                            B_scale: Optional[torch.Tensor],
                            B_zp: Optional[torch.Tensor],
                            topk_weights: Optional[torch.Tensor],
                            sorted_token_ids: torch.Tensor,
                            expert_ids: torch.Tensor,
                            num_tokens_post_padded: torch.Tensor,
                            mul_routed_weight: bool,
                            top_k: int,
                            config: dict[str, Any],
                            compute_type: tl.dtype,
                            use_fp8_w8a8: bool,
                            use_int8_w8a8: bool,
                            use_int8_w8a16: bool,
                            use_int4_w4a16: bool,
                            per_channel_quant: bool,
                            block_shape: Optional[list[int]] = None) -> None:
    assert topk_weights is not None or not mul_routed_weight
    assert topk_weights is None or topk_weights.stride(1) == 1
    assert sorted_token_ids.stride(0) == 1

    if use_fp8_w8a8 or use_int8_w8a8:
        assert B_scale is not None
        assert (block_shape is None
                or triton.cdiv(B.size(-2), block_shape[0]) == B_scale.size(-2))
        assert (block_shape is None
                or triton.cdiv(B.size(-1), block_shape[1]) == B_scale.size(-1))

    elif use_int8_w8a16 or use_int4_w4a16:
        assert B_scale is not None
        assert block_shape is None or block_shape[0] == 0
    else:
        assert A_scale is None
        assert B_scale is None

    M = A.size(0)
    num_tokens = M * top_k

    EM = sorted_token_ids.size(0)
    if A.size(0) < config["BLOCK_SIZE_M"]:
        # optimize for small batch_size.
        # We assume that top_ids of each token is unique, so
        # so num_valid_experts <= batch_size <= BLOCK_SIZE_M,
        # and we can skip some invalid blocks.
        EM = min(sorted_token_ids.size(0),
                 A.size(0) * top_k * config['BLOCK_SIZE_M'])
    grid = lambda META: (triton.cdiv(EM, META['BLOCK_SIZE_M']) * triton.cdiv(
        B.size(1), META['BLOCK_SIZE_N']), )

    if (use_int8_w8a16 or use_int4_w4a16) and \
            block_shape is not None and block_shape[1] > 0:
        assert B_scale is not None and B_scale.ndim == 3
        assert B_zp is None or B_zp.ndim == 3

        use_moe_wna16_cuda = should_moe_wna16_use_cuda(
            num_valid_tokens=num_tokens,
            group_size=block_shape[1],
            num_experts=B.size(0),
            bit=4 if use_int4_w4a16 else 8)
        config = config.copy()
        config.update(
            get_moe_wna16_block_config(config=config,
                                       use_moe_wna16_cuda=use_moe_wna16_cuda,
                                       num_valid_tokens=num_tokens,
                                       size_k=A.size(1),
                                       size_n=B.size(1),
                                       num_experts=B.size(1),
                                       group_size=block_shape[1],
                                       real_top_k=top_k,
                                       block_size_m=config["BLOCK_SIZE_M"]))

        if use_moe_wna16_cuda:
            bit = 4 if use_int4_w4a16 else 8
            ops.moe_wna16_gemm(A, C, B, B_scale, B_zp,
                               topk_weights if mul_routed_weight else None,
                               sorted_token_ids, expert_ids,
                               num_tokens_post_padded, top_k,
                               config["BLOCK_SIZE_M"], config["BLOCK_SIZE_N"],
                               config["BLOCK_SIZE_K"], bit)
            return

        fused_moe_kernel_gptq_awq[grid](
            A,
            B,
            C,
            B_scale,
            B_zp,
            topk_weights,
            sorted_token_ids,
            expert_ids,
            num_tokens_post_padded,
            B.size(1),
            A.size(1),
            EM,
            num_tokens,
            A.stride(0),
            A.stride(1),
            B.stride(0),
            B.stride(2),
            B.stride(1),
            C.stride(1),
            C.stride(2),
            B_scale.stride(0),
            B_scale.stride(2),
            B_scale.stride(1),
            B_zp.stride(0) if B_zp is not None else 0,
            B_zp.stride(2) if B_zp is not None else 0,
            B_zp.stride(1) if B_zp is not None else 0,
            block_k_diviable=A.size(1) % config["BLOCK_SIZE_K"] == 0,
            group_size=block_shape[1],
            MUL_ROUTED_WEIGHT=mul_routed_weight,
            top_k=top_k,
            compute_type=compute_type,
            has_zp=B_zp is not None,
            use_int4_w4a16=use_int4_w4a16,
            use_int8_w8a16=use_int8_w8a16,
            **config,
        )
    else:
        config = config.copy()
        BLOCK_SIZE_K = config.pop("BLOCK_SIZE_K")
        if block_shape is not None:
            BLOCK_SIZE_K = min(BLOCK_SIZE_K, min(block_shape[0],
                                                 block_shape[1]))
        fused_moe_kernel[grid](
            A,
            B,
            C,
            A_scale,
            B_scale,
            topk_weights,
            sorted_token_ids,
            expert_ids,
            num_tokens_post_padded,
            B.size(1),
            B.size(2),
            EM,
            num_tokens,
            A.stride(0),
            A.stride(1),
            B.stride(0),
            B.stride(2),
            B.stride(1),
            C.stride(1),
            C.stride(2),
            A_scale.stride(0)
            if A_scale is not None and A_scale.ndim == 2 else 0,
            A_scale.stride(1)
            if A_scale is not None and A_scale.ndim == 2 else 0,
            B_scale.stride(0)
            if B_scale is not None and B_scale.ndim >= 2 else 0,
            B_scale.stride(2)
            if B_scale is not None and B_scale.ndim == 3 else 0,
            B_scale.stride(1)
            if B_scale is not None and B_scale.ndim >= 2 else 0,
            0 if block_shape is None else block_shape[0],
            0 if block_shape is None else block_shape[1],
            MUL_ROUTED_WEIGHT=mul_routed_weight,
            top_k=top_k,
            compute_type=compute_type,
            use_fp8_w8a8=use_fp8_w8a8,
            use_int8_w8a8=use_int8_w8a8,
            use_int8_w8a16=use_int8_w8a16,
            per_channel_quant=per_channel_quant,
            BLOCK_SIZE_K=BLOCK_SIZE_K,
            **config,
        )


# Adapted from: https://github.com/sgl-project/sglang/pull/2628
def get_config_file_name(E: int,
                         N: int,
                         dtype: Optional[str],
                         block_shape: Optional[list[int]] = None) -> str:
    device_name = current_platform.get_device_name().replace(" ", "_")
    dtype_selector = "" if not dtype else f",dtype={dtype}"
    block_shape_selector = ("" if not block_shape or not all(block_shape) else
                            f",block_shape={block_shape}").replace(" ", "")
    return f"E={E},N={N},device_name={device_name}{dtype_selector}{block_shape_selector}.json"  # noqa: E501


# Adapted from: https://github.com/sgl-project/sglang/pull/2628
@functools.lru_cache
def get_moe_configs(
    E: int,
    N: int,
    dtype: Optional[str],
    block_n: Optional[int] = None,
    block_k: Optional[int] = None,
) -> Optional[dict[int, Any]]:
    """
    Return optimized configurations for the fused MoE kernel.

    The return value will be a dictionary that maps an irregular grid of
    batch sizes to configurations of the fused_moe kernel. To evaluate the
    kernel on a given batch size bs, the closest batch size in the grid should
    be picked and the associated configuration chosen to invoke the kernel.
    """

    # First look up if an optimized configuration is available in the configs
    # directory
    block_shape = [block_n, block_k] if block_n and block_k else None
    json_file_name = get_config_file_name(E, N, dtype, block_shape)

    config_file_path = os.path.join(
        os.path.dirname(os.path.realpath(__file__)), "configs", json_file_name)
    if os.path.exists(config_file_path):
        with open(config_file_path) as f:
            logger.info("Using configuration from %s for MoE layer.",
                        config_file_path)
            # If a configuration has been found, return it
            return {int(key): val for key, val in json.load(f).items()}

    # If no optimized configuration is available, we will use the default
    # configuration
    logger.warning(
        ("Using default MoE config. Performance might be sub-optimal! "
         "Config file not found at %s"), config_file_path)
    return None


def get_moe_wna16_block_config(config: dict[str,
                                            int], use_moe_wna16_cuda: bool,
                               num_valid_tokens: int, size_k: int, size_n: int,
                               num_experts: int, group_size: int,
                               real_top_k: int, block_size_m: int):
    if "BLOCK_SIZE_N" in config and "BLOCK_SIZE_K" in config:
        # optimal block config is set
        return {}
    if not use_moe_wna16_cuda:
        # triton moe wna16 kernel
        if num_valid_tokens // real_top_k == 1:
            # if bs=1, use a smaller BLOCK_SIZE_N
            return {"BLOCK_SIZE_N": 32, "BLOCK_SIZE_K": 64}
        else:
            return {"BLOCK_SIZE_N": 64, "BLOCK_SIZE_K": 32}
    else:
        # cuda moe wna16 kernel
        # set default block_size 128, and increase them when num_blocks
        # is too large.
        block_size_n = 128
        block_size_k = 128
        if block_size_k <= group_size:
            block_size_k = group_size

        num_n_blocks = size_k // block_size_k
        num_k_blocks = size_n // block_size_k
        num_m_blocks = (num_valid_tokens + block_size_m - 1) / block_size_m + \
            num_experts
        if num_valid_tokens // real_top_k <= block_size_m:
            num_m_blocks = min(num_m_blocks, num_valid_tokens)
        num_blocks = num_m_blocks * num_n_blocks * num_k_blocks

        if size_k % 256 == 0 and num_blocks >= 256 and \
                block_size_k < 256:
            block_size_k = 256
            num_blocks = num_blocks // (256 // block_size_k)

        if num_m_blocks <= 16 and size_k % (block_size_k * 2) == 0 and \
                size_k % (block_size_k * 2) == 0 and block_size_k <= 512 and \
                num_blocks >= 512:
            block_size_k = block_size_k * 2
            num_blocks = num_blocks // 2

        if num_blocks > 1024:
            block_size_n = 256
            num_n_blocks = num_n_blocks // 2
            num_blocks = num_blocks // 2

        if size_n <= 1024 and num_blocks >= 1024:
            # The kernel performance got much better with BLOCK_SIZE_N=1024
            # when num_blocks is large, event when N is small.
            # Not sure why, maybe it force the CUDA SM process only one block
            # at the same time.
            block_size_n = 1024

        return {"BLOCK_SIZE_N": block_size_n, "BLOCK_SIZE_K": block_size_k}


def should_moe_wna16_use_cuda(num_valid_tokens: int, group_size: int,
                              num_experts: int, bit: int):
    return bit == 4 and group_size in [32, 64, 128] and \
        num_valid_tokens / num_experts <= 6


def get_default_config(
    M: int,
    E: int,
    N: int,
    K: int,
    topk: int,
    dtype: Optional[str],
    is_marlin: bool,
    block_shape: Optional[list[int]] = None,
) -> dict[str, int]:
    if dtype == "fp8_w8a8" and block_shape is not None:
        # Block-wise quant: BLOCK_SIZE_N must be divisible by block_shape[0]
        # BLOCK_SIZE_K must be divisible by block_shape[1]
        # num_stages=3 can cause triton.runtime.errors.OutOfResources
        # on ROCm, set it to 2 instead.
        config = {
            "BLOCK_SIZE_M": 64,
            "BLOCK_SIZE_N": block_shape[0],
            "BLOCK_SIZE_K": block_shape[1],
            "GROUP_SIZE_M": 32,
            "num_warps": 4,
            "num_stages": 3 if not current_platform.is_rocm() else 2,
        }
    elif dtype in ["int4_w4a16", "int8_w8a16"] and block_shape is not None:
        # moe wna16 kernels
        # only set BLOCK_SIZE_M
        # BLOCK_SIZE_N and BLOCK_SIZE_K would be set later
        bit = 4 if dtype == "int4_w4a16" else 8
        use_moe_wna16_cuda = should_moe_wna16_use_cuda(M * topk,
                                                       block_shape[1], E, bit)
        if use_moe_wna16_cuda:
            config = {"BLOCK_SIZE_M": min(16, M)}
        elif M <= 20:
            config = {"BLOCK_SIZE_M": 16, "GROUP_SIZE_M": 1}
        elif M <= 40:
            config = {"BLOCK_SIZE_M": 32, "GROUP_SIZE_M": 1}
        else:
            config = {"BLOCK_SIZE_M": 64, "GROUP_SIZE_M": 1}
    elif is_marlin:
        for block_size_m in [8, 16, 32, 48, 64]:
            if M * topk / E / block_size_m < 0.9:
                break
        return {"BLOCK_SIZE_M": block_size_m}
    elif M <= E:
        config = {
            "BLOCK_SIZE_M": 16,
            "BLOCK_SIZE_N": 32,
            "BLOCK_SIZE_K": 64,
            "GROUP_SIZE_M": 1,
        }
    else:
        config = {
            "BLOCK_SIZE_M": 64,
            "BLOCK_SIZE_N": 64,
            "BLOCK_SIZE_K": 32,
            "GROUP_SIZE_M": 8,
        }
    return config


def try_get_optimal_moe_config(
    w1_shape: tuple[int, ...],
    w2_shape: tuple[int, ...],
    top_k: int,
    dtype: Optional[str],
    M: int,
    is_marlin: bool = False,
    block_shape: Optional[list[int]] = None,
) -> dict[str, int]:
    from vllm.model_executor.layers.fused_moe import get_config
    override_config = get_config()
    if override_config:
        config = override_config
    else:
        # First try to load optimal config from the file
        E, _, N = w2_shape
        if dtype == "int4_w4a16":
            N = N * 2
        block_n = block_shape[0] if block_shape else 0
        block_k = block_shape[1] if block_shape else 0
        configs = get_moe_configs(E, N, dtype, block_n, block_k)

        if configs:
            # If an optimal configuration map has been found, look up the
            # optimal config
            config = configs[min(configs.keys(), key=lambda x: abs(x - M))]
        else:
            # Else use the default config
            config = get_default_config(M, E, N, w1_shape[2], top_k, dtype,
                                        is_marlin, block_shape)
    return config


def vllm_topk_softmax(topk_weights: torch.Tensor, topk_indices: torch.Tensor,
                      token_expert_indices: torch.Tensor,
                      gating_output: torch.Tensor,
                      renormalize: bool) -> tuple[torch.Tensor, ...]:
    ops.topk_softmax(
        topk_weights,
        topk_indices,
        token_expert_indices,
        gating_output,
    )
    if renormalize:
        topk_weights = topk_weights / topk_weights.sum(dim=-1, keepdim=True)

    return topk_weights, topk_indices


def dispatch_topk_func() -> Callable[..., tuple[torch.Tensor, ...]]:
    if is_rocm_aiter_moe_enabled():
        from .rocm_aiter_fused_moe import rocm_aiter_topk_softmax
        return rocm_aiter_topk_softmax
    return vllm_topk_softmax


def fused_topk(
    hidden_states: torch.Tensor,
    gating_output: torch.Tensor,
    topk: int,
    renormalize: bool,
    indices_type: Optional[torch.dtype] = None,
) -> tuple[torch.Tensor, torch.Tensor, torch.Tensor]:
    assert hidden_states.size(0) == gating_output.size(0), (
        "Number of tokens mismatch")

    M, _ = hidden_states.size()

    topk_weights = torch.empty(M,
                               topk,
                               dtype=torch.float32,
                               device=hidden_states.device)
    topk_ids = torch.empty(
        M,
        topk,
        dtype=torch.int32 if indices_type is None else indices_type,
        device=hidden_states.device)
    token_expert_indices = torch.empty(M,
                                       topk,
                                       dtype=torch.int32,
                                       device=hidden_states.device)

    gating_output_float = gating_output.float()  # TODO(woosuk): Optimize this.

    topk_func = dispatch_topk_func()
    topk_weights, topk_ids = topk_func(topk_weights, topk_ids,
                                       token_expert_indices,
                                       gating_output_float, renormalize)

    return topk_weights, topk_ids, token_expert_indices


# This is used by the Deepseek-V2 and Deepseek-V3 model
@torch.compile(dynamic=True, backend=current_platform.simple_compile_backend)
def grouped_topk(
    hidden_states: torch.Tensor,
    gating_output: torch.Tensor,
    topk: int,
    renormalize: bool,
    num_expert_group: int = 0,
    topk_group: int = 0,
    scoring_func: str = "softmax",
    e_score_correction_bias: Optional[torch.Tensor] = None
) -> tuple[torch.Tensor, torch.Tensor]:

    assert hidden_states.size(0) == gating_output.size(0), (
        "Number of tokens mismatch")

    if scoring_func == "softmax":
        scores = torch.softmax(gating_output, dim=-1)
    elif scoring_func == "sigmoid":
        scores = gating_output.sigmoid()
    else:
        raise ValueError(f"Unsupported scoring function: {scoring_func}")

    num_token = scores.size(0)
    if e_score_correction_bias is not None:
        # Store original scores before applying correction bias. We use biased
        # scores for expert selection but original scores for routing weights
        original_scores = scores
        scores = scores + e_score_correction_bias.unsqueeze(0)
        group_scores = (scores.view(num_token, num_expert_group,
                                    -1).topk(2, dim=-1)[0].sum(dim=-1))
    else:
        group_scores = scores.view(num_token, num_expert_group,
                                   -1).max(dim=-1).values  # [n, n_group]
    group_idx = torch.topk(group_scores, k=topk_group, dim=-1,
                           sorted=False)[1]  # [n, top_k_group]
    group_mask = torch.zeros_like(group_scores)  # [n, n_group]
    group_mask.scatter_(1, group_idx, 1)  # [n, n_group]
    score_mask = group_mask.unsqueeze(-1).expand(
        num_token, num_expert_group,
        scores.size(-1) // num_expert_group).reshape(num_token, -1)  # [n, e]
    tmp_scores = scores.masked_fill(~score_mask.bool(),
                                    float("-inf"))  # [n, e]

    if e_score_correction_bias is not None:
        topk_ids = torch.topk(tmp_scores, k=topk, dim=-1, sorted=False)[1]
        # Use original unbiased scores for the routing weights
        topk_weights = original_scores.gather(1, topk_ids)
    else:
        topk_weights, topk_ids = torch.topk(tmp_scores,
                                            k=topk,
                                            dim=-1,
                                            sorted=False)

    if renormalize:
        topk_weights = topk_weights / topk_weights.sum(dim=-1, keepdim=True)

    return topk_weights.to(torch.float32), topk_ids.to(torch.int32)


def get_config_dtype_str(
        dtype: torch.dtype,
        use_int4_w4a16: Optional[bool] = False,
        use_int8_w8a16: Optional[bool] = False,
        use_fp8_w8a8: Optional[bool] = False,
        use_mxfp4_w4a4: Optional[bool] = False) -> Optional[str]:
    if use_fp8_w8a8:
        return "fp8_w8a8"
    elif use_int8_w8a16:
        return "int8_w8a16"
    elif use_int4_w4a16:
        return "int4_w4a16"
    elif use_mxfp4_w4a4:
        return "mxfp4_w4a4"
    elif dtype == torch.float:
        # avoiding cases where kernel fails when float32 MoE
        # use fp16/bfloat16 configs
        return "float32"
    return None


def inplace_fused_experts(hidden_states: torch.Tensor,
                          w1: torch.Tensor,
                          w2: torch.Tensor,
                          topk_weights: torch.Tensor,
                          topk_ids: torch.Tensor,
                          activation: str = "silu",
                          apply_router_weight_on_input: bool = False,
                          use_fp8_w8a8: bool = False,
                          use_int8_w8a8: bool = False,
                          use_int8_w8a16: bool = False,
                          use_int4_w4a16: bool = False,
                          use_mxfp4_w4a4: bool = False,
                          per_channel_quant: bool = False,
                          global_num_experts: int = -1,
                          expert_map: Optional[torch.Tensor] = None,
                          w1_scale: Optional[torch.Tensor] = None,
                          w2_scale: Optional[torch.Tensor] = None,
                          w1_zp: Optional[torch.Tensor] = None,
                          w2_zp: Optional[torch.Tensor] = None,
                          a1_scale: Optional[torch.Tensor] = None,
                          a2_scale: Optional[torch.Tensor] = None,
                          block_shape: Optional[list[int]] = None) -> None:
    fused_experts_impl(hidden_states, w1, w2, topk_weights, topk_ids, True,
                       activation, apply_router_weight_on_input, use_fp8_w8a8,
                       use_int8_w8a8, use_int8_w8a16, use_int4_w4a16,
                       use_mxfp4_w4a4, per_channel_quant, global_num_experts,
                       expert_map, w1_scale, w2_scale, w1_zp, w2_zp, a1_scale,
                       a2_scale, block_shape)


def inplace_fused_experts_fake(
        hidden_states: torch.Tensor,
        w1: torch.Tensor,
        w2: torch.Tensor,
        topk_weights: torch.Tensor,
        topk_ids: torch.Tensor,
        activation: str = "silu",
        apply_router_weight_on_input: bool = False,
        use_fp8_w8a8: bool = False,
        use_int8_w8a8: bool = False,
        use_int8_w8a16: bool = False,
        use_int4_w4a16: bool = False,
        use_mxfp4_w4a4: bool = False,
        per_channel_quant: bool = False,
        global_num_experts: int = -1,
        expert_map: Optional[torch.Tensor] = None,
        w1_scale: Optional[torch.Tensor] = None,
        w2_scale: Optional[torch.Tensor] = None,
        w1_zp: Optional[torch.Tensor] = None,
        w2_zp: Optional[torch.Tensor] = None,
        a1_scale: Optional[torch.Tensor] = None,
        a2_scale: Optional[torch.Tensor] = None,
        block_shape: Optional[list[int]] = None) -> None:
    pass


direct_register_custom_op(
    op_name="inplace_fused_experts",
    op_func=inplace_fused_experts,
    mutates_args=["hidden_states"],
    fake_impl=inplace_fused_experts_fake,
    tags=(torch.Tag.needs_fixed_stride_order, ),
)


def outplace_fused_experts(
        hidden_states: torch.Tensor,
        w1: torch.Tensor,
        w2: torch.Tensor,
        topk_weights: torch.Tensor,
        topk_ids: torch.Tensor,
        activation: str = "silu",
        apply_router_weight_on_input: bool = False,
        use_fp8_w8a8: bool = False,
        use_int8_w8a8: bool = False,
        use_int8_w8a16: bool = False,
        use_int4_w4a16: bool = False,
        use_mxfp4_w4a4: bool = False,
        per_channel_quant: bool = False,
        global_num_experts: int = -1,
        expert_map: Optional[torch.Tensor] = None,
        w1_scale: Optional[torch.Tensor] = None,
        w2_scale: Optional[torch.Tensor] = None,
        w1_zp: Optional[torch.Tensor] = None,
        w2_zp: Optional[torch.Tensor] = None,
        a1_scale: Optional[torch.Tensor] = None,
        a2_scale: Optional[torch.Tensor] = None,
        block_shape: Optional[list[int]] = None) -> torch.Tensor:
    return fused_experts_impl(hidden_states, w1, w2, topk_weights, topk_ids,
                              False, activation, apply_router_weight_on_input,
                              use_fp8_w8a8, use_int8_w8a8, use_int8_w8a16,
                              use_int4_w4a16, use_mxfp4_w4a4,
                              per_channel_quant, global_num_experts,
                              expert_map, w1_scale, w2_scale, w1_zp, w2_zp,
                              a1_scale, a2_scale, block_shape)


def outplace_fused_experts_fake(
        hidden_states: torch.Tensor,
        w1: torch.Tensor,
        w2: torch.Tensor,
        topk_weights: torch.Tensor,
        topk_ids: torch.Tensor,
        activation: str = "silu",
        use_fp8_w8a8: bool = False,
        use_int8_w8a8: bool = False,
        use_int8_w8a16: bool = False,
        use_int4_w4a16: bool = False,
        use_mxfp4_w4a4: bool = False,
        per_channel_quant: bool = False,
        global_num_experts: int = -1,
        expert_map: Optional[torch.Tensor] = None,
        w1_scale: Optional[torch.Tensor] = None,
        w2_scale: Optional[torch.Tensor] = None,
        w1_zp: Optional[torch.Tensor] = None,
        w2_zp: Optional[torch.Tensor] = None,
        a1_scale: Optional[torch.Tensor] = None,
        a2_scale: Optional[torch.Tensor] = None,
        block_shape: Optional[list[int]] = None) -> torch.Tensor:
    return torch.empty_like(hidden_states)


direct_register_custom_op(
    op_name="outplace_fused_experts",
    op_func=outplace_fused_experts,
    mutates_args=[],
    fake_impl=outplace_fused_experts_fake,
    tags=(torch.Tag.needs_fixed_stride_order, ),
)


def torch_vllm_inplace_fused_experts(**kwargs) -> torch.Tensor:
    torch.ops.vllm.inplace_fused_experts(**kwargs)
    hidden_states = kwargs['hidden_states']
    return hidden_states


def torch_vllm_outplace_fused_experts(**kwargs) -> torch.Tensor:
    return torch.ops.vllm.outplace_fused_experts(**kwargs)


def dispatch_fused_experts_func(inplace: bool) -> Callable[..., torch.Tensor]:
    if inplace:
        return torch_vllm_inplace_fused_experts
    return torch_vllm_outplace_fused_experts


# TODO (bnell): replace this with modular op.  Can get rid of inplace/outplace
# torch ops.
def fused_experts(
        hidden_states: torch.Tensor,
        w1: torch.Tensor,
        w2: torch.Tensor,
        topk_weights: torch.Tensor,
        topk_ids: torch.Tensor,
        inplace: bool = False,
        activation: str = "silu",
        apply_router_weight_on_input: bool = False,
        use_fp8_w8a8: bool = False,
        use_int8_w8a8: bool = False,
        use_int8_w8a16: bool = False,
        use_int4_w4a16: bool = False,
        use_mxfp4_w4a4: bool = False,
        per_channel_quant: bool = False,
        global_num_experts: int = -1,
        expert_map: Optional[torch.Tensor] = None,
        w1_scale: Optional[torch.Tensor] = None,
        w2_scale: Optional[torch.Tensor] = None,
        w1_zp: Optional[torch.Tensor] = None,
        w2_zp: Optional[torch.Tensor] = None,
        a1_scale: Optional[torch.Tensor] = None,
        a2_scale: Optional[torch.Tensor] = None,
        block_shape: Optional[list[int]] = None,
        allow_deep_gemm: bool = False,
        allow_cutlass_block_scaled_grouped_gemm: bool = False) -> torch.Tensor:
    # For now, disable DeepGemm for small N (<= 512) until better
    # permute/unpermute ops are available.
    # However, on B200, we use DeepGemm for all cases becuase they only support
    # E8M0 scale, which means we requantize the weight and input to the specific
    # scale. Fallen back to cutlass or triton for some cases would cause
    # accuracy issue.
    N = w1.size(1)
    should_use_deep_gemm = ((N > 512
                             and _valid_deep_gemm(hidden_states, w1, w2))
                            or is_blackwell_deep_gemm_used())
    if (allow_deep_gemm and use_fp8_w8a8 and should_use_deep_gemm):
        assert apply_router_weight_on_input is False
        return deep_gemm_moe_fp8(
            hidden_states=hidden_states,
            w1=w1,
            w2=w2,
            topk_weights=topk_weights,
            topk_ids=topk_ids,
            inplace=inplace,
            activation=activation,
            global_num_experts=global_num_experts,
            expert_map=expert_map,
            w1_scale=w1_scale,
            w2_scale=w2_scale,
            a1_scale=a1_scale,
            a2_scale=a2_scale,
            apply_router_weight_on_input=apply_router_weight_on_input,
        )
    elif (allow_cutlass_block_scaled_grouped_gemm and use_fp8_w8a8
<<<<<<< HEAD
          and _valid_cutlass_block_scaled_grouped_gemm(hidden_states, w1, w2)):
        assert apply_router_weight_on_input is False
        return run_block_scaled_cutlass_moe_fp8_sm100(
=======
          and _valid_cutlass_block_scaled_grouped_gemm(
              w1, w2, inplace, activation, apply_router_weight_on_input,
              expert_map)):
        return run_cutlass_block_scaled_fused_experts(
>>>>>>> 31d5c179
            a=hidden_states,
            w1=w1,
            w2=w2,
            w1_scale=w1_scale,
            w2_scale=w2_scale,
            topk_weights=topk_weights,
            topk_ids=topk_ids)
    else:
        return dispatch_fused_experts_func(inplace)(
            hidden_states=hidden_states,
            w1=w1,
            w2=w2,
            topk_weights=topk_weights,
            topk_ids=topk_ids,
            activation=activation,
            apply_router_weight_on_input=apply_router_weight_on_input,
            use_fp8_w8a8=use_fp8_w8a8,
            use_int8_w8a8=use_int8_w8a8,
            use_int8_w8a16=use_int8_w8a16,
            use_int4_w4a16=use_int4_w4a16,
            use_mxfp4_w4a4=use_mxfp4_w4a4,
            per_channel_quant=per_channel_quant,
            global_num_experts=global_num_experts,
            expert_map=expert_map,
            w1_scale=w1_scale,
            w2_scale=w2_scale,
            w1_zp=w1_zp,
            w2_zp=w2_zp,
            a1_scale=a1_scale,
            a2_scale=a2_scale,
            block_shape=block_shape)


def fused_experts_impl(
    hidden_states: torch.Tensor,
    w1: torch.Tensor,
    w2: torch.Tensor,
    topk_weights: torch.Tensor,
    topk_ids: torch.Tensor,
    inplace: bool = False,
    activation: str = "silu",
    apply_router_weight_on_input: bool = False,
    use_fp8_w8a8: bool = False,
    use_int8_w8a8: bool = False,
    use_int8_w8a16: bool = False,
    use_int4_w4a16: bool = False,
    use_mxfp4_w4a4: bool = False,
    per_channel_quant: bool = False,
    global_num_experts: int = -1,
    expert_map: Optional[torch.Tensor] = None,
    w1_scale: Optional[torch.Tensor] = None,
    w2_scale: Optional[torch.Tensor] = None,
    w1_zp: Optional[torch.Tensor] = None,
    w2_zp: Optional[torch.Tensor] = None,
    a1_scale: Optional[torch.Tensor] = None,
    a2_scale: Optional[torch.Tensor] = None,
    block_shape: Optional[list[int]] = None,
) -> torch.Tensor:
    # Check constraints.
    if use_int4_w4a16:
        assert hidden_states.size(1) // 2 == w1.size(2), (
            "Hidden size mismatch")
    elif use_mxfp4_w4a4:
        # 16bit activation and fp4x2 packed weight
        assert hidden_states.size(1) // 2 == w1.size(2), "hidden size mismatch"
    else:
        assert hidden_states.size(1) == w1.size(2), (
            f"Hidden size mismatch {hidden_states.size(1)} != {w1.size(2)}")

    assert topk_weights.size() == topk_ids.size(), "topk shape mismatch"
    assert hidden_states.is_contiguous(), "Hidden_states must be contiguous"
    assert w1.stride(-1) == 1, "Stride of last dimension must be 1"
    assert w2.stride(-1) == 1, "Stride of last dimension must be 1"
    assert hidden_states.dtype in [
        torch.float32, torch.float16, torch.bfloat16
    ]

    num_tokens = hidden_states.size(0)
    E, N, _ = w1.size()
    K = w2.size(1)
    if global_num_experts == -1:
        global_num_experts = E
    top_k_num = topk_ids.size(1)
    # We execute the fused_moe kernel in chunks to circumvent this issue:
    # https://github.com/vllm-project/vllm/issues/5938
    CHUNK_SIZE = envs.VLLM_FUSED_MOE_CHUNK_SIZE
    M = min(num_tokens, CHUNK_SIZE)
    config_dtype = get_config_dtype_str(use_fp8_w8a8=use_fp8_w8a8,
                                        use_int8_w8a16=use_int8_w8a16,
                                        use_int4_w4a16=use_int4_w4a16,
                                        use_mxfp4_w4a4=use_mxfp4_w4a4,
                                        dtype=hidden_states.dtype)

    qtype = get_config_quant_dtype(use_fp8_w8a8=use_fp8_w8a8,
                                   use_int8_w8a8=use_int8_w8a8,
                                   use_int8_w8a16=use_int8_w8a16,
                                   use_int4_w4a16=use_int4_w4a16,
                                   use_mxfp4_w4a4=use_mxfp4_w4a4)

    get_config_func = functools.partial(
        try_get_optimal_moe_config,
        w1.size(),
        w2.size(),
        top_k_num,
        config_dtype,
        block_shape=block_shape,
    )

    config = get_config_func(M)

    # We can reuse the memory between these because by the time we need
    # cache3, we're done with cache1
    cache13 = torch.empty(M * top_k_num * max(N, K),
                          device=hidden_states.device,
                          dtype=hidden_states.dtype)
    intermediate_cache1 = cache13[:M * top_k_num * N].view(M, top_k_num, N)
    intermediate_cache3 = cache13[:M * top_k_num * K].view(M, top_k_num, K)

    # This needs separate memory since it's used concurrently with cache1
    intermediate_cache2 = torch.empty((M * top_k_num, N // 2),
                                      device=hidden_states.device,
                                      dtype=hidden_states.dtype)

    if hidden_states.dtype == torch.bfloat16:
        compute_type = tl.bfloat16
    elif hidden_states.dtype == torch.float16:
        compute_type = tl.float16
    elif hidden_states.dtype == torch.float32:
        compute_type = tl.float32
    else:
        raise ValueError(f"Unsupported compute_type: {hidden_states.dtype}")

    if inplace:
        out_hidden_states = hidden_states
    else:
        out_hidden_states = torch.empty_like(hidden_states)

    if use_mxfp4_w4a4:
        # Weight has to be dequantized for mxfp4 emulation.
        w1 = dequant_mxfp4(w1, w1_scale, hidden_states.dtype)
        w1_scale = None
        w2 = dequant_mxfp4(w2, w2_scale, hidden_states.dtype)
        w2_scale = None

    for chunk in range((num_tokens // CHUNK_SIZE) + 1):
        begin_chunk_idx, end_chunk_idx = (chunk * CHUNK_SIZE,
                                          min((chunk + 1) * CHUNK_SIZE,
                                              num_tokens))
        curr_hidden_states = hidden_states[begin_chunk_idx:end_chunk_idx]
        tokens_in_chunk, _ = curr_hidden_states.size()

        if tokens_in_chunk == 0:
            break

        if tokens_in_chunk < CHUNK_SIZE and chunk > 0:
            # Adjust the intermediate cache size and config for the last
            # chunk. Note that in most cases we only have one chunk
            # so the cache size and config are already set correctly and
            # do not need to be adjusted.
            intermediate_cache1 = intermediate_cache1[:tokens_in_chunk]
            intermediate_cache2 = intermediate_cache2[:tokens_in_chunk *
                                                      topk_ids.size(1)]
            intermediate_cache3 = intermediate_cache3[:tokens_in_chunk]
            config = get_config_func(tokens_in_chunk)

        curr_topk_ids = topk_ids[begin_chunk_idx:end_chunk_idx]
        curr_topk_weights = topk_weights[begin_chunk_idx:end_chunk_idx]
        qcurr_hidden_states, a1q_scale = moe_kernel_quantize_input(
            A=curr_hidden_states,
            A_scale=a1_scale,
            quant_dtype=qtype,
            per_act_token_quant=per_channel_quant,
            block_shape=block_shape)

        sorted_token_ids, expert_ids, num_tokens_post_padded = (
            moe_align_block_size(curr_topk_ids, config['BLOCK_SIZE_M'],
                                 global_num_experts, expert_map))

        invoke_fused_moe_kernel(qcurr_hidden_states,
                                w1,
                                intermediate_cache1,
                                a1q_scale,
                                w1_scale,
                                w1_zp,
                                curr_topk_weights,
                                sorted_token_ids,
                                expert_ids,
                                num_tokens_post_padded,
                                apply_router_weight_on_input,
                                top_k_num,
                                config,
                                compute_type=compute_type,
                                use_fp8_w8a8=use_fp8_w8a8,
                                use_int8_w8a8=use_int8_w8a8,
                                use_int8_w8a16=use_int8_w8a16,
                                use_int4_w4a16=use_int4_w4a16,
                                per_channel_quant=per_channel_quant,
                                block_shape=block_shape)

        if activation == "silu":
            torch.ops._C.silu_and_mul(intermediate_cache2,
                                      intermediate_cache1.view(-1, N))
        elif activation == "gelu":
            torch.ops._C.gelu_and_mul(intermediate_cache2,
                                      intermediate_cache1.view(-1, N))
        else:
            raise ValueError(f"Unsupported FusedMoe activation: {activation}")

        qintermediate_cache2, a2q_scale = moe_kernel_quantize_input(
            A=intermediate_cache2,
            A_scale=a2_scale,
            quant_dtype=qtype,
            per_act_token_quant=per_channel_quant,
            block_shape=block_shape)

        invoke_fused_moe_kernel(qintermediate_cache2,
                                w2,
                                intermediate_cache3,
                                a2q_scale,
                                w2_scale,
                                w2_zp,
                                curr_topk_weights,
                                sorted_token_ids,
                                expert_ids,
                                num_tokens_post_padded,
                                not apply_router_weight_on_input,
                                1,
                                config,
                                compute_type=compute_type,
                                use_fp8_w8a8=use_fp8_w8a8,
                                use_int8_w8a8=use_int8_w8a8,
                                use_int8_w8a16=use_int8_w8a16,
                                use_int4_w4a16=use_int4_w4a16,
                                per_channel_quant=per_channel_quant,
                                block_shape=block_shape)

        ops.moe_sum(intermediate_cache3.view(*intermediate_cache3.size()),
                    out_hidden_states[begin_chunk_idx:end_chunk_idx])

    return out_hidden_states


def fused_moe(
    hidden_states: torch.Tensor,
    w1: torch.Tensor,
    w2: torch.Tensor,
    gating_output: torch.Tensor,
    topk: int,
    renormalize: bool,
    inplace: bool = False,
    activation: str = "silu",
    use_grouped_topk: bool = False,
    num_expert_group: Optional[int] = None,
    topk_group: Optional[int] = None,
    custom_routing_function: Optional[Callable] = None,
    use_fp8_w8a8: bool = False,
    use_int8_w8a8: bool = False,
    use_int8_w8a16: bool = False,
    use_int4_w4a16: bool = False,
    use_mxfp4_w4a4: bool = False,
    per_channel_quant: bool = False,
    global_num_experts: int = -1,
    expert_map: Optional[torch.Tensor] = None,
    w1_scale: Optional[torch.Tensor] = None,
    w2_scale: Optional[torch.Tensor] = None,
    w1_zp: Optional[torch.Tensor] = None,
    w2_zp: Optional[torch.Tensor] = None,
    a1_scale: Optional[torch.Tensor] = None,
    a2_scale: Optional[torch.Tensor] = None,
    block_shape: Optional[list[int]] = None,
) -> torch.Tensor:
    """
    This function computes a Mixture of Experts (MoE) layer using two sets of
    weights, w1 and w2, and top-k gating mechanism.

    Parameters:
    - hidden_states (torch.Tensor): The input tensor to the MoE layer.
    - w1 (torch.Tensor): The first set of expert weights.
    - w2 (torch.Tensor): The second set of expert weights.
    - gating_output (torch.Tensor): The output of the gating operation
        (before softmax).
    - topk (int): The number of top-k experts to select.
    - renormalize (bool): If True, renormalize the top-k weights to sum to 1.
    - inplace (bool): If True, perform the operation in-place.
        Defaults to False.
    - activation (str): The activation function to apply after the first
        MoE layer.
    - num_expert_group: Optional[int]: additional parameter for grouped_topk
    - topk_group: Optional[int]: additional parameter for grouped_topk
    - use_grouped_topk: If True, use grouped_topk instead of fused_topk
        note: Deepseekv2 model uses grouped_topk
    - use_fp8_w8a8 (bool): If True, use fp8 arithmetic to compute the inner
        products for w1 and w2. Defaults to False.
    - use_int8_w8a8 (bool): If True, use int8 arithmetic to compute the inner
        products for w1 and w2. Defaults to False.
    - use_int8_w8a16 (bool): If True, use matmul of int8 weight and bf16/fp16
        activation to compute the inner products for w1 and w2.
        Defaults to False.
    - use_int4_w4a16 (bool): If True, use matmul of int4 weight and bf16/fp16
        activation to compute the inner products for w1 and w2.
        Defaults to False.
    - use_mxfp4_w4a4 (bool): If True, use matmul of OCP MXFP4 weight and
        OCP MXFP4 activation to compute the inner products for w1 and w2.
        Defaults to False.
    - global_num_experts (int): The total number of experts in the global
        expert space.
    - expert_map (Optional[torch.Tensor]):  A tensor mapping expert indices 
        from the global expert space to the local expert space of the expert 
        parallel shard.
    - w1_scale (Optional[torch.Tensor]): Optional scale to be used for
        w1.
    - w2_scale (Optional[torch.Tensor]): Optional scale to be used for
        w2.
    - a1_scale (Optional[torch.Tensor]): Optional scale to be used for
        a1.
    - a2_scale (Optional[torch.Tensor]): Optional scale to be used for
        a2.
    - block_shape: (Optional[list[int]]): Optional block size for block-wise
        quantization.

    Returns:
    - torch.Tensor: The output tensor after applying the MoE layer.
    """

    if use_grouped_topk:
        assert num_expert_group is not None and topk_group is not None
        topk_weights, topk_ids = grouped_topk(hidden_states, gating_output,
                                              topk, renormalize,
                                              num_expert_group, topk_group)
    elif custom_routing_function is None:
        topk_weights, topk_ids, token_expert_indices = fused_topk(
            hidden_states, gating_output, topk, renormalize)
    else:
        topk_weights, topk_ids = custom_routing_function(
            hidden_states, gating_output, topk, renormalize)

    return fused_experts(hidden_states,
                         w1,
                         w2,
                         topk_weights,
                         topk_ids,
                         inplace=inplace,
                         activation=activation,
                         use_fp8_w8a8=use_fp8_w8a8,
                         use_int8_w8a8=use_int8_w8a8,
                         use_int8_w8a16=use_int8_w8a16,
                         use_int4_w4a16=use_int4_w4a16,
                         use_mxfp4_w4a4=use_mxfp4_w4a4,
                         per_channel_quant=per_channel_quant,
                         global_num_experts=global_num_experts,
                         expert_map=expert_map,
                         w1_scale=w1_scale,
                         w2_scale=w2_scale,
                         w1_zp=w1_zp,
                         w2_zp=w2_zp,
                         a1_scale=a1_scale,
                         a2_scale=a2_scale,
                         block_shape=block_shape)


class TritonExperts(mk.FusedMoEPermuteExpertsUnpermute):

    def __init__(
        self,
        use_fp8_w8a8: bool = False,
        use_int8_w8a8: bool = False,
        use_int8_w8a16: bool = False,
        use_int4_w4a16: bool = False,
        use_mxfp4_w4a4: bool = False,
        per_act_token_quant: bool = False,
        block_shape: Optional[list[int]] = None,
    ):
        super().__init__(
            FusedMoEQuantConfig.make(
                use_fp8_w8a8=use_fp8_w8a8,
                use_int8_w8a8=use_int8_w8a8,
                use_int8_w8a16=use_int8_w8a16,
                use_int4_w4a16=use_int4_w4a16,
                use_mxfp4_w4a4=use_mxfp4_w4a4,
                per_act_token_quant=per_act_token_quant,
                block_shape=block_shape,
            ))

        self.use_fp8_w8a8 = use_fp8_w8a8
        self.use_int4_w4a16 = use_int4_w4a16
        self.use_int8_w8a8 = use_int8_w8a8
        self.use_int8_w8a16 = use_int8_w8a16
        self.use_mxfp4_w4a4 = use_mxfp4_w4a4

    @property
    def activation_formats(
        self
    ) -> tuple[mk.FusedMoEActivationFormat, mk.FusedMoEActivationFormat]:
        return (mk.FusedMoEActivationFormat.Standard,
                mk.FusedMoEActivationFormat.Standard)

    def supports_chunking(self) -> bool:
        return True

    def supports_expert_map(self) -> bool:
        return True

    def finalize_weight_and_reduce_impl(self) -> mk.TopKWeightAndReduce:
        # Let PrepareAndFinalize::finalize() decide the impl.
        return TopKWeightAndReduceDelegate()

    def workspace_shapes(
        self,
        a: torch.Tensor,
        aq: torch.Tensor,
        M: int,
        N: int,
        K: int,
        topk: int,
        global_num_experts: int,
        local_num_experts: int,
    ) -> tuple[tuple[int, ...], tuple[int, ...], tuple[int, ...], torch.dtype]:
        workspace1 = (M, topk, max(N * 2, K))
        workspace2 = (M, topk, N)
        output = (M, topk, K)
        return (workspace1, workspace2, output, a.dtype)

    def apply(
        self,
        output: torch.Tensor,
        hidden_states: torch.Tensor,
        w1: torch.Tensor,
        w2: torch.Tensor,
        topk_ids: torch.Tensor,
        activation: str,
        global_num_experts: int,
        expert_map: Optional[torch.Tensor],
        w1_scale: Optional[torch.Tensor],
        w2_scale: Optional[torch.Tensor],
        w1_zp: Optional[torch.Tensor],
        w2_zp: Optional[torch.Tensor],
        a1q_scale: Optional[torch.Tensor],
        a2_scale: Optional[torch.Tensor],
        workspace13: torch.Tensor,
        workspace2: torch.Tensor,
        expert_tokens_meta: Optional[mk.ExpertTokensMetadata],
    ):
        # Check constraints.
        if self.use_int4_w4a16:
            assert hidden_states.size(-1) // 2 == w1.size(2), (
                "Hidden size mismatch")
        else:
            assert hidden_states.size(-1) == w1.size(2), \
                (f"Hidden size mismatch {hidden_states.size(-1)} "
                 f"!= {w1.size(2)}")

        assert hidden_states.is_contiguous(
        ), "Hidden_states must be contiguous"
        assert hidden_states.dim() == 2
        assert w1.stride(-1) == 1, "Stride of last dimension must be 1"
        assert w2.stride(-1) == 1, "Stride of last dimension must be 1"
        assert hidden_states.dtype in [
            torch.float32, torch.float16, torch.bfloat16, torch.float8_e4m3fn
        ]

        E, num_tokens, N, K, top_k_num = mk._moe_problem_size(
            hidden_states, w1, w2, topk_ids)

        if global_num_experts == -1:
            global_num_experts = E

        config_dtype = get_config_dtype_str(use_fp8_w8a8=self.use_fp8_w8a8,
                                            use_int8_w8a16=self.use_int8_w8a16,
                                            use_int4_w4a16=self.use_int4_w4a16,
                                            use_mxfp4_w4a4=self.use_mxfp4_w4a4,
                                            dtype=hidden_states.dtype)

        config = try_get_optimal_moe_config(
            w1.size(),
            w2.size(),
            top_k_num,
            config_dtype,
            num_tokens,
            block_shape=self.block_shape,
        )

        if hidden_states.dtype == torch.bfloat16:
            compute_type = tl.bfloat16
        elif hidden_states.dtype == torch.float16:
            compute_type = tl.float16
        elif hidden_states.dtype == torch.float32:
            compute_type = tl.float32
        elif hidden_states.dtype == torch.float8_e4m3fn:
            compute_type = tl.bfloat16
        else:
            raise ValueError(
                f"Unsupported compute_type: {hidden_states.dtype}")

        # We can reuse the memory between these because by the time we need
        # cache3, we're done with cache1
        intermediate_cache1 = _resize_cache(workspace13,
                                            (num_tokens, top_k_num, N))
        intermediate_cache2 = _resize_cache(workspace2,
                                            (num_tokens * top_k_num, N // 2))

        sorted_token_ids, expert_ids, num_tokens_post_padded = (
            moe_align_block_size(topk_ids, config['BLOCK_SIZE_M'],
                                 global_num_experts, expert_map))

        invoke_fused_moe_kernel(hidden_states,
                                w1,
                                intermediate_cache1,
                                a1q_scale,
                                w1_scale,
                                w1_zp,
                                None,
                                sorted_token_ids,
                                expert_ids,
                                num_tokens_post_padded,
                                False,
                                top_k_num,
                                config,
                                compute_type=compute_type,
                                use_fp8_w8a8=self.use_fp8_w8a8,
                                use_int8_w8a8=self.use_int8_w8a8,
                                use_int8_w8a16=self.use_int8_w8a16,
                                use_int4_w4a16=self.use_int4_w4a16,
                                per_channel_quant=self.per_act_token_quant,
                                block_shape=self.block_shape)

        self.activation(activation, intermediate_cache2,
                        intermediate_cache1.view(-1, N))

        a2q_scale: Optional[torch.Tensor] = None

        qintermediate_cache2, a2q_scale = moe_kernel_quantize_input(
            intermediate_cache2, a2_scale, self.quant_dtype,
            self.per_act_token_quant, self.block_shape)

        invoke_fused_moe_kernel(qintermediate_cache2,
                                w2,
                                output,
                                a2q_scale,
                                w2_scale,
                                w2_zp,
                                None,
                                sorted_token_ids,
                                expert_ids,
                                num_tokens_post_padded,
                                False,
                                1,
                                config,
                                compute_type=compute_type,
                                use_fp8_w8a8=self.use_fp8_w8a8,
                                use_int8_w8a8=self.use_int8_w8a8,
                                use_int8_w8a16=self.use_int8_w8a16,
                                use_int4_w4a16=self.use_int4_w4a16,
                                per_channel_quant=self.per_act_token_quant,
                                block_shape=self.block_shape)


def modular_triton_fused_moe(
    use_fp8_w8a8: bool,
    use_int8_w8a8: bool,
    use_int8_w8a16: bool,
    use_int4_w4a16: bool,
    use_mxfp4_w4a4: bool,
    per_act_token_quant: bool,
    block_shape: Optional[list[int]] = None,
) -> mk.FusedMoEModularKernel:
    return mk.FusedMoEModularKernel(
        MoEPrepareAndFinalizeNoEP(),
        TritonExperts(
            use_fp8_w8a8=use_fp8_w8a8,
            use_int8_w8a8=use_int8_w8a8,
            use_int8_w8a16=use_int8_w8a16,
            use_int4_w4a16=use_int4_w4a16,
            use_mxfp4_w4a4=use_mxfp4_w4a4,
            per_act_token_quant=per_act_token_quant,
            block_shape=block_shape,
        ),
    )<|MERGE_RESOLUTION|>--- conflicted
+++ resolved
@@ -1199,16 +1199,10 @@
             apply_router_weight_on_input=apply_router_weight_on_input,
         )
     elif (allow_cutlass_block_scaled_grouped_gemm and use_fp8_w8a8
-<<<<<<< HEAD
-          and _valid_cutlass_block_scaled_grouped_gemm(hidden_states, w1, w2)):
-        assert apply_router_weight_on_input is False
-        return run_block_scaled_cutlass_moe_fp8_sm100(
-=======
           and _valid_cutlass_block_scaled_grouped_gemm(
               w1, w2, inplace, activation, apply_router_weight_on_input,
               expert_map)):
-        return run_cutlass_block_scaled_fused_experts(
->>>>>>> 31d5c179
+        return run_block_scaled_cutlass_moe_fp8_sm100(
             a=hidden_states,
             w1=w1,
             w2=w2,
