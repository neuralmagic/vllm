# SPDX-License-Identifier: Apache-2.0
# SPDX-FileCopyrightText: Copyright contributors to the vLLM project

import functools
from typing import TYPE_CHECKING, Any, Callable, Optional

import torch
import torch.nn.functional as F
from torch.nn import Module
from torch.nn.parameter import Parameter

import vllm.envs as envs
from vllm import _custom_ops as ops
from vllm.distributed import get_tensor_model_parallel_world_size
from vllm.logger import init_logger
from vllm.model_executor.layers.fused_moe import (
    FusedMoE, FusedMoEActivationFormat, FusedMoEConfig, FusedMoEMethodBase,
    FusedMoEPermuteExpertsUnpermute, FusedMoEPrepareAndFinalize,
    FusedMoeWeightScaleSupported)
from vllm.model_executor.layers.linear import (LinearBase, LinearMethodBase,
                                               UnquantizedLinearMethod)
from vllm.model_executor.layers.quantization import QuantizationMethods
from vllm.model_executor.layers.quantization.base_config import (
    QuantizationConfig, QuantizeMethodBase)
from vllm.model_executor.layers.quantization.kv_cache import BaseKVCacheMethod
from vllm.model_executor.layers.quantization.utils.fp8_utils import (
    get_col_major_tma_aligned_tensor, requant_weight_ue8m0_inplace)
from vllm.model_executor.layers.quantization.utils.marlin_utils_fp8 import (
    apply_fp8_marlin_linear, prepare_fp8_layer_for_marlin,
    prepare_moe_fp8_layer_for_marlin)
from vllm.model_executor.layers.quantization.utils.quant_utils import (
    GroupShape, is_layer_skipped)
from vllm.model_executor.layers.quantization.utils.w8a8_utils import (
    Fp8LinearOp, all_close_1d, cutlass_block_fp8_supported,
    cutlass_fp8_supported, maybe_create_device_identity,
    normalize_e4m3fn_to_e4m3fnuz, per_tensor_dequantize,
    requantize_with_max_scale)
from vllm.model_executor.parameter import (BlockQuantScaleParameter,
                                           ModelWeightParameter,
                                           PerTensorScaleParameter)
from vllm.model_executor.utils import set_weight_attrs
from vllm.platforms import current_platform
from vllm.scalar_type import scalar_types
from vllm.utils import has_deep_gemm
from vllm.utils.deep_gemm import is_blackwell_deep_gemm_used

if TYPE_CHECKING:
    from vllm.model_executor.models.utils import WeightsMapper

ACTIVATION_SCHEMES = ["static", "dynamic"]

logger = init_logger(__name__)


def _is_col_major(x: torch.Tensor) -> bool:
    assert x.dim() == 3
    b, m, n = x.shape
    return x.stride(0) == m * n and x.stride(1) == 1 and x.stride(2) == m


class Fp8Config(QuantizationConfig):
    """Config class for FP8."""

    def __init__(
        self,
        is_checkpoint_fp8_serialized: bool = False,
        activation_scheme: str = "dynamic",
        ignored_layers: Optional[list[str]] = None,
        weight_block_size: Optional[list[int]] = None,
    ) -> None:
        super().__init__()

        self.is_checkpoint_fp8_serialized = is_checkpoint_fp8_serialized

        if activation_scheme not in ACTIVATION_SCHEMES:
            raise ValueError(
                f"Unsupported activation scheme {activation_scheme}")
        self.activation_scheme = activation_scheme
        self.ignored_layers = ignored_layers or []
        if weight_block_size is not None:
            if not is_checkpoint_fp8_serialized:
                raise ValueError(
                    "The block-wise quantization only supports fp8-serialized "
                    "checkpoint for now.")
            if len(weight_block_size) != 2:
                raise ValueError(
                    "The quantization block size of weight must have 2 "
                    f"dimensions, but got {len(weight_block_size)} dimensions")
            if activation_scheme != "dynamic":
                raise ValueError("The block-wise quantization only supports "
                                 "dynamic activation scheme for now, but got "
                                 f"{activation_scheme} activation scheme.")
        self.weight_block_size = weight_block_size

    @classmethod
    def get_name(cls) -> QuantizationMethods:
        return "fp8"

    @classmethod
    def get_supported_act_dtypes(cls) -> list[torch.dtype]:
        return [torch.bfloat16, torch.half]

    @classmethod
    def get_min_capability(cls) -> int:
        return 80

    @classmethod
    def get_config_filenames(cls) -> list[str]:
        return []

    def apply_vllm_mapper(self, hf_to_vllm_mapper: "WeightsMapper"):
        if self.ignored_layers is not None:
            self.ignored_layers = hf_to_vllm_mapper.apply_list(
                self.ignored_layers)

    @classmethod
    def from_config(cls, config: dict[str, Any]) -> "Fp8Config":
        quant_method = cls.get_from_keys(config, ["quant_method"])
        is_checkpoint_fp8_serialized = ("fp8" in quant_method)
        activation_scheme = cls.get_from_keys(config, ["activation_scheme"])
        ignored_layers = cls.get_from_keys_or(config, ["ignored_layers"], None)
        weight_block_size = cls.get_from_keys_or(config, ["weight_block_size"],
                                                 None)
        return cls(is_checkpoint_fp8_serialized=is_checkpoint_fp8_serialized,
                   activation_scheme=activation_scheme,
                   ignored_layers=ignored_layers,
                   weight_block_size=weight_block_size)

    def get_quant_method(self, layer: torch.nn.Module,
                         prefix: str) -> Optional["QuantizeMethodBase"]:
        from vllm.attention.layer import Attention  # Avoid circular import

        if isinstance(layer, LinearBase):
            if is_layer_skipped(prefix=prefix,
                                ignored_layers=self.ignored_layers,
                                fused_mapping=self.packed_modules_mapping):
                return UnquantizedLinearMethod()
            return Fp8LinearMethod(self)
        elif isinstance(layer, FusedMoE):
            return Fp8MoEMethod(self)
        elif isinstance(layer, Attention):
            return Fp8KVCacheMethod(self)
        return None

    def get_cache_scale(self, name: str) -> Optional[str]:
        """
        Check whether the param name matches the format for k/v cache scales
        in compressed-tensors. If this is the case, return its equivalent
        param name expected by vLLM

        :param name: param name
        :return: matching param name for KV cache scale in vLLM
        """
        if name.endswith(".output_scale") and ".k_proj" in name:
            return name.replace(".k_proj.output_scale", ".attn.k_scale")
        if name.endswith(".output_scale") and ".v_proj" in name:
            return name.replace(".v_proj.output_scale", ".attn.v_scale")
        if name.endswith(".output_scale") and ".q_proj" in name:
            return name.replace(".q_proj.output_scale", ".attn.q_scale")
        if name.endswith("self_attn.prob_output_scale"):
            return name.replace(".prob_output_scale", ".attn.prob_scale")
        # If no matches, return None
        return None


class Fp8LinearMethod(LinearMethodBase):
    """Linear method for FP8.
    Supports loading FP8 checkpoints with static weight scale and
    dynamic/static activation scale.

    Also supports loading quantized FP16/BF16 model checkpoints with dynamic
    activation scaling. The weight scaling factor will be initialized after
    the model weights are loaded.

    Limitations:
    1. Only support per-tensor quantization due to torch._scaled_mm support.
    2. Only support float8_e4m3fn data type due to the limitation of
       torch._scaled_mm (https://github.com/pytorch/pytorch/blob/2e48b39603411a41c5025efbe52f89560b827825/aten/src/ATen/native/cuda/Blas.cpp#L854-L856)

    Args:
        quant_config: The quantization config.
    """

    def __init__(self, quant_config: Fp8Config):
        self.quant_config = quant_config
        self.cutlass_block_fp8_supported = cutlass_block_fp8_supported()
        self.out_dtype = torch.get_default_dtype()

        # For GPUs that lack FP8 hardware support, we can leverage the Marlin
        # kernel for fast weight-only FP8 quantization
        self.use_marlin = (not current_platform.has_device_capability(89)
                           or envs.VLLM_TEST_FORCE_FP8_MARLIN)
        # Disable marlin for rocm
        if current_platform.is_rocm():
            self.use_marlin = False

        # AITER is only supported on ROCm and only for FP8_FNUZ
        # and at the moment are MI300 series
        self.use_aiter_and_is_supported = (current_platform.is_rocm()
                                           and envs.VLLM_ROCM_USE_AITER
                                           and envs.VLLM_ROCM_USE_AITER_LINEAR
                                           and current_platform.is_fp8_fnuz())

        self.block_quant = self.quant_config.weight_block_size is not None
        self.act_q_static = self.quant_config.activation_scheme == "static"
        # Use per-token quantization for better perf if dynamic and cutlass
        if not self.act_q_static and cutlass_fp8_supported():
            self.act_q_group_shape = GroupShape.PER_TOKEN
        else:
            self.act_q_group_shape = GroupShape.PER_TENSOR

        self.fp8_linear = Fp8LinearOp(
            act_quant_static=self.act_q_static,
            act_quant_group_shape=self.act_q_group_shape,
            cutlass_fp8_supported=cutlass_fp8_supported())

    def create_weights(
        self,
        layer: torch.nn.Module,
        input_size_per_partition: int,
        output_partition_sizes: list[int],
        input_size: int,
        output_size: int,
        params_dtype: torch.dtype,
        **extra_weight_attrs,
    ):
        maybe_create_device_identity()

        output_size_per_partition = sum(output_partition_sizes)
        weight_loader = extra_weight_attrs.get("weight_loader")
        layer.logical_widths = output_partition_sizes
        layer.input_size_per_partition = input_size_per_partition
        layer.output_size_per_partition = output_size_per_partition
        layer.orig_dtype = params_dtype
        layer.weight_block_size = None

        if self.block_quant:
            tp_size = get_tensor_model_parallel_world_size()
            assert self.quant_config.weight_block_size is not None
            layer.weight_block_size = self.quant_config.weight_block_size
            block_n, block_k = (
                self.quant_config.weight_block_size[0],
                self.quant_config.weight_block_size[1],
            )
            # Required by row parallel
            if (tp_size > 1
                    and input_size // input_size_per_partition == tp_size
                    and input_size_per_partition % block_k != 0):
                raise ValueError(
                    f"Weight input_size_per_partition = "
                    f"{input_size_per_partition} is not divisible by "
                    f"weight quantization block_k = {block_k}.")
            # Required by column parallel or enabling merged weights
            if (tp_size > 1 and output_size // output_size_per_partition
                    == tp_size) or len(output_partition_sizes) > 1:
                for output_partition_size in output_partition_sizes:
                    if output_partition_size % block_n != 0:
                        raise ValueError(
                            f"Weight output_partition_size = "
                            f"{output_partition_size} is not divisible by "
                            f"weight quantization block_n = {block_n}.")

        # WEIGHT
        weight_dtype = (torch.float8_e4m3fn
                        if self.quant_config.is_checkpoint_fp8_serialized else
                        params_dtype)

        weight = ModelWeightParameter(data=torch.empty(
            output_size_per_partition,
            input_size_per_partition,
            dtype=weight_dtype),
                                      input_dim=1,
                                      output_dim=0,
                                      weight_loader=weight_loader)
        layer.register_parameter("weight", weight)

        # If checkpoint is serialized fp8, load them.
        # Otherwise, wait until process_weights_after_loading.
        if self.quant_config.is_checkpoint_fp8_serialized:
            # WEIGHT SCALE
            if not self.block_quant:
                scale = PerTensorScaleParameter(
                    data=torch.empty(len(output_partition_sizes),
                                     dtype=torch.float32),
                    weight_loader=weight_loader,
                )
                scale[:] = torch.finfo(torch.float32).min
                set_weight_attrs(scale, {"scale_type": "weight_scale"})
                layer.register_parameter("weight_scale", scale)
            else:
                assert self.quant_config.activation_scheme == "dynamic"
                scale = BlockQuantScaleParameter(
                    data=torch.empty(
                        (output_size_per_partition + block_n - 1) // block_n,
                        (input_size_per_partition + block_k - 1) // block_k,
                        dtype=torch.float32,
                    ),
                    input_dim=1,
                    output_dim=0,
                    weight_loader=weight_loader,
                )
                scale[:] = torch.finfo(torch.float32).min
                set_weight_attrs(scale, {"scale_type": "weight_scale"})
                # The weight_scale_inv name is intentional for deepseekv3
                layer.register_parameter("weight_scale_inv", scale)

            # INPUT ACTIVATION SCALE
            if self.quant_config.activation_scheme == "static":
                scale = PerTensorScaleParameter(data=torch.empty(
                    len(output_partition_sizes), dtype=torch.float32),
                                                weight_loader=weight_loader)

                scale[:] = torch.finfo(torch.float32).min
                set_weight_attrs(scale, {"scale_type": "input_scale"})
                layer.register_parameter("input_scale", scale)
            else:
                layer.register_parameter("input_scale", None)

    def _maybe_pad_weight(self, weight: torch.Tensor) -> torch.Tensor:
        # Pad the weight tensor. This is an optimization on ROCm platform, which
        # can benefit from tensors located far enough from one another in memory
        if (envs.VLLM_ROCM_FP8_PADDING and current_platform.is_rocm()
                and weight.stride(-1) == 1
                and (weight.stride(-2) * weight.element_size()) % 512 == 0):
            num_pad = 256 // weight.element_size()
            weight = F.pad(weight, (0, num_pad), "constant", 0)[..., :-num_pad]
            torch.cuda.empty_cache()
        return weight

    def process_weights_after_loading(self, layer: Module) -> None:
        size_k_first = True
        # TODO(rob): refactor block quant into separate class.
        if self.block_quant:
            assert self.quant_config.activation_scheme == "dynamic"
            size_k_first = False
            if current_platform.is_fp8_fnuz():
                weight, weight_scale_inv, _ = \
                    normalize_e4m3fn_to_e4m3fnuz(
                        weight=layer.weight,
                        weight_scale=layer.weight_scale_inv)
            else:
                weight = layer.weight.data
                weight_scale_inv = layer.weight_scale_inv.data

            weight = self._maybe_pad_weight(weight)

            # Torch.compile cannot use Parameter subclasses.
            layer.weight = Parameter(weight, requires_grad=False)
            layer.weight_scale_inv = Parameter(weight_scale_inv,
                                               requires_grad=False)

        # If checkpoint not serialized fp8, quantize the weights.
        elif not self.quant_config.is_checkpoint_fp8_serialized:
            qweight, weight_scale = ops.scaled_fp8_quant(layer.weight,
                                                         scale=None)

            # Update the layer with the new values.
            layer.weight = Parameter(qweight.t(), requires_grad=False)
            layer.weight_scale = Parameter(weight_scale, requires_grad=False)
            layer.input_scale = None

        # If checkpoint is fp8, handle that there are N scales for N
        # shards in a fused module
        else:
            layer.weight_scale = torch.nn.Parameter(layer.weight_scale.data,
                                                    requires_grad=False)
            if self.quant_config.activation_scheme == "static":
                layer.input_scale = torch.nn.Parameter(layer.input_scale.data,
                                                       requires_grad=False)

            weight = layer.weight
            weight_scale = layer.weight_scale

            # If using w8a8, torch._scaled_mm needs per tensor, so
            # requantize the logical shards as a single weight.
            if not self.use_marlin:
                # Dequant -> Quant with max scale so we can run per tensor.
                if current_platform.is_fp8_fnuz():
                    weight, weight_scale, input_scale = \
                        normalize_e4m3fn_to_e4m3fnuz(
                            weight=weight,
                            weight_scale=weight_scale,
                            input_scale=layer.input_scale)
                    if input_scale is not None:
                        layer.input_scale = Parameter(input_scale,
                                                      requires_grad=False)

                weight_scale, weight = requantize_with_max_scale(
                    weight=weight,
                    weight_scale=weight_scale,
                    logical_widths=layer.logical_widths,
                )

            weight = self._maybe_pad_weight(weight)
            # Update layer with new values.
            layer.weight = Parameter(weight.t(), requires_grad=False)
            layer.weight_scale = Parameter(weight_scale, requires_grad=False)
            if self.quant_config.activation_scheme == "static":
                layer.input_scale = Parameter(layer.input_scale.max(),
                                              requires_grad=False)

        if self.use_marlin:
            prepare_fp8_layer_for_marlin(layer, size_k_first)
            # Activations not quantized for marlin.
            del layer.input_scale

        # On B200, DeepGemm only support E8M0 scale, which means we need to
        # requantize the weight and input to the specific scale
        # at the same time.
        if is_blackwell_deep_gemm_used():
            assert layer.weight_block_size is not None
            block_sz = tuple(layer.weight_block_size)
            requant_weight_ue8m0_inplace(
                layer.weight.data,
                layer.weight_scale_inv.data if hasattr(
                    layer, "weight_scale_inv") else layer.weight_scale.data,
                block_sz,
            )

    def apply(self,
              layer: torch.nn.Module,
              x: torch.Tensor,
              bias: Optional[torch.Tensor] = None) -> torch.Tensor:

        if self.use_marlin:
            return apply_fp8_marlin_linear(
                input=x,
                weight=layer.weight,
                weight_scale=layer.weight_scale,
                workspace=layer.workspace,
                size_n=layer.output_size_per_partition,
                size_k=layer.input_size_per_partition,
                bias=bias)

        if self.block_quant:
            assert self.quant_config.weight_block_size is not None

            return torch.ops.vllm.apply_w8a8_block_fp8_linear(
                input=x,
                weight=layer.weight,
                block_size=self.quant_config.weight_block_size,
                weight_scale=layer.weight_scale_inv,
                input_scale=layer.input_scale,
                bias=bias,
                cutlass_block_fp8_supported=self.cutlass_block_fp8_supported,
                use_aiter_and_is_supported=self.use_aiter_and_is_supported,
            )

        return self.fp8_linear.apply(input=x,
                                     weight=layer.weight,
                                     weight_scale=layer.weight_scale,
                                     out_dtype=self.out_dtype,
                                     input_scale=layer.input_scale,
                                     bias=bias)


class Fp8MoEMethod(FusedMoEMethodBase):
    """MoE method for FP8.
    Supports loading FP8 checkpoints with static weight scale and
    dynamic/static activation scale.

    Also supports loading quantized FP16/BF16 model checkpoints with dynamic
    activation scaling. The weight scaling factor will be initialized after
    the model weights are loaded.

    Args:
        quant_config: The quantization config.
    """

    def __init__(self, quant_config: Fp8Config):

        from vllm.model_executor.layers.fused_moe import fused_experts
        self.quant_config = quant_config
        self.block_quant = self.quant_config.weight_block_size is not None

        # Check for DeepGemm support.
        self.allow_deep_gemm = False
        if envs.VLLM_USE_DEEP_GEMM:
            if not has_deep_gemm():
                logger.warning_once("Failed to import DeepGemm kernels.")
            elif not self.block_quant:
                logger.warning_once("Model is not block quantized. Not using "
                                    " DeepGemm kernels")
            elif (current_platform.is_cuda()
                  and current_platform.has_device_capability(90)):
                logger.info_once("Using DeepGemm kernels for Fp8MoEMethod.")
                self.allow_deep_gemm = True
            else:
                logger.warning_once(
                    "DeepGemm not supported on the current platform.")

        # Check for CutlassBlockScaledGroupedGemm support.
        self.allow_cutlass_block_scaled_grouped_gemm_sm100 = False
        self.allow_cutlass_block_scaled_grouped_gemm_sm90 = False
        if not self.block_quant:
            logger.warning_once("Model is not block quantized. Not using "
                                "CutlassBlockScaledGroupedGemm kernels")
        elif (current_platform.is_cuda()
              and current_platform.has_device_capability(100)):
            logger.info_once(
                "Using CutlassBlockScaledGroupedGemm kernels for Fp8MoEMethod."
            )
            self.allow_cutlass_block_scaled_grouped_gemm_sm100 = True
        elif (current_platform.is_cuda()
              and current_platform.has_device_capability(90)):
            logger.info_once(
                "Using CutlassBlockScaledGroupedGemm kernels for Fp8MoEMethod."
            )
            self.allow_cutlass_block_scaled_grouped_gemm_sm90 = True
        else:
            logger.warning_once(
                "CutlassBlockScaledGroupedGemm not supported on the current "
                "platform.")

        # For GPUs that lack FP8 hardware support, we can leverage the Marlin
        # kernel for fast weight-only FP8 quantization
        self.use_marlin = (
            not self.allow_cutlass_block_scaled_grouped_gemm_sm100
            and not self.allow_cutlass_block_scaled_grouped_gemm_sm90
            and not current_platform.has_device_capability(89)
            or envs.VLLM_TEST_FORCE_FP8_MARLIN)
        # Disable marlin for rocm
        if current_platform.is_rocm():
            self.use_marlin = False

        self.topk_indices_dtype = None
        self.fused_experts = functools.partial(  # type: ignore
            fused_experts,
            use_fp8_w8a8=True,
            block_shape=self.quant_config.weight_block_size,
            allow_deep_gemm=self.allow_deep_gemm,
            allow_cutlass_block_scaled_grouped_gemm=(
                self.allow_cutlass_block_scaled_grouped_gemm_sm100))

    def create_weights(self, layer: Module, num_experts: int, hidden_size: int,
                       intermediate_size_per_partition: int,
                       params_dtype: torch.dtype, **extra_weight_attrs):

        layer.intermediate_size_per_partition = intermediate_size_per_partition
        layer.hidden_size = hidden_size
        layer.num_experts = num_experts
        layer.orig_dtype = params_dtype
        layer.weight_block_size = None

        if self.quant_config.is_checkpoint_fp8_serialized:
            params_dtype = torch.float8_e4m3fn
        if self.block_quant:
            assert self.quant_config.weight_block_size is not None
            layer.weight_block_size = self.quant_config.weight_block_size
            tp_size = get_tensor_model_parallel_world_size()
            block_n, block_k = (
                self.quant_config.weight_block_size[0],
                self.quant_config.weight_block_size[1],
            )
            # NOTE: To ensure proper alignment of the block-wise quantization
            # scales, the output_size of the weights for both the gate and up
            # layers must be divisible by block_n.
            # Required by column parallel or enabling merged weights
            if intermediate_size_per_partition % block_n != 0:
                raise ValueError(
                    f"The output_size of gate's and up's weight = "
                    f"{intermediate_size_per_partition} is not divisible by "
                    f"weight quantization block_n = {block_n}.")
            if (tp_size > 1
                    and intermediate_size_per_partition % block_k != 0):
                # Required by row parallel
                raise ValueError(
                    f"The input_size of down's weight = "
                    f"{intermediate_size_per_partition} is not divisible by "
                    f"weight quantization block_k = {block_k}.")

        # WEIGHTS
        w13_weight = torch.nn.Parameter(torch.empty(
            num_experts,
            2 * intermediate_size_per_partition,
            hidden_size,
            dtype=params_dtype),
                                        requires_grad=False)
        layer.register_parameter("w13_weight", w13_weight)
        set_weight_attrs(w13_weight, extra_weight_attrs)

        w2_weight = torch.nn.Parameter(torch.empty(
            num_experts,
            hidden_size,
            intermediate_size_per_partition,
            dtype=params_dtype),
                                       requires_grad=False)
        layer.register_parameter("w2_weight", w2_weight)
        set_weight_attrs(w2_weight, extra_weight_attrs)

        # WEIGHT_SCALES
        if not self.block_quant:
            # Allocate 2 scales for w1 and w3 respectively.
            # They will be combined to a single scale after weight loading.
            w13_weight_scale = torch.nn.Parameter(torch.ones(
                num_experts, 2, dtype=torch.float32),
                                                  requires_grad=False)
            w2_weight_scale = torch.nn.Parameter(torch.ones(
                num_experts, dtype=torch.float32),
                                                 requires_grad=False)
            layer.register_parameter("w13_weight_scale", w13_weight_scale)
            layer.register_parameter("w2_weight_scale", w2_weight_scale)
        else:
            w13_weight_scale = torch.nn.Parameter(
                torch.ones(
                    num_experts,
                    2 * ((intermediate_size_per_partition + block_n - 1) //
                         block_n),
                    (hidden_size + block_k - 1) // block_k,
                    dtype=torch.float32,
                ),
                requires_grad=False,
            )
            w2_weight_scale = torch.nn.Parameter(
                torch.ones(
                    num_experts,
                    (hidden_size + block_n - 1) // block_n,
                    (intermediate_size_per_partition + block_k - 1) // block_k,
                    dtype=torch.float32,
                ),
                requires_grad=False,
            )
            layer.register_parameter("w13_weight_scale_inv", w13_weight_scale)
            layer.register_parameter("w2_weight_scale_inv", w2_weight_scale)
            assert self.quant_config.activation_scheme == "dynamic"

        # Add the quantization method used (per tensor/grouped/channel)
        # to ensure the weight scales are loaded in properly
        extra_weight_attrs.update(
            {"quant_method": FusedMoeWeightScaleSupported.BLOCK.
             value} if self.block_quant else
            {"quant_method": FusedMoeWeightScaleSupported.TENSOR.value})
        # If loading fp8 checkpoint, pass the weight loaders.
        # If loading an fp16 checkpoint, do not (we will quantize in
        #   process_weights_after_loading()
        if self.quant_config.is_checkpoint_fp8_serialized:
            set_weight_attrs(w13_weight_scale, extra_weight_attrs)
            set_weight_attrs(w2_weight_scale, extra_weight_attrs)

        # INPUT_SCALES
        if self.quant_config.activation_scheme == "static":
            if not self.quant_config.is_checkpoint_fp8_serialized:
                raise ValueError(
                    "Found static activation scheme for checkpoint that "
                    "was not serialized fp8.")

            w13_input_scale = torch.nn.Parameter(torch.ones(
                num_experts, dtype=torch.float32),
                                                 requires_grad=False)
            layer.register_parameter("w13_input_scale", w13_input_scale)
            set_weight_attrs(w13_input_scale, extra_weight_attrs)

            w2_input_scale = torch.nn.Parameter(torch.ones(
                num_experts, dtype=torch.float32),
                                                requires_grad=False)
            layer.register_parameter("w2_input_scale", w2_input_scale)
            set_weight_attrs(w2_input_scale, extra_weight_attrs)

        else:
            layer.w13_input_scale = None
            layer.w2_input_scale = None

    def process_weights_after_loading(self, layer: Module) -> None:
        # Lazy import to avoid importing triton too early.
        from vllm.model_executor.layers.fused_moe.rocm_aiter_fused_moe import (
            is_rocm_aiter_moe_enabled, shuffle_weights)

        self.rocm_aiter_moe_enabled = is_rocm_aiter_moe_enabled()

        # TODO (rob): refactor block quant into separate class.
        if self.block_quant:
            assert self.quant_config.activation_scheme == "dynamic"
            if current_platform.is_fp8_fnuz():
                w13_weight, w13_weight_scale_inv, w13_input_scale = \
                    normalize_e4m3fn_to_e4m3fnuz(
                        layer.w13_weight, layer.w13_weight_scale_inv,
                        layer.w13_input_scale)
                w2_weight, w2_weight_scale_inv, w2_input_scale = \
                    normalize_e4m3fn_to_e4m3fnuz(
                        layer.w2_weight, layer.w2_weight_scale_inv,
                        layer.w2_input_scale)
            else:
                w13_weight = layer.w13_weight.data
                w13_weight_scale_inv = layer.w13_weight_scale_inv.data
                w2_weight = layer.w2_weight
                w2_weight_scale_inv = layer.w2_weight_scale_inv

            # torch.compile() cannot use Parameter subclasses.
            layer.w13_weight = Parameter(w13_weight, requires_grad=False)
            layer.w13_weight_scale_inv = Parameter(w13_weight_scale_inv,
                                                   requires_grad=False)
            layer.w2_weight = Parameter(w2_weight, requires_grad=False)
            layer.w2_weight_scale_inv = Parameter(w2_weight_scale_inv,
                                                  requires_grad=False)
            if self.rocm_aiter_moe_enabled:
                # reshaping weights is required for aiter moe kernel.
                shuffled_w13, shuffled_w2 = shuffle_weights(
                    layer.w13_weight.data, layer.w2_weight.data)

                layer.w13_weight = torch.nn.Parameter(shuffled_w13,
                                                      requires_grad=False)
                layer.w2_weight = torch.nn.Parameter(shuffled_w2,
                                                     requires_grad=False)

            # DeepGemm scales need to be transposed and aligned.  We try to do
            # it ahead of time for performance reasons.
            if self.allow_deep_gemm and not is_blackwell_deep_gemm_used():
                # Lazy import to avoid CUDA initialization problems.
                if _is_col_major(layer.w13_weight_scale_inv):
                    layer.w13_weight_scale_inv = \
                        get_col_major_tma_aligned_tensor(layer.w13_weight_scale_inv).contiguous()
                if _is_col_major(layer.w2_weight_scale_inv):
                    layer.w2_weight_scale_inv = \
                        get_col_major_tma_aligned_tensor(layer.w2_weight_scale_inv).contiguous()

        # If checkpoint is fp16, quantize in place.
        elif not self.quant_config.is_checkpoint_fp8_serialized:
            fp8_dtype = current_platform.fp8_dtype()
            w13_weight = torch.empty_like(layer.w13_weight.data,
                                          dtype=fp8_dtype)
            w2_weight = torch.empty_like(layer.w2_weight.data, dtype=fp8_dtype)

            # Re-initialize w13_scale because we directly quantize
            # merged w13 weights and generate a single scaling factor.
            layer.w13_weight_scale = torch.nn.Parameter(torch.ones(
                layer.local_num_experts,
                dtype=torch.float32,
                device=w13_weight.device),
                                                        requires_grad=False)
            for expert in range(layer.local_num_experts):
                w13_weight[expert, :, :], layer.w13_weight_scale[
                    expert] = ops.scaled_fp8_quant(
                        layer.w13_weight.data[expert, :, :])
                w2_weight[expert, :, :], layer.w2_weight_scale[
                    expert] = ops.scaled_fp8_quant(
                        layer.w2_weight.data[expert, :, :])
            layer.w13_weight = torch.nn.Parameter(w13_weight,
                                                  requires_grad=False)
            layer.w2_weight = torch.nn.Parameter(w2_weight,
                                                 requires_grad=False)
            if self.rocm_aiter_moe_enabled:
                # reshaping weights is required for aiter moe kernel.
                shuffled_w13, shuffled_w2 = shuffle_weights(
                    layer.w13_weight, layer.w2_weight)

                layer.w13_weight = torch.nn.Parameter(shuffled_w13,
                                                      requires_grad=False)
                layer.w2_weight = torch.nn.Parameter(shuffled_w2,
                                                     requires_grad=False)
        # If checkpoint is fp8, we need to handle that the
        # MoE kernels require single activation scale and single weight
        # scale for w13 per expert.
        else:
            # Fp8 moe kernels require a single activation scale.
            # We take the max of all the scales in case they differ.
            if self.quant_config.activation_scheme == "static":
                if (layer.w13_input_scale is None
                        or layer.w2_input_scale is None):
                    raise ValueError(
                        "QuantConfig has static quantization, but found "
                        "activation scales are None.")
                if (not all_close_1d(layer.w13_input_scale)
                        or not all_close_1d(layer.w2_input_scale)):
                    logger.warning_once(
                        "Found input_scales that are not equal for "
                        "fp8 MoE layer. Using the maximum across experts "
                        "for each layer.")
                layer.w13_input_scale = torch.nn.Parameter(
                    layer.w13_input_scale.max(), requires_grad=False)
                layer.w2_input_scale = torch.nn.Parameter(
                    layer.w2_input_scale.max(), requires_grad=False)
            if current_platform.is_fp8_fnuz():
                # Normalize the weights and scales
                w13_weight, w13_weight_scale, w13_input_scale = \
                    normalize_e4m3fn_to_e4m3fnuz(
                        layer.w13_weight, layer.w13_weight_scale,
                        layer.w13_input_scale)
                w2_weight, w2_weight_scale, w2_input_scale = \
                    normalize_e4m3fn_to_e4m3fnuz(
                        layer.w2_weight, layer.w2_weight_scale,
                        layer.w2_input_scale)
                # Reset the parameter
                layer.w13_weight = torch.nn.Parameter(w13_weight,
                                                      requires_grad=False)
                layer.w13_weight_scale = torch.nn.Parameter(
                    w13_weight_scale, requires_grad=False)
                if w13_input_scale is not None:
                    layer.w13_input_scale = torch.nn.Parameter(
                        w13_input_scale, requires_grad=False)
                layer.w2_weight = torch.nn.Parameter(w2_weight,
                                                     requires_grad=False)
                layer.w2_weight_scale = torch.nn.Parameter(w2_weight_scale,
                                                           requires_grad=False)
                if w2_input_scale is not None:
                    layer.w2_input_scale = torch.nn.Parameter(
                        w2_input_scale, requires_grad=False)

            # Fp8 moe kernel needs single weight scale for w13 per expert.
            # We take the max then dequant and requant each expert.
            assert layer.w13_weight_scale is not None
            shard_size = layer.intermediate_size_per_partition
            max_w13_scales = layer.w13_weight_scale.max(dim=1).values
            for expert_id in range(layer.local_num_experts):
                start = 0
                for shard_id in range(2):
                    dq_weight = per_tensor_dequantize(
                        layer.w13_weight[expert_id][start:start +
                                                    shard_size, :],
                        layer.w13_weight_scale[expert_id][shard_id])
                    layer.w13_weight[expert_id][
                        start:start + shard_size, :], _ = ops.scaled_fp8_quant(
                            dq_weight, max_w13_scales[expert_id])
                    start += shard_size

            if self.rocm_aiter_moe_enabled:
                shuffled_w13, shuffled_w2 = shuffle_weights(
                    layer.w13_weight, layer.w2_weight)

                layer.w13_weight = torch.nn.Parameter(shuffled_w13,
                                                      requires_grad=False)
                layer.w2_weight = torch.nn.Parameter(shuffled_w2,
                                                     requires_grad=False)

            layer.w13_weight_scale = torch.nn.Parameter(max_w13_scales,
                                                        requires_grad=False)

        if self.use_marlin:
            prepare_moe_fp8_layer_for_marlin(layer, False)
            # Activations not quantized for marlin.
            del layer.w13_input_scale
            del layer.w2_input_scale

<<<<<<< HEAD
        if (not self.rocm_aiter_moe_enabled
                and self.allow_cutlass_block_scaled_grouped_gemm_sm90):
            device = w13_weight.device
            layer.ab_strides1 = torch.full((layer.local_num_experts, ),
                                           layer.hidden_size,
                                           device=device,
                                           dtype=torch.int64)
            layer.c_strides1 = torch.full(
                (layer.local_num_experts, ),
                2 * layer.intermediate_size_per_partition,
                device=device,
                dtype=torch.int64)
            layer.ab_strides2 = torch.full(
                (layer.local_num_experts, ),
                layer.intermediate_size_per_partition,
                device=device,
                dtype=torch.int64)
            layer.c_strides2 = torch.full((layer.local_num_experts, ),
                                          layer.hidden_size,
                                          device=device,
                                          dtype=torch.int64)
            layer.w13_weight_scale_inv = Parameter(
                layer.w13_weight_scale_inv.transpose(1, 2).contiguous(),
                requires_grad=False)
            layer.w2_weight_scale_inv = Parameter(
                layer.w2_weight_scale_inv.transpose(1, 2).contiguous(),
                requires_grad=False)
=======
        if is_blackwell_deep_gemm_used():
            assert layer.weight_block_size is not None
            # Re-quantise the expert weights so their scales are UE8M0.
            block_sz = tuple(layer.weight_block_size)
            requant_weight_ue8m0_inplace(
                layer.w13_weight.data,
                layer.w13_weight_scale_inv.data,
                block_sz,
            )
            requant_weight_ue8m0_inplace(
                layer.w2_weight.data,
                layer.w2_weight_scale_inv.data,
                block_sz,
            )

            # Ensure column-major TMA alignment expected by DeepGEMM.
            if _is_col_major(layer.w13_weight_scale_inv):
                layer.w13_weight_scale_inv = get_col_major_tma_aligned_tensor(
                    layer.w13_weight_scale_inv).contiguous()
            if _is_col_major(layer.w2_weight_scale_inv):
                layer.w2_weight_scale_inv = get_col_major_tma_aligned_tensor(
                    layer.w2_weight_scale_inv).contiguous()
>>>>>>> 31d5c179

    def select_gemm_impl(
        self,
        prepare_finalize: FusedMoEPrepareAndFinalize,
        moe: FusedMoEConfig,
    ) -> FusedMoEPermuteExpertsUnpermute:
        from vllm.model_executor.layers.fused_moe import (
            BatchedTritonOrDeepGemmExperts, TritonOrDeepGemmExperts)

        assert not self.use_marlin and not self.rocm_aiter_moe_enabled, (
            "Marlin and ROCm AITER are not supported with all2all yet.")

        if (prepare_finalize.activation_format ==
                FusedMoEActivationFormat.BatchedExperts):
            max_num_tokens_per_rank = (
                prepare_finalize.max_num_tokens_per_rank())
            assert max_num_tokens_per_rank is not None
            logger.debug(
                "BatchedTritonOrDeepGemmExperts(%s): "
                "max_tokens_per_rank=%s, block_size=%s, per_act_token=%s",
                self.__class__.__name__, max_num_tokens_per_rank,
                self.quant_config.weight_block_size, False)
            return BatchedTritonOrDeepGemmExperts(
                max_num_tokens=max_num_tokens_per_rank,
                num_dispatchers=prepare_finalize.num_dispatchers(),
                use_fp8_w8a8=True,
                block_shape=self.quant_config.weight_block_size,
                per_act_token_quant=False,
                allow_deep_gemm=self.allow_deep_gemm,
            )
        else:
            logger.debug(
                "TritonOrDeepGemmExperts(%s): block_size=%s, per_act_token=%s",
                self.__class__.__name__, self.quant_config.weight_block_size,
                False)
            return TritonOrDeepGemmExperts(
                use_fp8_w8a8=True,
                block_shape=self.quant_config.weight_block_size,
                allow_deep_gemm=self.allow_deep_gemm,
            )

    def apply(
        self,
        layer: torch.nn.Module,
        x: torch.Tensor,
        router_logits: torch.Tensor,
        top_k: int,
        renormalize: bool,
        use_grouped_topk: bool = False,
        topk_group: Optional[int] = None,
        num_expert_group: Optional[int] = None,
        global_num_experts: int = -1,
        expert_map: Optional[torch.Tensor] = None,
        custom_routing_function: Optional[Callable] = None,
        scoring_func: str = "softmax",
        e_score_correction_bias: Optional[torch.Tensor] = None,
        apply_router_weight_on_input: bool = False,
        activation: str = "silu",
        enable_eplb: bool = False,
        expert_load_view: Optional[torch.Tensor] = None,
        logical_to_physical_map: Optional[torch.Tensor] = None,
        logical_replica_count: Optional[torch.Tensor] = None,
    ) -> torch.Tensor:
        if enable_eplb:
            assert expert_load_view is not None
            assert logical_to_physical_map is not None
            assert logical_replica_count is not None
            assert isinstance(layer, FusedMoE)

        topk_weights, topk_ids = FusedMoE.select_experts(
            hidden_states=x,
            router_logits=router_logits,
            use_grouped_topk=use_grouped_topk,
            top_k=top_k,
            renormalize=renormalize,
            topk_group=topk_group,
            num_expert_group=num_expert_group,
            custom_routing_function=custom_routing_function,
            scoring_func=scoring_func,
            e_score_correction_bias=e_score_correction_bias,
            indices_type=self.topk_indices_dtype,
            enable_eplb=enable_eplb,
            expert_map=expert_map,
            expert_load_view=expert_load_view,
            logical_to_physical_map=logical_to_physical_map,
            logical_replica_count=logical_replica_count,
        )

        if self.rocm_aiter_moe_enabled:
            from vllm.model_executor.layers.fused_moe.rocm_aiter_fused_moe import (  # noqa: E501
                rocm_aiter_fused_experts)
            return rocm_aiter_fused_experts(
                x,
                layer.w13_weight,
                layer.w2_weight,
                topk_weights=topk_weights,
                topk_ids=topk_ids,
                activation=activation,
                use_fp8_w8a8=True,
                apply_router_weight_on_input=apply_router_weight_on_input,
                w1_scale=(layer.w13_weight_scale_inv
                          if self.block_quant else layer.w13_weight_scale),
                w2_scale=(layer.w2_weight_scale_inv
                          if self.block_quant else layer.w2_weight_scale),
                a1_scale=layer.w13_input_scale,
                a2_scale=layer.w2_input_scale,
                block_shape=self.quant_config.weight_block_size,
                expert_map=expert_map)
        elif self.allow_cutlass_block_scaled_grouped_gemm_sm90:
            from vllm.model_executor.layers.fused_moe.cutlass_moe import (
                block_scaled_cutlass_moe_fp8_sm90)
            block_shape = self.quant_config.weight_block_size
            assert block_shape is not None, "block_shape must not be None for blockwise MoE"  #noqa: E501
            return block_scaled_cutlass_moe_fp8_sm90(
                x,
                layer.w13_weight,
                layer.w2_weight,
                topk_weights,
                topk_ids,
                layer.w13_weight_scale_inv,
                layer.w2_weight_scale_inv,
                block_shape,
                layer.ab_strides1,
                layer.ab_strides2,
                layer.c_strides1,
                layer.c_strides2,
                activation,
                layer.w13_input_scale,
                layer.w2_input_scale,
                apply_router_weight_on_input,
                global_num_experts=(global_num_experts if global_num_experts
                                    != -1 else layer.w13_weight.shape[0]),
                per_act_block=(layer.w13_input_scale is None
                               or layer.w13_input_scale.shape[0] == 1))
        elif self.use_marlin:
            assert activation == "silu", (
                f"{activation} not supported for Marlin MoE.")
            return torch.ops.vllm.fused_marlin_moe(
                x,
                layer.w13_weight,
                layer.w2_weight,
                layer.w13_weight_scale,
                layer.w2_weight_scale,
                router_logits,
                topk_weights,
                topk_ids,
                quant_type_id=scalar_types.float8_e4m3fn.id,
                apply_router_weight_on_input=apply_router_weight_on_input,
                global_num_experts=global_num_experts,
                expert_map=expert_map)
        else:
            return self.fused_experts(
                hidden_states=x,
                w1=layer.w13_weight,
                w2=layer.w2_weight,
                topk_weights=topk_weights,
                topk_ids=topk_ids,
                inplace=True,
                activation=activation,
                global_num_experts=global_num_experts,
                apply_router_weight_on_input=apply_router_weight_on_input,
                expert_map=expert_map,
                w1_scale=(layer.w13_weight_scale_inv
                          if self.block_quant else layer.w13_weight_scale),
                w2_scale=(layer.w2_weight_scale_inv
                          if self.block_quant else layer.w2_weight_scale),
                a1_scale=layer.w13_input_scale,
                a2_scale=layer.w2_input_scale,
            )


class Fp8KVCacheMethod(BaseKVCacheMethod):
    """
    Supports loading kv-cache scaling factors from FP8 checkpoints.
    """

    def __init__(self, quant_config: Fp8Config):
        super().__init__(quant_config)<|MERGE_RESOLUTION|>--- conflicted
+++ resolved
@@ -830,7 +830,6 @@
             del layer.w13_input_scale
             del layer.w2_input_scale
 
-<<<<<<< HEAD
         if (not self.rocm_aiter_moe_enabled
                 and self.allow_cutlass_block_scaled_grouped_gemm_sm90):
             device = w13_weight.device
@@ -858,7 +857,7 @@
             layer.w2_weight_scale_inv = Parameter(
                 layer.w2_weight_scale_inv.transpose(1, 2).contiguous(),
                 requires_grad=False)
-=======
+
         if is_blackwell_deep_gemm_used():
             assert layer.weight_block_size is not None
             # Re-quantise the expert weights so their scales are UE8M0.
@@ -881,7 +880,6 @@
             if _is_col_major(layer.w2_weight_scale_inv):
                 layer.w2_weight_scale_inv = get_col_major_tma_aligned_tensor(
                     layer.w2_weight_scale_inv).contiguous()
->>>>>>> 31d5c179
 
     def select_gemm_impl(
         self,
