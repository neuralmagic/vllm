--- conflicted
+++ resolved
@@ -130,7 +130,9 @@
         self.use_aiter_and_is_supported = use_aiter_and_is_supported
         self.is_deep_gemm_supported = is_deep_gemm_supported()
         self.ue8m0_deepgemm_supported = is_deep_gemm_e8m0_used()
-        self.is_blackwell = current_platform.has_device_capability(100)
+        self.is_hopper = current_platform.has_device_capability(90)
+        self.w8a8_blockscale_op = self._dispatch_w8a8_blockscale_op(
+            self.cutlass_block_fp8_supported, self.use_aiter_and_is_supported)
 
     def apply(
         self,
@@ -151,27 +153,25 @@
                                               output_dtype, weight):
             output = self._run_deepgemm(input, weight, block_size,
                                         weight_scale)
-
             if bias is not None:
                 output = output + bias
             return output.to(dtype=input.dtype).view(*output_shape)
 
-        if current_platform.is_cuda():
-            if self.is_blackwell:
-                use_cutlass = self.cutlass_block_fp8_supported and (
-                    cdiv(weight.shape[0], 128) == weight_scale.shape[0]
-                    and cdiv(weight.shape[1], 128) == weight_scale.shape[1])
-            else:
-                # TODO: update this after switching to public sm90 block scale
-                # gemm as it also supports weight.shape % 128 != 0
-                use_cutlass = self.cutlass_block_fp8_supported and (
-                    weight.shape[0] % 128 == 0 and weight.shape[1] % 128 == 0)
-        else:
-            use_cutlass = False
-
-        w8a8_blockscale_op = self._dispatch_w8a8_blockscale_op(
-            use_cutlass, self.use_aiter_and_is_supported)
-        output = w8a8_blockscale_op(input_2d, weight, block_size, weight_scale)
+        num_pad = 0
+        if cutlass_block_fp8_supported and self.is_hopper:
+            # pad first dimension to be divisible by 4 due to
+            # cutlass blockwise gemm limitation for hopper
+            num_pad = 4 - (input_2d.shape[0] % 4)
+            if num_pad > 0:
+                input_2d = torch.nn.functional.pad(input_2d,
+                                                (0, 0, 0, num_pad),
+                                                "constant", 0)
+
+        output = self.w8a8_blockscale_op(input_2d, weight, block_size,
+                                         weight_scale)
+
+        if num_pad > 0:
+            output = output[:-num_pad]
 
         if bias is not None:
             output = output + bias
@@ -201,7 +201,6 @@
             block_size,
             output_dtype=input_2d.dtype)
 
-<<<<<<< HEAD
     def _run_cutlass(
         self,
         input_2d: torch.Tensor,
@@ -209,6 +208,15 @@
         block_size: list[int],
         weight_scale: torch.Tensor,
     ) -> torch.Tensor:
+        num_pad = 0
+        if current_platform.is_device_capability(90):
+            # pad first dimension to be divisible by 4 due to
+            # cutlass blockwise gemm limitation for hopper
+            num_pad = 4 - (input_2d.shape[0] % 4)
+            if num_pad > 0:
+                input_2d = torch.nn.functional.pad(input_2d,
+                                                   (0, 0, 0, num_pad),
+                                                   "constant", 0)
         q_input, x_scale = per_token_group_quant_fp8(input_2d,
                                                      block_size[1],
                                                      column_major_scales=True,
@@ -241,80 +249,6 @@
                                                      use_ue8m0=False)
         return w8a8_block_fp8_matmul(q_input, weight, x_scale, weight_scale,
                                      block_size, input_2d.dtype)
-
-    def _dispatch_w8a8_blockscale_op(
-        self, use_cutlass: bool, use_aiter_and_is_supported: bool
-    ) -> Callable[[
-            torch.Tensor,
-            torch.Tensor,
-            torch.Tensor,
-            torch.Tensor,
-            list[int],
-            torch.dtype,
-    ], torch.Tensor]:
-        if use_cutlass:
-            return self._run_cutlass
-        if (use_aiter_and_is_supported):
-            return self._run_aiter
-        return self._run_w8a8_block_fp8_matmul
-=======
-    w8a8_blockscale_func = dispatch_w8a8_blockscale_func(
-        cutlass_block_fp8_supported, use_aiter_and_is_supported)
-    if cutlass_block_fp8_supported:
-        num_pad = 0
-        if current_platform.is_device_capability(90):
-            # pad first dimension to be divisible by 4 due to
-            # cutlass blockwise gemm limitation for hopper
-            num_pad = 4 - (input_2d.shape[0] % 4)
-            if num_pad > 0:
-                input_2d = torch.nn.functional.pad(input_2d,
-                                                   (0, 0, 0, num_pad),
-                                                   "constant", 0)
-        q_input, x_scale = per_token_group_quant_fp8(input_2d,
-                                                     block_size[1],
-                                                     column_major_scales=True)
-        output = w8a8_blockscale_func(q_input, weight, x_scale, weight_scale,
-                                      block_size, input.dtype)
-        if num_pad > 0:
-            output = output[:-num_pad]
-    else:
-        if use_aiter_and_is_supported:
-            q_input, x_scale = aiter_per1x128_quant(
-                input_2d.contiguous(), quant_dtype=rocm_aiter.dtypes.fp8)
-        else:
-            q_input, x_scale = per_token_group_quant_fp8(
-                input_2d, block_size[1], column_major_scales=False)
-
-        output = w8a8_blockscale_func(q_input, weight, x_scale, weight_scale,
-                                      block_size, input.dtype)
-
-    if bias is not None:
-        output = output + bias
-    return output.to(dtype=input.dtype).view(*output_shape)
-
-
-def apply_w8a8_block_fp8_linear_fake(
-    input: torch.Tensor,
-    weight: torch.Tensor,
-    block_size: list[int],
-    weight_scale: torch.Tensor,
-    input_scale: Optional[torch.Tensor] = None,
-    bias: Optional[torch.Tensor] = None,
-    cutlass_block_fp8_supported: bool = CUTLASS_BLOCK_FP8_SUPPORTED,
-    use_aiter_and_is_supported: bool = False,
-) -> torch.Tensor:
-    output_shape = [*input.shape[:-1], weight.shape[0]]
-    return torch.empty(output_shape, dtype=input.dtype, device=input.device)
-
-
-if not current_platform.is_cpu():
-    direct_register_custom_op(
-        op_name="apply_w8a8_block_fp8_linear",
-        op_func=apply_w8a8_block_fp8_linear,
-        mutates_args=[],
-        fake_impl=apply_w8a8_block_fp8_linear_fake,
-    )
->>>>>>> 4d7c1d53
 
 
 def input_to_float8(
