# SPDX-License-Identifier: Apache-2.0
# SPDX-FileCopyrightText: Copyright contributors to the vLLM project

import enum
from enum import Enum
from typing import Callable, Optional

import torch
from compressed_tensors import CompressionFormat
from compressed_tensors.quantization import (ActivationOrdering,
                                             QuantizationStrategy)

import vllm.envs as envs
from vllm import _custom_ops as ops
from vllm.logger import init_logger
from vllm.model_executor.layers.fused_moe import (
    FusedMoE, FusedMoEActivationFormat, FusedMoEConfig, FusedMoEMethodBase,
    FusedMoEPermuteExpertsUnpermute, FusedMoEPrepareAndFinalize,
    FusedMoeWeightScaleSupported)
from vllm.model_executor.layers.quantization.compressed_tensors.schemes.compressed_tensors_wNa16 import (  # noqa
    WNA16_SUPPORTED_BITS, WNA16_SUPPORTED_TYPES_MAP)
from vllm.model_executor.layers.quantization.utils import replace_parameter
from vllm.model_executor.layers.quantization.utils.marlin_utils import (
    check_moe_marlin_supports_layer, marlin_make_workspace_new,
    marlin_moe_permute_scales)
from vllm.model_executor.layers.quantization.utils.marlin_utils_fp4 import (
    prepare_moe_fp4_layer_for_marlin)
from vllm.model_executor.layers.quantization.utils.marlin_utils_fp8 import (
    prepare_moe_fp8_layer_for_marlin)
from vllm.model_executor.layers.quantization.utils.nvfp4_emulation_utils import (  # noqa: E501
    cutlass_fp4_supported)
from vllm.model_executor.layers.quantization.utils.w8a8_utils import (
    all_close_1d, normalize_e4m3fn_to_e4m3fnuz, per_tensor_dequantize)
from vllm.model_executor.utils import set_weight_attrs
from vllm.platforms import current_platform
from vllm.scalar_type import scalar_types

logger = init_logger(__name__)


class GPTQMarlinState(Enum):
    REPACK = enum.auto()
    READY = enum.auto()


__all__ = [
    "CompressedTensorsMoEMethod", "CompressedTensorsW8A8Fp8MoEMethod",
    "CompressedTensorsW8A8Fp8MoECutlassMethod",
    "CompressedTensorsW8A8Int8MoEMethod",
    "CompressedTensorsWNA16MarlinMoEMethod", "CompressedTensorsWNA16MoEMethod",
    "CompressedTensorsW4A4MoeMethod"
]


class CompressedTensorsMoEMethod(FusedMoEMethodBase):

    @staticmethod
    def get_moe_method(
        quant_config: "CompressedTensorsConfig",  # type: ignore # noqa E501
        layer: torch.nn.Module,
    ) -> "CompressedTensorsMoEMethod":
        # TODO: @dsikka: refactor this to use schemes as other kernels
        # are supported + check if the layer is being ignored.
        weight_quant = quant_config.target_scheme_map["Linear"].get("weights")
        input_quant = quant_config.target_scheme_map["Linear"].get(
            "input_activations")

        if quant_config._is_wNa16_group_channel(weight_quant, input_quant):
            # group_size=None means channelwise
            group_size = weight_quant.group_size or -1
            # Prefer to use the MarlinMoE kernel when it is supported.
            if not check_moe_marlin_supports_layer(layer, group_size):
                if (weight_quant.strategy in QuantizationStrategy.GROUP and
                        weight_quant.actorder in (ActivationOrdering.GROUP,
                                                  ActivationOrdering.DYNAMIC)):
                    raise ValueError(
                        "WNA16MoE is not supported with actorder=group/dynamic."
                    )
                logger.info_once("Using CompressedTensorsWNA16MoEMethod")
                return CompressedTensorsWNA16MoEMethod(quant_config)
            else:
                logger.info_once("Using CompressedTensorsWNA16MarlinMoEMethod")
                return CompressedTensorsWNA16MarlinMoEMethod(quant_config)
        elif quant_config._is_fp4a4_nvfp4(weight_quant, input_quant):
            return CompressedTensorsW4A4MoeMethod()
        elif quant_config._is_fp8_w8a8_sm90(weight_quant, input_quant):
            return CompressedTensorsW8A8Fp8MoECutlassMethod(quant_config)
        elif quant_config._is_fp8_w8a8(weight_quant, input_quant):
            return CompressedTensorsW8A8Fp8MoEMethod(quant_config)
        elif quant_config._is_dynamic_token_w8a8(weight_quant, input_quant):
            return CompressedTensorsW8A8Int8MoEMethod(quant_config)
        else:
            raise RuntimeError(
                f"Unsupported FusedMoe scheme: {weight_quant}, {input_quant}")


class CompressedTensorsW4A4MoeMethod(CompressedTensorsMoEMethod):

    def __init__(self):
        self.use_marlin = not cutlass_fp4_supported()
        self.group_size = 16

    def create_weights(self, layer: torch.nn.Module, num_experts: int,
                       hidden_size: int, intermediate_size_per_partition: int,
                       params_dtype: torch.dtype, **extra_weight_attrs):

        layer.num_experts = num_experts
        layer.params_dtype = params_dtype

        w13_weight = torch.nn.Parameter(
            torch.empty(
                num_experts,
                2 * intermediate_size_per_partition,
                # 2 fp4 items are packed in the input dimension
                hidden_size // 2,
                requires_grad=False,
                dtype=torch.uint8),
            requires_grad=False)
        layer.register_parameter("w13_weight_packed", w13_weight)
        set_weight_attrs(w13_weight, extra_weight_attrs)

        w2_weight = torch.nn.Parameter(
            torch.empty(
                num_experts,
                hidden_size,
                # 2 fp4 items are packed in the input dimension
                intermediate_size_per_partition // 2,
                dtype=torch.uint8),
            requires_grad=False)
        layer.register_parameter("w2_weight_packed", w2_weight)
        set_weight_attrs(w2_weight, extra_weight_attrs)

        # Weight Scales
        w13_weight_scale = torch.nn.Parameter(
            torch.empty(
                num_experts,
                2 * intermediate_size_per_partition,
                # 2 fp4 items are packed in the input dimension
                hidden_size // self.group_size,
                dtype=torch.float8_e4m3fn),
            requires_grad=False)
        layer.register_parameter("w13_weight_scale", w13_weight_scale)
        extra_weight_attrs.update(
            {"quant_method": FusedMoeWeightScaleSupported.GROUP.value})
        set_weight_attrs(w13_weight_scale, extra_weight_attrs)

        w2_weight_scale = torch.nn.Parameter(
            torch.empty(
                num_experts,
                hidden_size,
                # 2 fp4 items are packed in the input dimension
                intermediate_size_per_partition // self.group_size,
                dtype=torch.float8_e4m3fn),
            requires_grad=False)
        layer.register_parameter("w2_weight_scale", w2_weight_scale)
        extra_weight_attrs.update(
            {"quant_method": FusedMoeWeightScaleSupported.GROUP.value})
        set_weight_attrs(w2_weight_scale, extra_weight_attrs)

        # Weight Global Scales
        w13_weight_scale_2 = torch.nn.Parameter(torch.empty(
            num_experts, 2, dtype=torch.float32),
                                                requires_grad=False)
        layer.register_parameter("w13_weight_global_scale", w13_weight_scale_2)
        extra_weight_attrs.update(
            {"quant_method": FusedMoeWeightScaleSupported.TENSOR.value})
        set_weight_attrs(w13_weight_scale_2, extra_weight_attrs)

        w2_weight_scale_2 = torch.nn.Parameter(torch.empty(
            num_experts, dtype=torch.float32),
                                               requires_grad=False)
        layer.register_parameter("w2_weight_global_scale", w2_weight_scale_2)
        extra_weight_attrs.update(
            {"quant_method": FusedMoeWeightScaleSupported.TENSOR.value})
        set_weight_attrs(w2_weight_scale_2, extra_weight_attrs)

        # Input Global Scales
        w13_input_scale = torch.nn.Parameter(torch.empty(num_experts,
                                                         2,
                                                         dtype=torch.float32),
                                             requires_grad=False)
        layer.register_parameter("w13_input_global_scale", w13_input_scale)
        extra_weight_attrs.update(
            {"quant_method": FusedMoeWeightScaleSupported.TENSOR.value})
        set_weight_attrs(w13_input_scale, extra_weight_attrs)

        w2_input_scale = torch.nn.Parameter(torch.empty(num_experts,
                                                        dtype=torch.float32),
                                            requires_grad=False)
        layer.register_parameter("w2_input_global_scale", w2_input_scale)
        extra_weight_attrs.update(
            {"quant_method": FusedMoeWeightScaleSupported.TENSOR.value})
        set_weight_attrs(w2_input_scale, extra_weight_attrs)

    def swizzle_blockscale(self, scale: torch.tensor):
        assert (scale.dtype == torch.float8_e4m3fn)
        # Pad and blockwise interleave weight_scale
        scale_ndim = scale.ndim
        if scale.ndim == 2:
            scale = scale.unsqueeze(0)
        assert scale.ndim == 3
        B, M, K = scale.shape
        round_up_multiple = lambda x, m: (x + m - 1) // m * m
        M_padded = round_up_multiple(M, 128)
        K_padded = round_up_multiple(K, 4)
        padded_scale = torch.zeros((B, M_padded, K_padded), dtype=scale.dtype)
        padded_scale[:B, :M, :K] = scale
        batches, rows, cols = padded_scale.shape
        assert rows % 128 == 0
        assert cols % 4 == 0
        padded_scale = padded_scale.reshape(batches, rows // 128, 4, 32,
                                            cols // 4, 4)
        swizzled_scale = padded_scale.permute((0, 1, 4, 3, 2, 5))
        swizzled_scale = swizzled_scale.contiguous().cuda()
        return (swizzled_scale.reshape(M, K)
                if scale_ndim == 2 else swizzled_scale.reshape(B, M, K))

    def process_weights_after_loading(self, layer: torch.nn.Module) -> None:

        # From packed to weight
        layer.w13_weight = torch.nn.Parameter(layer.w13_weight_packed.data,
                                              requires_grad=False)

        layer.w2_weight = torch.nn.Parameter(layer.w2_weight_packed.data,
                                             requires_grad=False)

        if not torch.allclose(layer.w13_weight_global_scale[:, 0],
                              layer.w13_weight_global_scale[:, 1]):
            logger.warning_once(
                "w1_weight_global_scale must match w3_weight_global_scale. "
                "Accuracy may be affected.")

        # Take inverse of global scale saved to disk
        layer.w13_weight_scale_2 = torch.nn.Parameter(
            1 / layer.w13_weight_global_scale[:, 0], requires_grad=False)

        layer.w2_weight_scale_2 = torch.nn.Parameter(
            1 / layer.w2_weight_global_scale.data, requires_grad=False)

        if self.use_marlin:
            prepare_moe_fp4_layer_for_marlin(layer)
            return

        # swizzle weight scales
        layer.w13_blockscale_swizzled = torch.nn.Parameter(
            self.swizzle_blockscale(layer.w13_weight_scale),
            requires_grad=False)

        layer.w2_blockscale_swizzled = torch.nn.Parameter(
            self.swizzle_blockscale(layer.w2_weight_scale),
            requires_grad=False)

        # w13
        w13_input_global_scale = layer.w13_input_global_scale.max(
            dim=1).values.to(torch.float32)

        layer.g1_alphas = torch.nn.Parameter(
            ((1 / w13_input_global_scale) * layer.w13_weight_scale_2),
            requires_grad=False)

        layer.w13_input_scale_quant = torch.nn.Parameter(
            (w13_input_global_scale), requires_grad=False)

        # w2
        layer.g2_alphas = torch.nn.Parameter(
            ((1 / layer.w2_input_global_scale) * layer.w2_weight_scale_2).to(
                torch.float32),
            requires_grad=False)

        layer.w2_input_scale_quant = torch.nn.Parameter(
            (layer.w2_input_global_scale), requires_grad=False)

    def apply(
        self,
        layer: torch.nn.Module,
        x: torch.Tensor,
        router_logits: torch.Tensor,
        top_k: int,
        renormalize: bool,
        use_grouped_topk: bool = False,
        topk_group: Optional[int] = None,
        num_expert_group: Optional[int] = None,
        global_num_experts: int = -1,
        expert_map: Optional[torch.Tensor] = None,
        custom_routing_function: Optional[Callable] = None,
        scoring_func: str = "softmax",
        e_score_correction_bias: Optional[torch.Tensor] = None,
        apply_router_weight_on_input: bool = False,
        activation: str = "silu",
        enable_eplb: bool = False,
        expert_load_view: Optional[torch.Tensor] = None,
        logical_to_physical_map: Optional[torch.Tensor] = None,
        logical_replica_count: Optional[torch.Tensor] = None,
    ) -> torch.Tensor:
        if enable_eplb:
            raise NotImplementedError("EPLB not supported for "
                                      "`CompressedTensorsW4A4MoeMethod` yet.")
        assert activation == "silu", "Only SiLU activation is supported."

        topk_weights, topk_ids = FusedMoE.select_experts(
            hidden_states=x,
            router_logits=router_logits,
            use_grouped_topk=use_grouped_topk,
            top_k=top_k,
            renormalize=renormalize,
            topk_group=topk_group,
            num_expert_group=num_expert_group,
            custom_routing_function=custom_routing_function,
            scoring_func=scoring_func,
            e_score_correction_bias=e_score_correction_bias,
        )

        if self.use_marlin:
            return torch.ops.vllm.fused_marlin_moe(
                x,
                layer.w13_weight,
                layer.w2_weight,
                layer.w13_weight_scale,
                layer.w2_weight_scale,
                router_logits,
                topk_weights,
                topk_ids,
                global_scale1=layer.w13_weight_scale_2,
                global_scale2=layer.w2_weight_scale_2,
                quant_type_id=scalar_types.float4_e2m1f.id,
                apply_router_weight_on_input=apply_router_weight_on_input,
                global_num_experts=global_num_experts,
                expert_map=expert_map)

        assert expert_map is None, ("Expert Parallelism / expert_map "
                                    "is currently not supported for "
                                    "CompressedTensorsW4A4MoeMethod.")

        from vllm.model_executor.layers.fused_moe.cutlass_moe import (
            cutlass_moe_fp4)

        # Cutlass moe takes in activations in BF16/Half precision
        # and fp4 quantized weights loaded from the checkpoint
        return cutlass_moe_fp4(
            a=x,
            w1_fp4=layer.w13_weight,
            w1_blockscale=layer.w13_blockscale_swizzled,
            w1_alphas=layer.g1_alphas,
            w2_fp4=layer.w2_weight,
            w2_blockscale=layer.w2_blockscale_swizzled,
            w2_alphas=layer.g2_alphas,
            topk_weights=topk_weights,
            topk_ids=topk_ids,
            m=x.shape[0],
            n=layer.w2_weight.shape[2] * 2,
            k=x.shape[1],
            e=layer.w13_weight.shape[0],
            a1_gscale=layer.w13_input_scale_quant,
            a2_gscale=layer.w2_input_scale_quant,
            device=x.device,
            apply_router_weight_on_input=apply_router_weight_on_input).to(
                x.dtype)


class CompressedTensorsW8A8Fp8MoEMethod(CompressedTensorsMoEMethod):

    def __init__(
            self,
            quant_config: "CompressedTensorsConfig"  # type: ignore # noqa E501
    ):
        self.quant_config = quant_config
        self.weight_quant = self.quant_config.target_scheme_map["Linear"].get(
            "weights")
        self.input_quant = self.quant_config.target_scheme_map["Linear"].get(
            "input_activations")
        self.topk_indices_dtype = None

        per_tensor = (self.weight_quant.strategy == QuantizationStrategy.TENSOR
                      and self.input_quant.strategy
                      == QuantizationStrategy.TENSOR)
        per_channel = (
            self.weight_quant.strategy == QuantizationStrategy.CHANNEL
            and self.input_quant.strategy == QuantizationStrategy.TOKEN)
        if not (per_tensor or per_channel):
            raise ValueError(
                "For FP8 Fused MoE layers, we require per tensor "
                "or channelwise, dynamic per token quantization. Found "
                f"{self.weight_quant}, {self.input_quant}")

        self.static_input_scales = not self.input_quant.dynamic
        if self.static_input_scales and per_channel:
            raise ValueError(
                "For FP8 Fused MoE layer, we require either per tensor or "
                "channelwise, dynamic per token quantization.")

        # For GPUs that lack FP8 hardware support, we can leverage the Marlin
        # kernel for fast weight-only FP8 quantization
        self.use_marlin = (not current_platform.has_device_capability(89)
                           or envs.VLLM_TEST_FORCE_FP8_MARLIN)
        # Disable marlin for rocm
        if current_platform.is_rocm():
            self.use_marlin = False
        from vllm.model_executor.layers.fused_moe.rocm_aiter_fused_moe import (
            is_rocm_aiter_moe_enabled)

        self.rocm_aiter_moe_enabled = is_rocm_aiter_moe_enabled()

    def create_weights(self, layer: torch.nn.Module, num_experts: int,
                       hidden_size: int, intermediate_size_per_partition: int,
                       params_dtype: torch.dtype, **extra_weight_attrs):

        layer.intermediate_size_per_partition = intermediate_size_per_partition
        layer.hidden_size = hidden_size
        layer.num_experts = num_experts
        layer.orig_dtype = params_dtype
        layer.weight_block_size = None

        params_dtype = torch.float8_e4m3fn

        # WEIGHTS
        w13_weight = torch.nn.Parameter(torch.empty(
            num_experts,
            2 * intermediate_size_per_partition,
            hidden_size,
            dtype=params_dtype),
                                        requires_grad=False)
        layer.register_parameter("w13_weight", w13_weight)
        set_weight_attrs(w13_weight, extra_weight_attrs)

        w2_weight = torch.nn.Parameter(torch.empty(
            num_experts,
            hidden_size,
            intermediate_size_per_partition,
            dtype=params_dtype),
                                       requires_grad=False)
        layer.register_parameter("w2_weight", w2_weight)
        set_weight_attrs(w2_weight, extra_weight_attrs)

        # WEIGHT_SCALES
        if self.weight_quant.strategy == QuantizationStrategy.TENSOR:
            # Allocate 2 scales for w1 and w3 respectively.
            # They are combined to a single scale after weight loading.
            w13_weight_scale = torch.nn.Parameter(torch.ones(
                num_experts, 2, dtype=torch.float32),
                                                  requires_grad=False)
            layer.register_parameter("w13_weight_scale", w13_weight_scale)
            w2_weight_scale = torch.nn.Parameter(torch.ones(
                num_experts, dtype=torch.float32),
                                                 requires_grad=False)
            layer.register_parameter("w2_weight_scale", w2_weight_scale)
            # Add PER-TENSOR quantization for FusedMoE.weight_loader.
            extra_weight_attrs.update(
                {"quant_method": FusedMoeWeightScaleSupported.TENSOR.value})
            set_weight_attrs(w13_weight_scale, extra_weight_attrs)
            set_weight_attrs(w2_weight_scale, extra_weight_attrs)

        elif self.weight_quant.strategy == QuantizationStrategy.CHANNEL:
            w13_weight_scale = torch.nn.Parameter(torch.ones(
                num_experts,
                2 * intermediate_size_per_partition,
                1,
                dtype=torch.float32),
                                                  requires_grad=False)
            layer.register_parameter("w13_weight_scale", w13_weight_scale)
            w2_weight_scale = torch.nn.Parameter(torch.ones(
                num_experts, hidden_size, 1, dtype=torch.float32),
                                                 requires_grad=False)
            layer.register_parameter("w2_weight_scale", w2_weight_scale)
            # Add PER-CHANNEL quantization for FusedMoE.weight_loader.
            extra_weight_attrs.update(
                {"quant_method": FusedMoeWeightScaleSupported.CHANNEL.value})
            set_weight_attrs(w13_weight_scale, extra_weight_attrs)
            set_weight_attrs(w2_weight_scale, extra_weight_attrs)

        # INPUT_SCALES
        if self.static_input_scales:
            w13_input_scale = torch.nn.Parameter(torch.ones(
                num_experts, dtype=torch.float32),
                                                 requires_grad=False)
            layer.register_parameter("w13_input_scale", w13_input_scale)
            set_weight_attrs(w13_input_scale, extra_weight_attrs)

            w2_input_scale = torch.nn.Parameter(torch.ones(
                num_experts, dtype=torch.float32),
                                                requires_grad=False)
            layer.register_parameter("w2_input_scale", w2_input_scale)
            set_weight_attrs(w2_input_scale, extra_weight_attrs)
        else:
            layer.w13_input_scale = None
            layer.w2_input_scale = None

    def process_weights_after_loading(self, layer: torch.nn.Module) -> None:
        # Fp8 moe kernels require a single activation scale.
        # We take the max of all the scales in case they differ.
        if self.static_input_scales:
            assert self.input_quant.strategy == QuantizationStrategy.TENSOR
            if (layer.w13_input_scale is None or layer.w2_input_scale is None):
                raise ValueError(
                    "QuantConfig has static quantization, but found "
                    "activation scales are None.")
            if (not all_close_1d(layer.w13_input_scale)
                    or not all_close_1d(layer.w2_input_scale)):
                logger.warning_once(
                    "Found input_scales that are not equal for "
                    "fp8 MoE layer. Using the maximum across experts "
                    "for each layer.")
            layer.w13_input_scale = torch.nn.Parameter(
                layer.w13_input_scale.max(), requires_grad=False)
            layer.w2_input_scale = torch.nn.Parameter(
                layer.w2_input_scale.max(), requires_grad=False)

        if current_platform.is_fp8_fnuz():
            # Normalize the weights and scales
            w13_weight, w13_weight_scale, w13_input_scale = \
                normalize_e4m3fn_to_e4m3fnuz(
                    layer.w13_weight, layer.w13_weight_scale,
                    layer.w13_input_scale)
            w2_weight, w2_weight_scale, w2_input_scale = \
                normalize_e4m3fn_to_e4m3fnuz(
                    layer.w2_weight, layer.w2_weight_scale,
                    layer.w2_input_scale)
            # Reset the parameter
            layer.w13_weight = torch.nn.Parameter(w13_weight,
                                                  requires_grad=False)
            layer.w13_weight_scale = torch.nn.Parameter(w13_weight_scale,
                                                        requires_grad=False)
            if w13_input_scale is not None:
                layer.w13_input_scale = torch.nn.Parameter(w13_input_scale,
                                                           requires_grad=False)
            layer.w2_weight = torch.nn.Parameter(w2_weight,
                                                 requires_grad=False)
            layer.w2_weight_scale = torch.nn.Parameter(w2_weight_scale,
                                                       requires_grad=False)
            if w2_input_scale is not None:
                layer.w2_input_scale = torch.nn.Parameter(w2_input_scale,
                                                          requires_grad=False)

        # For Per-TENSOR case, Fp8 moe kernel needs single weight scale
        # for w13 per expert. Use max then dequant and requant each expert.
        if self.weight_quant.strategy == QuantizationStrategy.TENSOR:
            assert layer.w13_weight_scale is not None
            shard_size = layer.intermediate_size_per_partition
            max_w13_scales = layer.w13_weight_scale.max(dim=1).values
            for expert_id in range(layer.local_num_experts):
                start = 0
                for shard_id in range(2):
                    dq_weight = per_tensor_dequantize(
                        layer.w13_weight[expert_id][start:start +
                                                    shard_size, :],
                        layer.w13_weight_scale[expert_id][shard_id])
                    layer.w13_weight[expert_id][
                        start:start + shard_size, :], _ = ops.scaled_fp8_quant(
                            dq_weight, max_w13_scales[expert_id])
                    start += shard_size
            layer.w13_weight_scale = torch.nn.Parameter(max_w13_scales,
                                                        requires_grad=False)

        # Property to determine if AITER is used
        if self.rocm_aiter_moe_enabled:
            from vllm.model_executor.layers.fused_moe.rocm_aiter_fused_moe import (  # noqa E501
                rocm_aiter_fused_experts, shuffle_weights)

            # reshaping weights is required for aiter moe kernel.
            shuffled_w13, shuffled_w2 = shuffle_weights(
                layer.w13_weight.data, layer.w2_weight.data)

            layer.w13_weight = torch.nn.Parameter(shuffled_w13,
                                                  requires_grad=False)
            layer.w2_weight = torch.nn.Parameter(shuffled_w2,
                                                 requires_grad=False)

            self.rocm_aiter_fused_experts_func = rocm_aiter_fused_experts
        elif self.use_marlin:
            prepare_moe_fp8_layer_for_marlin(layer, False)
            # Activations not quantized for marlin.
            del layer.w13_input_scale
            del layer.w2_input_scale
            self.fused_experts_func = None
        else:
            from vllm.model_executor.layers.fused_moe import fused_experts
            self.fused_experts_func = fused_experts

    def select_gemm_impl(
        self,
        prepare_finalize: FusedMoEPrepareAndFinalize,
        moe: FusedMoEConfig,
    ) -> FusedMoEPermuteExpertsUnpermute:
        from vllm.model_executor.layers.fused_moe import TritonExperts
        from vllm.model_executor.layers.fused_moe.fused_batched_moe import (
            BatchedTritonExperts)

        assert not self.rocm_aiter_moe_enabled and not self.use_marlin

        logger.debug("BatchedTritonExperts(%s)", self.__class__.__name__)

        if (prepare_finalize.activation_format ==
                FusedMoEActivationFormat.BatchedExperts):
            max_num_tokens_per_rank = prepare_finalize.max_num_tokens_per_rank(
            )
            assert max_num_tokens_per_rank is not None

            return BatchedTritonExperts(
                max_num_tokens=max_num_tokens_per_rank,
                num_dispatchers=prepare_finalize.num_dispatchers(),
                use_fp8_w8a8=True,
                block_shape=self.quant_config.weight_block_size,
                per_act_token_quant=(
                    self.input_quant.strategy == QuantizationStrategy.TOKEN),
            )
        else:
            return TritonExperts(
                use_fp8_w8a8=True,
                block_shape=self.quant_config.weight_block_size,
                per_act_token_quant=(
                    self.input_quant.strategy == QuantizationStrategy.TOKEN),
            )

    def apply(
        self,
        layer: torch.nn.Module,
        x: torch.Tensor,
        router_logits: torch.Tensor,
        top_k: int,
        renormalize: bool,
        use_grouped_topk: bool = False,
        topk_group: Optional[int] = None,
        num_expert_group: Optional[int] = None,
        global_num_experts: int = -1,
        expert_map: Optional[torch.Tensor] = None,
        custom_routing_function: Optional[Callable] = None,
        scoring_func: str = "softmax",
        e_score_correction_bias: Optional[torch.Tensor] = None,
        apply_router_weight_on_input: bool = False,
        activation: str = "silu",
        enable_eplb: bool = False,
        expert_load_view: Optional[torch.Tensor] = None,
        logical_to_physical_map: Optional[torch.Tensor] = None,
        logical_replica_count: Optional[torch.Tensor] = None,
    ) -> torch.Tensor:
        if enable_eplb:
            raise NotImplementedError(
                "EPLB not supported for "
                "`CompressedTensorsW8A8Fp8MoEMethod` yet.")

        topk_weights, topk_ids = FusedMoE.select_experts(
            hidden_states=x,
            router_logits=router_logits,
            use_grouped_topk=use_grouped_topk,
            top_k=top_k,
            renormalize=renormalize,
            topk_group=topk_group,
            num_expert_group=num_expert_group,
            custom_routing_function=custom_routing_function,
            scoring_func=scoring_func,
            e_score_correction_bias=e_score_correction_bias,
            indices_type=self.topk_indices_dtype,
        )

        if self.rocm_aiter_moe_enabled:
            return self.rocm_aiter_fused_experts_func(
                hidden_states=x,
                w1=layer.w13_weight,
                w2=layer.w2_weight,
                topk_weights=topk_weights,
                topk_ids=topk_ids,
                activation=activation,
                apply_router_weight_on_input=apply_router_weight_on_input,
                use_fp8_w8a8=True,
                per_channel_quant=self.weight_quant.strategy ==
                QuantizationStrategy.CHANNEL,
                w1_scale=layer.w13_weight_scale,
                w2_scale=layer.w2_weight_scale,
                a1_scale=layer.w13_input_scale,
                a2_scale=layer.w2_input_scale,
                expert_map=expert_map)
        if self.use_marlin:
            assert activation == "silu", (
                f"{activation} not supported for Marlin MoE.")
            return torch.ops.vllm.fused_marlin_moe(
                x,
                layer.w13_weight,
                layer.w2_weight,
                layer.w13_weight_scale,
                layer.w2_weight_scale,
                router_logits,
                topk_weights,
                topk_ids,
                quant_type_id=scalar_types.float8_e4m3fn.id,
                apply_router_weight_on_input=apply_router_weight_on_input,
                global_num_experts=global_num_experts,
                expert_map=expert_map)

        assert self.fused_experts_func is not None

        return self.fused_experts_func(
            hidden_states=x,
            w1=layer.w13_weight,
            w2=layer.w2_weight,
            topk_weights=topk_weights,
            topk_ids=topk_ids,
            inplace=True,
            activation=activation,
            apply_router_weight_on_input=apply_router_weight_on_input,
            use_fp8_w8a8=True,
            per_channel_quant=self.weight_quant.strategy ==
            QuantizationStrategy.CHANNEL,
            global_num_experts=global_num_experts,
            expert_map=expert_map,
            w1_scale=layer.w13_weight_scale,
            w2_scale=layer.w2_weight_scale,
            a1_scale=layer.w13_input_scale,
            a2_scale=layer.w2_input_scale)


class CompressedTensorsW8A8Fp8MoECutlassMethod(CompressedTensorsMoEMethod):

    def __init__(
            self,
            quant_config: "CompressedTensorsConfig"  # type: ignore # noqa E501
    ):
        self.quant_config = quant_config
        self.weight_quant = self.quant_config.target_scheme_map["Linear"].get(
            "weights")
        self.input_quant = self.quant_config.target_scheme_map["Linear"].get(
            "input_activations")

        per_tensor = (self.weight_quant.strategy == QuantizationStrategy.TENSOR
                      and self.input_quant.strategy
                      == QuantizationStrategy.TENSOR)
        per_channel = (
            self.weight_quant.strategy == QuantizationStrategy.CHANNEL
            and self.input_quant.strategy == QuantizationStrategy.TOKEN)
        if not (per_tensor or per_channel):
            raise ValueError(
                "For FP8 Fused MoE layers, we require per tensor "
                "or channelwise, dynamic per token quantization. Found "
                f"{self.weight_quant}, {self.input_quant}")

        self.static_input_scales = not self.input_quant.dynamic
        if self.static_input_scales and per_channel:
            raise ValueError(
                "For FP8 Fused MoE layer, we require either per tensor or "
                "channelwise, dynamic per token quantization.")

        self.topk_indices_dtype = None
        self.fused_experts = None
        self.disable_expert_map = False

    def create_weights(self, layer: torch.nn.Module, num_experts: int,
                       hidden_size: int, intermediate_size_per_partition: int,
                       params_dtype: torch.dtype, **extra_weight_attrs):

        params_dtype = torch.float8_e4m3fn

        # WEIGHTS
        w13_weight = torch.nn.Parameter(torch.empty(
            num_experts,
            2 * intermediate_size_per_partition,
            hidden_size,
            dtype=params_dtype),
                                        requires_grad=False)
        layer.register_parameter("w13_weight", w13_weight)
        set_weight_attrs(w13_weight, extra_weight_attrs)

        w2_weight = torch.nn.Parameter(torch.empty(
            num_experts,
            hidden_size,
            intermediate_size_per_partition,
            dtype=params_dtype),
                                       requires_grad=False)
        layer.register_parameter("w2_weight", w2_weight)
        set_weight_attrs(w2_weight, extra_weight_attrs)

        # WEIGHT_SCALES
        if self.weight_quant.strategy == QuantizationStrategy.TENSOR:
            # Allocate 2 scales for w1 and w3 respectively.
            # They are combined to a single scale after weight loading.
            w13_weight_scale = torch.nn.Parameter(torch.ones(
                num_experts, 2, dtype=torch.float32),
                                                  requires_grad=False)
            layer.register_parameter("w13_weight_scale", w13_weight_scale)
            w2_weight_scale = torch.nn.Parameter(torch.ones(
                num_experts, dtype=torch.float32),
                                                 requires_grad=False)
            layer.register_parameter("w2_weight_scale", w2_weight_scale)
            # Add PER-TENSOR quantization for FusedMoE.weight_loader.
            extra_weight_attrs.update(
                {"quant_method": FusedMoeWeightScaleSupported.TENSOR.value})
            set_weight_attrs(w13_weight_scale, extra_weight_attrs)
            set_weight_attrs(w2_weight_scale, extra_weight_attrs)

        elif self.weight_quant.strategy == QuantizationStrategy.CHANNEL:
            w13_weight_scale = torch.nn.Parameter(torch.ones(
                num_experts,
                2 * intermediate_size_per_partition,
                1,
                dtype=torch.float32),
                                                  requires_grad=False)
            layer.register_parameter("w13_weight_scale", w13_weight_scale)
            w2_weight_scale = torch.nn.Parameter(torch.ones(
                num_experts, hidden_size, 1, dtype=torch.float32),
                                                 requires_grad=False)
            layer.register_parameter("w2_weight_scale", w2_weight_scale)
            # Add PER-CHANNEL quantization for FusedMoE.weight_loader.
            extra_weight_attrs.update(
                {"quant_method": FusedMoeWeightScaleSupported.CHANNEL.value})
            set_weight_attrs(w13_weight_scale, extra_weight_attrs)
            set_weight_attrs(w2_weight_scale, extra_weight_attrs)

        # INPUT_SCALES
        if self.static_input_scales:
            w13_input_scale = torch.nn.Parameter(torch.ones(
                num_experts, dtype=torch.float32),
                                                 requires_grad=False)
            layer.register_parameter("w13_input_scale", w13_input_scale)
            set_weight_attrs(w13_input_scale, extra_weight_attrs)

            w2_input_scale = torch.nn.Parameter(torch.ones(
                num_experts, dtype=torch.float32),
                                                requires_grad=False)
            layer.register_parameter("w2_input_scale", w2_input_scale)
            set_weight_attrs(w2_input_scale, extra_weight_attrs)
        else:
            layer.w13_input_scale = None
            layer.w2_input_scale = None

    def process_weights_after_loading(self, layer: torch.nn.Module) -> None:
        # Fp8 moe kernels require a single activation scale.
        # We take the max of all the scales in case they differ.
        if self.static_input_scales:
            assert self.input_quant.strategy == QuantizationStrategy.TENSOR
            if (layer.w13_input_scale is None or layer.w2_input_scale is None):
                raise ValueError(
                    "QuantConfig has static quantization, but found "
                    "activation scales are None.")
            if (not all_close_1d(layer.w13_input_scale)
                    or not all_close_1d(layer.w2_input_scale)):
                logger.warning_once(
                    "Found input_scales that are not equal for "
                    "fp8 MoE layer. Using the maximum across experts "
                    "for each layer.")
            layer.w13_input_scale = torch.nn.Parameter(
                layer.w13_input_scale.max(), requires_grad=False)
            layer.w2_input_scale = torch.nn.Parameter(
                layer.w2_input_scale.max(), requires_grad=False)

        # For Per-TENSOR case, Fp8 moe kernel needs single weight scale
        # for w13 per expert. Use max then dequant and requant each expert.
        if self.weight_quant.strategy == QuantizationStrategy.TENSOR:
            assert layer.w13_weight_scale is not None
            shard_size = layer.intermediate_size_per_partition
            max_w13_scales = layer.w13_weight_scale.max(dim=1).values
            for expert_id in range(layer.local_num_experts):
                start = 0
                for shard_id in range(2):
                    dq_weight = per_tensor_dequantize(
                        layer.w13_weight[expert_id][start:start +
                                                    shard_size, :],
                        layer.w13_weight_scale[expert_id][shard_id])
                    layer.w13_weight[expert_id][
                        start:start + shard_size, :], _ = ops.scaled_fp8_quant(
                            dq_weight, max_w13_scales[expert_id])
                    start += shard_size
            layer.w13_weight_scale = torch.nn.Parameter(max_w13_scales,
                                                        requires_grad=False)

        device = layer.w13_weight.device
        self.ab_strides1 = torch.full((layer.local_num_experts, ),
                                      layer.hidden_size,
                                      device=device,
                                      dtype=torch.int64)
        self.ab_strides2 = torch.full((layer.local_num_experts, ),
                                      layer.intermediate_size_per_partition,
                                      device=device,
                                      dtype=torch.int64)
        self.c_strides1 = torch.full((layer.local_num_experts, ),
                                     2 * layer.intermediate_size_per_partition,
                                     device=device,
                                     dtype=torch.int64)
        self.c_strides2 = torch.full((layer.local_num_experts, ),
                                     layer.hidden_size,
                                     device=device,
                                     dtype=torch.int64)

    def select_gemm_impl(
        self,
        prepare_finalize: FusedMoEPrepareAndFinalize,
        moe: FusedMoEConfig,
    ) -> FusedMoEPermuteExpertsUnpermute:
        from vllm.model_executor.layers.fused_moe import CutlassExpertsFp8

        use_batched_format = (prepare_finalize.activation_format ==
                              FusedMoEActivationFormat.BatchedExperts)

        num_dispatchers = prepare_finalize.num_dispatchers()

        num_experts = (moe.num_local_experts
                       if use_batched_format else moe.num_experts)

        logger.debug("CutlassExpertsFp8(%s)", self.__class__.__name__)

        experts = CutlassExpertsFp8(
            num_experts,
            moe.in_dtype,
            self.input_quant.strategy == QuantizationStrategy.TOKEN,
            self.weight_quant.strategy == QuantizationStrategy.CHANNEL,
            ab_strides1=self.ab_strides1,
            ab_strides2=self.ab_strides2,
            c_strides1=self.c_strides1,
            c_strides2=self.c_strides2,
            num_dispatchers=num_dispatchers,
            use_batched_format=use_batched_format,
        )

        self.disable_expert_map = (num_dispatchers > 1
                                   or not experts.supports_expert_map())

        return experts

    def apply(
        self,
        layer: torch.nn.Module,
        x: torch.Tensor,
        router_logits: torch.Tensor,
        top_k: int,
        renormalize: bool,
        use_grouped_topk: bool = False,
        topk_group: Optional[int] = None,
        num_expert_group: Optional[int] = None,
        global_num_experts: int = -1,
        expert_map: Optional[torch.Tensor] = None,
        custom_routing_function: Optional[Callable] = None,
        scoring_func: str = "softmax",
        e_score_correction_bias: Optional[torch.Tensor] = None,
        apply_router_weight_on_input: bool = False,
        activation: str = "silu",
        enable_eplb: bool = False,
        expert_load_view: Optional[torch.Tensor] = None,
        logical_to_physical_map: Optional[torch.Tensor] = None,
        logical_replica_count: Optional[torch.Tensor] = None,
    ) -> torch.Tensor:
        if enable_eplb:
            raise NotImplementedError(
                "EPLB not supported for "
                "`CompressedTensorsW8A8Fp8MoECutlassMethod` yet.")

        topk_weights, topk_ids = FusedMoE.select_experts(
            hidden_states=x,
            router_logits=router_logits,
            use_grouped_topk=use_grouped_topk,
            top_k=top_k,
            renormalize=renormalize,
            topk_group=topk_group,
            num_expert_group=num_expert_group,
            custom_routing_function=custom_routing_function,
            scoring_func=scoring_func,
            e_score_correction_bias=e_score_correction_bias)

        a1_scale = layer.w13_input_scale
        a2_scale = layer.w2_input_scale
        per_act_token = a1_scale.numel() != 1 if a1_scale is not None else (
            a2_scale.numel() != 1 if a2_scale is not None else False)

<<<<<<< HEAD
        if self.fused_experts is None:
            # If no modular kernel is provided, use cutlass_moe_fp8
            from vllm.model_executor.layers.fused_moe.cutlass_moe import (
                cutlass_moe_fp8)
            return cutlass_moe_fp8(
                x,
                layer.w13_weight,
                layer.w2_weight,
                topk_weights,
                topk_ids,
                activation=activation,
                global_num_experts=global_num_experts,
                expert_map=None if self.disable_expert_map else expert_map,
                w1_scale=layer.w13_weight_scale,
                w2_scale=layer.w2_weight_scale,
                ab_strides1=self.ab_strides1,
                ab_strides2=self.ab_strides2,
                c_strides1=self.c_strides1,
                c_strides2=self.c_strides2,
                a1_scale=layer.w13_input_scale,
                a2_scale=layer.w2_input_scale,
            )
        else:
            return self.fused_experts(
                x,
                layer.w13_weight,
                layer.w2_weight,
                topk_weights,
                topk_ids,
                activation=activation,
                global_num_experts=global_num_experts,
                expert_map=None if self.disable_expert_map else expert_map,
                w1_scale=layer.w13_weight_scale,
                w2_scale=layer.w2_weight_scale,
                a1_scale=layer.w13_input_scale,
                a2_scale=layer.w2_input_scale,
            )
=======
        return self.fused_experts(
            x,
            layer.w13_weight,
            layer.w2_weight,
            topk_weights,
            topk_ids,
            per_act_token=per_act_token,
            activation=activation,
            global_num_experts=global_num_experts,
            expert_map=None if self.disable_expert_map else expert_map,
            w1_scale=layer.w13_weight_scale,
            w2_scale=layer.w2_weight_scale,
            a1_scale=a1_scale,
            a2_scale=a2_scale,
        )
>>>>>>> 805d62ca


class CompressedTensorsW8A8Int8MoEMethod(CompressedTensorsMoEMethod):

    def __init__(
            self,
            quant_config: "CompressedTensorsConfig"  # type: ignore # noqa E501
    ):
        self.quant_config = quant_config
        self.weight_quant = self.quant_config.target_scheme_map["Linear"].get(
            "weights")
        self.input_quant = self.quant_config.target_scheme_map["Linear"].get(
            "input_activations")

        per_channel = (
            self.weight_quant.strategy == QuantizationStrategy.CHANNEL
            and self.input_quant.strategy == QuantizationStrategy.TOKEN)
        if not per_channel:
            raise ValueError(
                "For INT8 Fused MoE layers, we require channelwise, "
                "dynamic per token quantization. Found "
                f"{self.weight_quant}, {self.input_quant}")

        self.static_input_scales = not self.input_quant.dynamic
        if self.static_input_scales:
            raise ValueError(
                "For INT8 Fused MoE layers, we require channelwise, "
                "dynamic per token quantization. Found static input scales.")

    def create_weights(self, layer: torch.nn.Module, num_experts: int,
                       hidden_size: int, intermediate_size_per_partition: int,
                       params_dtype: torch.dtype, **extra_weight_attrs):

        params_dtype = torch.int8

        # WEIGHTS
        w13_weight = torch.nn.Parameter(torch.empty(
            num_experts,
            2 * intermediate_size_per_partition,
            hidden_size,
            dtype=params_dtype),
                                        requires_grad=False)
        layer.register_parameter("w13_weight", w13_weight)
        set_weight_attrs(w13_weight, extra_weight_attrs)

        w2_weight = torch.nn.Parameter(torch.empty(
            num_experts,
            hidden_size,
            intermediate_size_per_partition,
            dtype=params_dtype),
                                       requires_grad=False)
        layer.register_parameter("w2_weight", w2_weight)
        set_weight_attrs(w2_weight, extra_weight_attrs)

        # WEIGHT_SCALES
        assert self.weight_quant.strategy == QuantizationStrategy.CHANNEL
        w13_weight_scale = torch.nn.Parameter(torch.ones(
            num_experts,
            2 * intermediate_size_per_partition,
            1,
            dtype=torch.float32),
                                              requires_grad=False)
        layer.register_parameter("w13_weight_scale", w13_weight_scale)
        w2_weight_scale = torch.nn.Parameter(torch.ones(num_experts,
                                                        hidden_size,
                                                        1,
                                                        dtype=torch.float32),
                                             requires_grad=False)
        layer.register_parameter("w2_weight_scale", w2_weight_scale)
        # Add PER-CHANNEL quantization for FusedMoE.weight_loader.
        extra_weight_attrs.update(
            {"quant_method": FusedMoeWeightScaleSupported.CHANNEL.value})
        set_weight_attrs(w13_weight_scale, extra_weight_attrs)
        set_weight_attrs(w2_weight_scale, extra_weight_attrs)

        # INPUT_SCALES
        assert not self.static_input_scales
        layer.w13_input_scale = None
        layer.w2_input_scale = None

    def process_weights_after_loading(self, layer: torch.nn.Module) -> None:
        pass

    def apply(
        self,
        layer: torch.nn.Module,
        x: torch.Tensor,
        router_logits: torch.Tensor,
        top_k: int,
        renormalize: bool,
        use_grouped_topk: bool = False,
        topk_group: Optional[int] = None,
        num_expert_group: Optional[int] = None,
        global_num_experts: int = -1,
        expert_map: Optional[torch.Tensor] = None,
        custom_routing_function: Optional[Callable] = None,
        scoring_func: str = "softmax",
        e_score_correction_bias: Optional[torch.Tensor] = None,
        apply_router_weight_on_input: bool = False,
        activation: str = "silu",
        enable_eplb: bool = False,
        expert_load_view: Optional[torch.Tensor] = None,
        logical_to_physical_map: Optional[torch.Tensor] = None,
        logical_replica_count: Optional[torch.Tensor] = None,
    ) -> torch.Tensor:
        if enable_eplb:
            raise NotImplementedError(
                "EPLB not supported for "
                "`CompressedTensorsW8A8Int8MoEMethod` yet.")

        from vllm.model_executor.layers.fused_moe import fused_experts

        topk_weights, topk_ids = FusedMoE.select_experts(
            hidden_states=x,
            router_logits=router_logits,
            use_grouped_topk=use_grouped_topk,
            top_k=top_k,
            renormalize=renormalize,
            topk_group=topk_group,
            num_expert_group=num_expert_group,
            custom_routing_function=custom_routing_function,
            scoring_func=scoring_func,
            e_score_correction_bias=e_score_correction_bias)

        return fused_experts(
            hidden_states=x,
            w1=layer.w13_weight,
            w2=layer.w2_weight,
            topk_weights=topk_weights,
            topk_ids=topk_ids,
            inplace=True,
            activation=activation,
            apply_router_weight_on_input=apply_router_weight_on_input,
            use_int8_w8a8=True,
            per_channel_quant=True,
            global_num_experts=global_num_experts,
            expert_map=expert_map,
            w1_scale=layer.w13_weight_scale,
            w2_scale=layer.w2_weight_scale,
            a1_scale=layer.w13_input_scale,
            a2_scale=layer.w2_input_scale)


class CompressedTensorsWNA16MarlinMoEMethod(CompressedTensorsMoEMethod):

    def __init__(
            self,
            quant_config: "CompressedTensorsConfig"  # type: ignore # noqa E501
    ):
        self.quant_config = quant_config
        # TODO: @dsikka: refactor this to use schemes as other kernels
        # are supported + check if the layer is being ignored.
        config = self.quant_config.target_scheme_map["Linear"].get("weights")
        self.num_bits = config.num_bits
        self.packed_factor = 32 // config.num_bits
        self.strategy = config.strategy
        self.group_size = config.group_size
        self.actorder = config.actorder
        assert config.symmetric, (
            "Only symmetric quantization is supported for MoE")

        if not (self.quant_config.quant_format
                == CompressionFormat.pack_quantized.value
                and self.num_bits in WNA16_SUPPORTED_BITS):
            raise ValueError("For Fused MoE layers, only ",
                             f"{CompressionFormat.pack_quantized.value} ",
                             "is supported for the following bits: ",
                             f"{WNA16_SUPPORTED_BITS}")
        self.quant_type = WNA16_SUPPORTED_TYPES_MAP[self.num_bits]

    def create_weights(self, layer: torch.nn.Module, num_experts: int,
                       hidden_size: int, intermediate_size_per_partition: int,
                       params_dtype: torch.dtype, **extra_weight_attrs):

        intermediate_size_full = extra_weight_attrs.pop(
            "intermediate_size_full")

        # Will transpose the loaded weight along the
        # intermediate and hidden dim sizes. Will
        # shard for TP along the transposed dims
        extra_weight_attrs.update({
            "is_transposed": True,
            "quant_method": self.strategy
        })
        w13_weight = torch.nn.Parameter(torch.empty(
            num_experts,
            hidden_size // self.packed_factor,
            2 * intermediate_size_per_partition,
            dtype=torch.int32),
                                        requires_grad=False)
        layer.register_parameter("w13_weight_packed", w13_weight)
        set_weight_attrs(w13_weight, extra_weight_attrs)

        w2_weight = torch.nn.Parameter(torch.empty(
            num_experts,
            intermediate_size_per_partition // self.packed_factor,
            hidden_size,
            dtype=torch.int32),
                                       requires_grad=False)
        layer.register_parameter("w2_weight_packed", w2_weight)
        set_weight_attrs(w2_weight, extra_weight_attrs)

        # In the case where we have actorder/g_idx,
        # we do not partition the w2 scales
        load_full_w2 = self.actorder and self.group_size != -1
        w2_scales_size = (intermediate_size_full
                          if load_full_w2 else intermediate_size_per_partition)

        self.is_k_full = (not self.actorder) or (
            intermediate_size_per_partition == intermediate_size_full)

        if self.strategy == "channel":
            num_groups_w2 = num_groups_w13 = 1
            self.group_size = -1
        else:
            num_groups_w2 = w2_scales_size // self.group_size
            num_groups_w13 = hidden_size // self.group_size

        w13_scale = torch.nn.Parameter(torch.ones(
            num_experts,
            num_groups_w13,
            2 * intermediate_size_per_partition,
            dtype=params_dtype),
                                       requires_grad=False)
        layer.register_parameter("w13_weight_scale", w13_scale)
        set_weight_attrs(w13_scale, extra_weight_attrs)

        w2_scale = torch.nn.Parameter(torch.ones(num_experts,
                                                 num_groups_w2,
                                                 hidden_size,
                                                 dtype=params_dtype),
                                      requires_grad=False)
        layer.register_parameter("w2_weight_scale", w2_scale)
        set_weight_attrs(w2_scale, extra_weight_attrs)
        set_weight_attrs(w2_scale, {"load_full_w2": load_full_w2})

        w2_weight_shape = torch.nn.Parameter(torch.empty(num_experts, 2),
                                             requires_grad=False)
        layer.register_parameter("w2_weight_shape", w2_weight_shape)
        set_weight_attrs(w2_weight_shape, extra_weight_attrs)
        w13_weight_shape = torch.nn.Parameter(torch.empty(num_experts, 2),
                                              requires_grad=False)

        layer.register_parameter("w13_weight_shape", w13_weight_shape)
        set_weight_attrs(w13_weight_shape, extra_weight_attrs)

        w13_g_idx = torch.nn.Parameter(
            torch.empty(
                num_experts,
                hidden_size,
                dtype=torch.int32,
            ),
            requires_grad=False,
        )
        layer.register_parameter("w13_weight_g_idx", w13_g_idx)
        set_weight_attrs(w13_g_idx, extra_weight_attrs)

        w2_g_idx = torch.nn.Parameter(
            torch.empty(
                num_experts,
                intermediate_size_per_partition,
                dtype=torch.int32,
            ),
            requires_grad=False,
        )
        layer.register_parameter("w2_weight_g_idx", w2_g_idx)
        set_weight_attrs(w2_g_idx, extra_weight_attrs)

        w13_g_idx_sort_indices = torch.nn.Parameter(
            torch.empty(
                num_experts,
                hidden_size,
                dtype=torch.int32,
            ),
            requires_grad=False,
        )
        layer.register_parameter("w13_g_idx_sort_indices",
                                 w13_g_idx_sort_indices)
        set_weight_attrs(w13_g_idx_sort_indices, extra_weight_attrs)

        w2_g_idx_sort_indices = torch.nn.Parameter(
            torch.empty(
                num_experts,
                intermediate_size_per_partition,
                dtype=torch.int32,
            ),
            requires_grad=False,
        )
        layer.register_parameter("w2_g_idx_sort_indices",
                                 w2_g_idx_sort_indices)
        set_weight_attrs(w2_g_idx_sort_indices, extra_weight_attrs)

        layer.a13_scale = None
        layer.a2_scale = None
        layer.marlin_state = GPTQMarlinState.REPACK

    def process_weights_after_loading(self, layer: torch.nn.Module) -> None:
        num_experts = layer.w13_weight_g_idx.shape[0]
        device = layer.w13_weight_g_idx.device

        # when running models with grouped act order,
        # resort to g_idx values provided in checkpoint
        if self.actorder == "group":
            w13_g_idx_sort_indices = torch.empty_like(layer.w13_weight_g_idx)
            w2_g_idx_sort_indices = torch.empty_like(layer.w2_weight_g_idx)
            w13_sorted_g_idx = torch.empty_like(layer.w13_weight_g_idx)
            w2_sorted_g_idx = torch.empty_like(layer.w2_weight_g_idx)

            for e in range(num_experts):
                w13_g_idx_sort_indices[e] = torch.argsort(
                    layer.w13_weight_g_idx[e]).to(torch.int32)
                w2_g_idx_sort_indices[e] = torch.argsort(
                    layer.w2_weight_g_idx[e]).to(torch.int32)
                w13_sorted_g_idx[e] = layer.w13_weight_g_idx[e][
                    w13_g_idx_sort_indices[e]]
                w2_sorted_g_idx[e] = layer.w2_weight_g_idx[e][
                    w2_g_idx_sort_indices[e]]

            replace_parameter(layer, "w13_weight_g_idx", w13_sorted_g_idx)
            replace_parameter(layer, "w2_weight_g_idx", w2_sorted_g_idx)
            replace_parameter(layer, "w13_g_idx_sort_indices",
                              w13_g_idx_sort_indices)
            replace_parameter(layer, "w2_g_idx_sort_indices",
                              w2_g_idx_sort_indices)

        else:
            layer.w13_weight_g_idx = torch.nn.Parameter(
                torch.empty((num_experts, 0), dtype=torch.int32,
                            device=device),
                requires_grad=False,
            )
            layer.w2_weight_g_idx = torch.nn.Parameter(
                torch.empty((num_experts, 0), dtype=torch.int32,
                            device=device),
                requires_grad=False,
            )
            layer.w13_g_idx_sort_indices = torch.nn.Parameter(
                torch.empty((num_experts, 0), dtype=torch.int32,
                            device=device),
                requires_grad=False,
            )
            layer.w2_g_idx_sort_indices = torch.nn.Parameter(
                torch.empty((num_experts, 0), dtype=torch.int32,
                            device=device),
                requires_grad=False,
            )

        marlin_w13_qweight = ops.gptq_marlin_moe_repack(
            layer.w13_weight_packed,
            layer.w13_g_idx_sort_indices,
            layer.w13_weight_packed.shape[1] * self.packed_factor,
            layer.w13_weight_packed.shape[2],
            self.num_bits,
        )
        replace_parameter(layer, "w13_weight_packed", marlin_w13_qweight)
        marlin_w2_qweight = ops.gptq_marlin_moe_repack(
            layer.w2_weight_packed,
            layer.w2_g_idx_sort_indices,
            layer.w2_weight_packed.shape[1] * self.packed_factor,
            layer.w2_weight_packed.shape[2],
            self.num_bits,
        )
        replace_parameter(layer, "w2_weight_packed", marlin_w2_qweight)
        # Repack scales
        marlin_w13_scales = marlin_moe_permute_scales(
            s=layer.w13_weight_scale,
            size_k=layer.w13_weight_packed.shape[2],
            size_n=layer.w13_weight_scale.shape[2],
            group_size=self.group_size,
        )
        replace_parameter(layer, "w13_weight_scale", marlin_w13_scales)
        marlin_w2_scales = marlin_moe_permute_scales(
            s=layer.w2_weight_scale,
            size_k=layer.w2_weight_scale.shape[1] *
            (self.group_size if self.group_size != -1 else self.packed_factor),
            size_n=layer.w2_weight_scale.shape[2],
            group_size=self.group_size,
        )
        replace_parameter(layer, "w2_weight_scale", marlin_w2_scales)

        layer.workspace = marlin_make_workspace_new(device, 4)

    def apply(
        self,
        layer: torch.nn.Module,
        x: torch.Tensor,
        router_logits: torch.Tensor,
        top_k: int,
        renormalize: bool,
        use_grouped_topk: bool = False,
        topk_group: Optional[int] = None,
        num_expert_group: Optional[int] = None,
        global_num_experts: int = -1,
        expert_map: Optional[torch.Tensor] = None,
        custom_routing_function: Optional[Callable] = None,
        scoring_func: str = "softmax",
        e_score_correction_bias: Optional[torch.Tensor] = None,
        apply_router_weight_on_input: bool = False,
        activation: str = "silu",
        enable_eplb: bool = False,
        expert_load_view: Optional[torch.Tensor] = None,
        logical_to_physical_map: Optional[torch.Tensor] = None,
        logical_replica_count: Optional[torch.Tensor] = None,
    ) -> torch.Tensor:
        if enable_eplb:
            raise NotImplementedError(
                "EPLB not supported for "
                "`CompressedTensorsWNA16MarlinMoEMethod` yet.")

        assert activation == "silu", (
            f"{activation} not supported for Marlin MoE.")

        topk_weights, topk_ids = FusedMoE.select_experts(
            hidden_states=x,
            router_logits=router_logits,
            use_grouped_topk=use_grouped_topk,
            top_k=top_k,
            renormalize=renormalize,
            topk_group=topk_group,
            num_expert_group=num_expert_group,
            custom_routing_function=custom_routing_function,
            scoring_func=scoring_func,
            e_score_correction_bias=e_score_correction_bias)

        return torch.ops.vllm.fused_marlin_moe(
            x,
            layer.w13_weight_packed,
            layer.w2_weight_packed,
            layer.w13_weight_scale,
            layer.w2_weight_scale,
            router_logits,
            topk_weights,
            topk_ids,
            quant_type_id=self.quant_type.id,
            apply_router_weight_on_input=apply_router_weight_on_input,
            global_num_experts=global_num_experts,
            expert_map=expert_map,
            g_idx1=layer.w13_weight_g_idx,
            g_idx2=layer.w2_weight_g_idx,
            sort_indices1=layer.w13_g_idx_sort_indices,
            sort_indices2=layer.w2_g_idx_sort_indices,
            workspace=layer.workspace,
            is_k_full=self.is_k_full)


class CompressedTensorsWNA16MoEMethod(CompressedTensorsMoEMethod):

    def __init__(
            self,
            quant_config: "CompressedTensorsConfig"  # type: ignore # noqa E501
    ):
        self.quant_config = quant_config
        # TODO: @dsikka: refactor this to use schemes as other kernels
        # are supported + check if the layer is being ignored.
        config = self.quant_config.target_scheme_map["Linear"].get("weights")
        self.num_bits = config.num_bits
        self.packed_factor = 32 // config.num_bits
        self.strategy = config.strategy
        # channelwise is not supported by this kernel
        assert config.strategy == "group"
        self.group_size = config.group_size
        # grouped actorder isn't supported by this kernel
        assert config.actorder != "group"
        assert config.symmetric, (
            "Only symmetric quantization is supported for MoE")

        if not (self.quant_config.quant_format
                == CompressionFormat.pack_quantized.value
                and self.num_bits in WNA16_SUPPORTED_BITS):
            raise ValueError("For Fused MoE layers, only ",
                             f"{CompressionFormat.pack_quantized.value} ",
                             "is supported for the following bits: ",
                             f"{WNA16_SUPPORTED_BITS}")

    def create_weights(self, layer: torch.nn.Module, num_experts: int,
                       hidden_size: int, intermediate_size_per_partition: int,
                       params_dtype: torch.dtype, **extra_weight_attrs):

        # Will transpose the loaded weight along the
        # intermediate and hidden dim sizes. Will
        # shard for TP along the transposed dims
        extra_weight_attrs.update({
            "is_transposed": True,
            "quant_method": self.strategy
        })
        w13_weight = torch.nn.Parameter(torch.empty(
            num_experts,
            hidden_size // self.packed_factor,
            2 * intermediate_size_per_partition,
            dtype=torch.int32),
                                        requires_grad=False)
        layer.register_parameter("w13_weight_packed", w13_weight)
        set_weight_attrs(w13_weight, extra_weight_attrs)

        w2_weight = torch.nn.Parameter(torch.empty(
            num_experts,
            intermediate_size_per_partition // self.packed_factor,
            hidden_size,
            dtype=torch.int32),
                                       requires_grad=False)
        layer.register_parameter("w2_weight_packed", w2_weight)
        set_weight_attrs(w2_weight, extra_weight_attrs)

        w2_scales_size = intermediate_size_per_partition

        if self.strategy == "channel":
            num_groups_w2 = num_groups_w13 = 1
            self.group_size = -1
        else:
            num_groups_w2 = w2_scales_size // self.group_size
            num_groups_w13 = hidden_size // self.group_size

        w13_scale = torch.nn.Parameter(torch.ones(
            num_experts,
            num_groups_w13,
            2 * intermediate_size_per_partition,
            dtype=params_dtype),
                                       requires_grad=False)
        layer.register_parameter("w13_weight_scale", w13_scale)
        set_weight_attrs(w13_scale, extra_weight_attrs)

        w2_scale = torch.nn.Parameter(torch.ones(num_experts,
                                                 num_groups_w2,
                                                 hidden_size,
                                                 dtype=params_dtype),
                                      requires_grad=False)
        layer.register_parameter("w2_weight_scale", w2_scale)
        set_weight_attrs(w2_scale, extra_weight_attrs)
        set_weight_attrs(w2_scale, {"load_full_w2": False})

        w2_weight_shape = torch.nn.Parameter(torch.empty(num_experts, 2),
                                             requires_grad=False)
        layer.register_parameter("w2_weight_shape", w2_weight_shape)
        set_weight_attrs(w2_weight_shape, extra_weight_attrs)
        w13_weight_shape = torch.nn.Parameter(torch.empty(num_experts, 2),
                                              requires_grad=False)

        layer.register_parameter("w13_weight_shape", w13_weight_shape)
        set_weight_attrs(w13_weight_shape, extra_weight_attrs)

        w13_g_idx = torch.nn.Parameter(
            torch.empty(
                num_experts,
                hidden_size,
                dtype=torch.int32,
            ),
            requires_grad=False,
        )
        layer.register_parameter("w13_weight_g_idx", w13_g_idx)
        set_weight_attrs(w13_g_idx, extra_weight_attrs)

        w2_g_idx = torch.nn.Parameter(
            torch.empty(
                num_experts,
                intermediate_size_per_partition,
                dtype=torch.int32,
            ),
            requires_grad=False,
        )
        layer.register_parameter("w2_weight_g_idx", w2_g_idx)
        set_weight_attrs(w2_g_idx, extra_weight_attrs)

        w13_g_idx_sort_indices = torch.nn.Parameter(
            torch.empty(
                num_experts,
                hidden_size,
                dtype=torch.int32,
            ),
            requires_grad=False,
        )
        layer.register_parameter("w13_g_idx_sort_indices",
                                 w13_g_idx_sort_indices)
        set_weight_attrs(w13_g_idx_sort_indices, extra_weight_attrs)

        w2_g_idx_sort_indices = torch.nn.Parameter(
            torch.empty(
                num_experts,
                intermediate_size_per_partition,
                dtype=torch.int32,
            ),
            requires_grad=False,
        )
        layer.register_parameter("w2_g_idx_sort_indices",
                                 w2_g_idx_sort_indices)
        set_weight_attrs(w2_g_idx_sort_indices, extra_weight_attrs)

        layer.a13_scale = None
        layer.a2_scale = None

    def process_weights_after_loading(self, layer: torch.nn.Module) -> None:
        # Reconfigure packed weights and scales to match moe_wna16 format
        layer.w13_weight_packed = torch.nn.Parameter(
            layer.w13_weight_packed.transpose(1, 2).contiguous().view(
                torch.uint8),
            requires_grad=False)
        layer.w2_weight_packed = torch.nn.Parameter(
            layer.w2_weight_packed.transpose(1,
                                             2).contiguous().view(torch.uint8),
            requires_grad=False)
        layer.w13_weight_scale = torch.nn.Parameter(
            layer.w13_weight_scale.transpose(1, 2).contiguous(),
            requires_grad=False)
        layer.w2_weight_scale = torch.nn.Parameter(
            layer.w2_weight_scale.transpose(1, 2).contiguous(),
            requires_grad=False)

    def apply(
        self,
        layer: torch.nn.Module,
        x: torch.Tensor,
        router_logits: torch.Tensor,
        top_k: int,
        renormalize: bool,
        use_grouped_topk: bool = False,
        topk_group: Optional[int] = None,
        num_expert_group: Optional[int] = None,
        global_num_experts: int = -1,
        expert_map: Optional[torch.Tensor] = None,
        custom_routing_function: Optional[Callable] = None,
        scoring_func: str = "softmax",
        e_score_correction_bias: Optional[torch.Tensor] = None,
        apply_router_weight_on_input: bool = False,
        activation: str = "silu",
        enable_eplb: bool = False,
        expert_load_view: Optional[torch.Tensor] = None,
        logical_to_physical_map: Optional[torch.Tensor] = None,
        logical_replica_count: Optional[torch.Tensor] = None,
    ) -> torch.Tensor:
        if enable_eplb:
            raise NotImplementedError("EPLB not supported for "
                                      "`CompressedTensorsWNA16MoEMethod` yet.")

        from vllm.model_executor.layers.fused_moe import fused_experts

        topk_weights, topk_ids = FusedMoE.select_experts(
            hidden_states=x,
            router_logits=router_logits,
            use_grouped_topk=use_grouped_topk,
            top_k=top_k,
            renormalize=renormalize,
            topk_group=topk_group,
            num_expert_group=num_expert_group,
            custom_routing_function=custom_routing_function,
            scoring_func=scoring_func,
            e_score_correction_bias=e_score_correction_bias)

        return fused_experts(
            x,
            layer.w13_weight_packed,
            layer.w2_weight_packed,
            topk_weights=topk_weights,
            topk_ids=topk_ids,
            inplace=True,
            activation=activation,
            use_int4_w4a16=self.num_bits == 4,
            use_int8_w8a16=self.num_bits == 8,
            global_num_experts=global_num_experts,
            apply_router_weight_on_input=apply_router_weight_on_input,
            expert_map=expert_map,
            w1_scale=layer.w13_weight_scale,
            w2_scale=layer.w2_weight_scale,
            w1_zp=None,
            w2_zp=None,
            block_shape=[0, self.group_size])<|MERGE_RESOLUTION|>--- conflicted
+++ resolved
@@ -956,7 +956,6 @@
         per_act_token = a1_scale.numel() != 1 if a1_scale is not None else (
             a2_scale.numel() != 1 if a2_scale is not None else False)
 
-<<<<<<< HEAD
         if self.fused_experts is None:
             # If no modular kernel is provided, use cutlass_moe_fp8
             from vllm.model_executor.layers.fused_moe.cutlass_moe import (
@@ -967,6 +966,7 @@
                 layer.w2_weight,
                 topk_weights,
                 topk_ids,
+                per_act_token=per_act_token,
                 activation=activation,
                 global_num_experts=global_num_experts,
                 expert_map=None if self.disable_expert_map else expert_map,
@@ -976,8 +976,8 @@
                 ab_strides2=self.ab_strides2,
                 c_strides1=self.c_strides1,
                 c_strides2=self.c_strides2,
-                a1_scale=layer.w13_input_scale,
-                a2_scale=layer.w2_input_scale,
+                a1_scale=a1_scale,
+                a2_scale=a2_scale,
             )
         else:
             return self.fused_experts(
@@ -986,6 +986,7 @@
                 layer.w2_weight,
                 topk_weights,
                 topk_ids,
+                per_act_token=per_act_token,
                 activation=activation,
                 global_num_experts=global_num_experts,
                 expert_map=None if self.disable_expert_map else expert_map,
@@ -994,23 +995,6 @@
                 a1_scale=layer.w13_input_scale,
                 a2_scale=layer.w2_input_scale,
             )
-=======
-        return self.fused_experts(
-            x,
-            layer.w13_weight,
-            layer.w2_weight,
-            topk_weights,
-            topk_ids,
-            per_act_token=per_act_token,
-            activation=activation,
-            global_num_experts=global_num_experts,
-            expert_map=None if self.disable_expert_map else expert_map,
-            w1_scale=layer.w13_weight_scale,
-            w2_scale=layer.w2_weight_scale,
-            a1_scale=a1_scale,
-            a2_scale=a2_scale,
-        )
->>>>>>> 805d62ca
 
 
 class CompressedTensorsW8A8Int8MoEMethod(CompressedTensorsMoEMethod):
