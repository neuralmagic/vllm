# SPDX-License-Identifier: Apache-2.0
# SPDX-FileCopyrightText: Copyright contributors to the vLLM project
"""
Warmup deep_gemm kernels.
DeepGEMM JIT's the kernels. The warmup aims to JIT all the kernels that would
be used during model execution beforehand.
"""

import torch
from tqdm import tqdm

import vllm.envs as envs
from vllm.distributed.parallel_state import get_dp_group
from vllm.model_executor.layers.fused_moe.deep_gemm_moe import DeepGemmExperts
from vllm.model_executor.layers.fused_moe.deep_gemm_utils import (
    compute_aligned_M, deep_gemm_block_shape)
from vllm.model_executor.layers.fused_moe.layer import FusedMoE
from vllm.model_executor.layers.fused_moe.modular_kernel import (
    FusedMoEModularKernel)
from vllm.model_executor.layers.fused_moe.triton_deep_gemm_moe import (
    TritonOrDeepGemmExperts)
from vllm.model_executor.layers.linear import LinearBase
from vllm.model_executor.layers.quantization.fp8 import Fp8LinearMethod
from vllm.utils.deep_gemm import fp8_gemm_nt, m_grouped_fp8_gemm_nt_contiguous


def _extract_data_from_linear_base_module(
        m: torch.nn.Module) -> tuple[torch.Tensor, torch.Tensor, list[int]]:
    """
    Extract weights, weight scales and quantization block sizes from the given
    LinearBase module.
    """
    assert isinstance(m, LinearBase)
    assert isinstance(m.quant_method, Fp8LinearMethod)
    assert m.quant_method.block_quant
    assert m.quant_method.quant_config is not None

    w = m.weight
    ws = m.weight_scale_inv
    quant_block_size = m.quant_method.quant_config.weight_block_size

    assert isinstance(w, torch.Tensor)
    assert isinstance(ws, torch.Tensor)
    assert quant_block_size is not None
    return (w, ws, quant_block_size)


def _extract_data_from_fused_moe_module(
    m: torch.nn.Module
) -> tuple[torch.Tensor, torch.Tensor, torch.Tensor, torch.Tensor, int]:
    """
    Extract weights, weight scales and num_topk from FusedMoE module.
    """
    assert isinstance(m, FusedMoE)
    w13 = m.w13_weight
    w13_s = m.w13_weight_scale_inv
    w2 = m.w2_weight
    w2_s = m.w2_weight_scale_inv
    num_topk = m.top_k

    assert isinstance(w13, torch.Tensor)
    assert isinstance(w13_s, torch.Tensor)
    assert isinstance(w2, torch.Tensor)
    assert isinstance(w2_s, torch.Tensor)
    return w13, w13_s, w2, w2_s, num_topk


def _fp8_linear_may_use_deep_gemm(module: torch.nn.Module) -> bool:
    """
    Return True if the input module/layer could be processed with DeepGEMM.
    """
    block_size = deep_gemm_block_shape()[0]
    if not (isinstance(module, LinearBase)
            and isinstance(module.quant_method, Fp8LinearMethod)
            and module.quant_method.block_quant):
        return False

    w, _, block_sizes = _extract_data_from_linear_base_module(module)
    return (block_sizes == deep_gemm_block_shape() and w.ndim == 2
            and w.shape[0] % block_size == 0 and w.shape[1] % block_size == 0)


def _fused_moe_grouped_gemm_may_use_deep_gemm(module: torch.nn.Module) -> bool:
    if not (isinstance(module, FusedMoE)
            and module.moe_config.quant_dtype == torch.float8_e4m3fn
            and module.moe_config.block_shape == deep_gemm_block_shape()):
        return False

    if not isinstance(module.quant_method.fused_experts,
                      FusedMoEModularKernel):
        # fused_experts could invoke deep_gemm_moe_fp8
        return True

    mk: FusedMoEModularKernel = module.quant_method.fused_experts
    # Further check if the ModularKernel implementation uses the DeepGemmExperts
    return isinstance(mk.fused_experts,
                      (DeepGemmExperts, TritonOrDeepGemmExperts))


FP8_GEMM_NT_WARMUP_CACHE: set[torch.Size] = set()


def _deepgemm_fp8_gemm_nt_warmup(w: torch.Tensor, ws: torch.Tensor,
                                 max_tokens: int):
    if w.size() in FP8_GEMM_NT_WARMUP_CACHE:
        return

    n, k = w.size()
    block_m = deep_gemm_block_shape()[0]

    device = w.device
    a1q = torch.empty((max_tokens, k),
                      device=device,
                      dtype=torch.float8_e4m3fn)
    a1q_scales = torch.empty((max_tokens, k // block_m),
                             device=device,
                             dtype=torch.float32)
    out = torch.empty((max_tokens, n), device=device, dtype=torch.bfloat16)

    pbar = tqdm(total=max_tokens,
                desc=f"DeepGemm(fp8_gemm_nt) warmup (W={w.size()})")
    num_tokens = max_tokens
    while num_tokens > 0:
        fp8_gemm_nt((a1q[:num_tokens], a1q_scales[:num_tokens]), (w, ws),
                    out[:num_tokens])
        pbar.update(1)
        num_tokens -= 1

    FP8_GEMM_NT_WARMUP_CACHE.add(w.size())


GROUPED_FP8_GEMM_NT_CONTIGUOUS_WARMUP_CACHE: set[torch.Size] = set()


<<<<<<< HEAD
def _deepgemm_grouped_fp8_gemm_nt_contiguous_warmup(w1: torch.Tensor,
                                                    w2: torch.Tensor,
                                                    w1_scale: torch.Tensor,
                                                    w2_scale: torch.Tensor,
                                                    num_topk: int,
                                                    max_tokens: int):
=======
def _deepgemm_grouped_fp8_gemm_nt_contiguous_warmup(
        w1: torch.Tensor, w2: torch.Tensor, w1_scale: torch.Tensor,
        w2_scale: torch.Tensor, num_topk: int, max_tokens: int):
>>>>>>> 4fba0fee
    if (w1.size() in GROUPED_FP8_GEMM_NT_CONTIGUOUS_WARMUP_CACHE
            and w2.size() in GROUPED_FP8_GEMM_NT_CONTIGUOUS_WARMUP_CACHE):
        return

    assert w1.size(0) == w2.size(0), (
        "w1 and w2 must have the same number of experts")

    block_m = deep_gemm_block_shape()[0]
    num_experts = w1.size(0)
    device = w1.device

<<<<<<< HEAD
    max_tokens = min(max_tokens, envs.VLLM_FUSED_MOE_CHUNK_SIZE)
=======
    # Assumes all ranks have the same max_num_batched_tokens
    max_tokens_across_dp = get_dp_group().world_size * max_tokens
    max_tokens = min(max_tokens_across_dp, envs.VLLM_FUSED_MOE_CHUNK_SIZE)
>>>>>>> 4fba0fee

    # This is the maximum GroupedGemm M size that we expect to run
    # the grouped_gemm with.
    MAX_M = compute_aligned_M(max_tokens,
                              num_topk,
                              num_experts,
                              block_m,
                              expert_tokens_meta=None)
    # Distribute expert-ids evenly.
    MAX_BLOCKS = MAX_M // block_m
    expert_ids_block = torch.randint(low=0,
                                     high=num_experts,
                                     size=(MAX_BLOCKS, ),
                                     device=device,
                                     dtype=torch.int32)
    expert_ids = torch.repeat_interleave(expert_ids_block, block_m, dim=0)

    def _warmup(w: torch.Tensor, w_scale: torch.Tensor):

        _, n, k = w.size()
        a1q = torch.empty((MAX_M, k), device=device, dtype=torch.float8_e4m3fn)
        a1q_scales = torch.empty((MAX_M, k // block_m),
                                 device=device,
                                 dtype=torch.float32)
        out = torch.empty((MAX_M, n), device=device, dtype=torch.bfloat16)

        pbar = tqdm(
            total=MAX_BLOCKS,
            desc=
            f"DeepGemm(m_grouped_fp8_gemm_nt_contiguous) warmup (W={w.size()})"
        )
        num_tokens = MAX_M
        while num_tokens > 0:
            m_grouped_fp8_gemm_nt_contiguous(
                (a1q[:num_tokens], a1q_scales[:num_tokens]), (w, w_scale),
                out[:num_tokens], expert_ids[:num_tokens])
            pbar.update(1)
            num_tokens = num_tokens - block_m

    for w, ws in [(w1, w1_scale), (w2, w2_scale)]:
        if w.size() not in GROUPED_FP8_GEMM_NT_CONTIGUOUS_WARMUP_CACHE:
            _warmup(w, ws)
            GROUPED_FP8_GEMM_NT_CONTIGUOUS_WARMUP_CACHE.add(w.size())


def deepgemm_fp8_gemm_nt_warmup(model: torch.nn.Module, max_tokens: int):
    dg_modules = [
        m for m in model.modules() if _fp8_linear_may_use_deep_gemm(m)
    ]

    for dgm in dg_modules:
        w, ws, _ = _extract_data_from_linear_base_module(dgm)
        _deepgemm_fp8_gemm_nt_warmup(w=w, ws=ws, max_tokens=max_tokens)


<<<<<<< HEAD
def deepgemm_grouped_fp8_gemm_nt_contiguous_warmup(model: torch.nn.Module, max_tokens: int):
=======
def deepgemm_grouped_fp8_gemm_nt_contiguous_warmup(model: torch.nn.Module,
                                                   max_tokens: int):
>>>>>>> 4fba0fee
    dg_modules = [
        m for m in model.modules()
        if _fused_moe_grouped_gemm_may_use_deep_gemm(m)
    ]

    for dgm in dg_modules:
        w13, w13_scale, w2, w2_scale, num_topk = (
            _extract_data_from_fused_moe_module(dgm))
        _deepgemm_grouped_fp8_gemm_nt_contiguous_warmup(
            w13, w2, w13_scale, w2_scale, num_topk, max_tokens)


def deep_gemm_warmup(model: torch.nn.Module, max_tokens: int):
    deepgemm_fp8_gemm_nt_warmup(model, max_tokens)
    deepgemm_grouped_fp8_gemm_nt_contiguous_warmup(model, max_tokens)<|MERGE_RESOLUTION|>--- conflicted
+++ resolved
@@ -132,18 +132,9 @@
 GROUPED_FP8_GEMM_NT_CONTIGUOUS_WARMUP_CACHE: set[torch.Size] = set()
 
 
-<<<<<<< HEAD
-def _deepgemm_grouped_fp8_gemm_nt_contiguous_warmup(w1: torch.Tensor,
-                                                    w2: torch.Tensor,
-                                                    w1_scale: torch.Tensor,
-                                                    w2_scale: torch.Tensor,
-                                                    num_topk: int,
-                                                    max_tokens: int):
-=======
 def _deepgemm_grouped_fp8_gemm_nt_contiguous_warmup(
         w1: torch.Tensor, w2: torch.Tensor, w1_scale: torch.Tensor,
         w2_scale: torch.Tensor, num_topk: int, max_tokens: int):
->>>>>>> 4fba0fee
     if (w1.size() in GROUPED_FP8_GEMM_NT_CONTIGUOUS_WARMUP_CACHE
             and w2.size() in GROUPED_FP8_GEMM_NT_CONTIGUOUS_WARMUP_CACHE):
         return
@@ -155,13 +146,9 @@
     num_experts = w1.size(0)
     device = w1.device
 
-<<<<<<< HEAD
-    max_tokens = min(max_tokens, envs.VLLM_FUSED_MOE_CHUNK_SIZE)
-=======
     # Assumes all ranks have the same max_num_batched_tokens
     max_tokens_across_dp = get_dp_group().world_size * max_tokens
     max_tokens = min(max_tokens_across_dp, envs.VLLM_FUSED_MOE_CHUNK_SIZE)
->>>>>>> 4fba0fee
 
     # This is the maximum GroupedGemm M size that we expect to run
     # the grouped_gemm with.
@@ -217,12 +204,8 @@
         _deepgemm_fp8_gemm_nt_warmup(w=w, ws=ws, max_tokens=max_tokens)
 
 
-<<<<<<< HEAD
-def deepgemm_grouped_fp8_gemm_nt_contiguous_warmup(model: torch.nn.Module, max_tokens: int):
-=======
 def deepgemm_grouped_fp8_gemm_nt_contiguous_warmup(model: torch.nn.Module,
                                                    max_tokens: int):
->>>>>>> 4fba0fee
     dg_modules = [
         m for m in model.modules()
         if _fused_moe_grouped_gemm_may_use_deep_gemm(m)
