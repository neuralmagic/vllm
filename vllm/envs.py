# SPDX-License-Identifier: Apache-2.0

import hashlib
import os
import sys
import tempfile
from typing import TYPE_CHECKING, Any, Callable, Optional

if TYPE_CHECKING:
    VLLM_HOST_IP: str = ""
    VLLM_PORT: Optional[int] = None
    VLLM_RPC_BASE_PATH: str = tempfile.gettempdir()
    VLLM_USE_MODELSCOPE: bool = False
    VLLM_RINGBUFFER_WARNING_INTERVAL: int = 60
    VLLM_NCCL_SO_PATH: Optional[str] = None
    LD_LIBRARY_PATH: Optional[str] = None
    VLLM_USE_TRITON_FLASH_ATTN: bool = False
    VLLM_FLASH_ATTN_VERSION: Optional[int] = None
    LOCAL_RANK: int = 0
    CUDA_VISIBLE_DEVICES: Optional[str] = None
    VLLM_ENGINE_ITERATION_TIMEOUT_S: int = 60
    VLLM_API_KEY: Optional[str] = None
    S3_ACCESS_KEY_ID: Optional[str] = None
    S3_SECRET_ACCESS_KEY: Optional[str] = None
    S3_ENDPOINT_URL: Optional[str] = None
    VLLM_MODEL_REDIRECT_PATH: Optional[str] = None
    VLLM_CACHE_ROOT: str = os.path.expanduser("~/.cache/vllm")
    VLLM_CONFIG_ROOT: str = os.path.expanduser("~/.config/vllm")
    VLLM_USAGE_STATS_SERVER: str = "https://stats.vllm.ai"
    VLLM_NO_USAGE_STATS: bool = False
    VLLM_DO_NOT_TRACK: bool = False
    VLLM_USAGE_SOURCE: str = ""
    VLLM_CONFIGURE_LOGGING: int = 1
    VLLM_LOGGING_LEVEL: str = "INFO"
    VLLM_LOGGING_PREFIX: str = ""
    VLLM_LOGGING_CONFIG_PATH: Optional[str] = None
    VLLM_LOGITS_PROCESSOR_THREADS: Optional[int] = None
    VLLM_TRACE_FUNCTION: int = 0
    VLLM_ATTENTION_BACKEND: Optional[str] = None
    VLLM_USE_FLASHINFER_SAMPLER: Optional[bool] = None
    VLLM_FLASHINFER_FORCE_TENSOR_CORES: bool = False
    VLLM_PP_LAYER_PARTITION: Optional[str] = None
    VLLM_CPU_KVCACHE_SPACE: int = 0
    VLLM_CPU_OMP_THREADS_BIND: str = ""
    VLLM_CPU_MOE_PREPACK: bool = True
    VLLM_XLA_CACHE_PATH: str = os.path.join(VLLM_CACHE_ROOT, "xla_cache")
    VLLM_XLA_CHECK_RECOMPILATION: bool = False
    VLLM_FUSED_MOE_CHUNK_SIZE: int = 64 * 1024
    VLLM_USE_RAY_SPMD_WORKER: bool = False
    VLLM_USE_RAY_COMPILED_DAG: bool = False
    VLLM_USE_RAY_COMPILED_DAG_CHANNEL_TYPE: str = "auto"
    VLLM_USE_RAY_COMPILED_DAG_OVERLAP_COMM: bool = False
    VLLM_WORKER_MULTIPROC_METHOD: str = "fork"
    VLLM_ASSETS_CACHE: str = os.path.join(VLLM_CACHE_ROOT, "assets")
    VLLM_IMAGE_FETCH_TIMEOUT: int = 5
    VLLM_VIDEO_FETCH_TIMEOUT: int = 30
    VLLM_AUDIO_FETCH_TIMEOUT: int = 10
    VLLM_MM_INPUT_CACHE_GIB: int = 8
    VLLM_TARGET_DEVICE: str = "cuda"
    MAX_JOBS: Optional[str] = None
    NVCC_THREADS: Optional[str] = None
    VLLM_USE_PRECOMPILED: bool = False
    VLLM_TEST_USE_PRECOMPILED_NIGHTLY_WHEEL: bool = False
    VLLM_NO_DEPRECATION_WARNING: bool = False
    VLLM_KEEP_ALIVE_ON_ENGINE_DEATH: bool = False
    CMAKE_BUILD_TYPE: Optional[str] = None
    VERBOSE: bool = False
    VLLM_ALLOW_LONG_MAX_MODEL_LEN: bool = False
    VLLM_RPC_TIMEOUT: int = 10000  # ms
    VLLM_PLUGINS: Optional[list[str]] = None
    VLLM_TORCH_PROFILER_DIR: Optional[str] = None
    VLLM_USE_TRITON_AWQ: bool = False
    VLLM_ALLOW_RUNTIME_LORA_UPDATING: bool = False
    VLLM_SKIP_P2P_CHECK: bool = False
    VLLM_DISABLED_KERNELS: list[str] = []
    VLLM_USE_V1: bool = True
    VLLM_ROCM_USE_AITER: bool = False
    VLLM_ROCM_USE_AITER_PAGED_ATTN: bool = False
    VLLM_ROCM_USE_AITER_LINEAR: bool = True
    VLLM_ROCM_USE_AITER_MOE: bool = True
    VLLM_ROCM_USE_AITER_RMSNORM: bool = True
    VLLM_ROCM_USE_AITER_MLA: bool = True
    VLLM_ROCM_USE_SKINNY_GEMM: bool = True
    VLLM_ROCM_FP8_PADDING: bool = True
    VLLM_ROCM_MOE_PADDING: bool = True
    VLLM_ROCM_CUSTOM_PAGED_ATTN: bool = True
    VLLM_QUARK_EMU_MEM_OPT: bool = False
    VLLM_ENABLE_V1_MULTIPROCESSING: bool = True
    VLLM_LOG_BATCHSIZE_INTERVAL: float = -1
    VLLM_DISABLE_COMPILE_CACHE: bool = False
    Q_SCALE_CONSTANT: int = 200
    K_SCALE_CONSTANT: int = 200
    V_SCALE_CONSTANT: int = 100
    VLLM_SERVER_DEV_MODE: bool = False
    VLLM_V1_OUTPUT_PROC_CHUNK_SIZE: int = 128
    VLLM_MLA_DISABLE: bool = False
    VLLM_ENABLE_MOE_ALIGN_BLOCK_SIZE_TRITON: bool = False
    VLLM_RAY_PER_WORKER_GPUS: float = 1.0
    VLLM_RAY_BUNDLE_INDICES: str = ""
    VLLM_CUDART_SO_PATH: Optional[str] = None
    VLLM_USE_HPU_CONTIGUOUS_CACHE_FETCH: bool = True
    VLLM_HPU_USE_DELAYED_SAMPLING: bool = False
    VLLM_DP_RANK: int = 0
    VLLM_DP_RANK_LOCAL: int = -1
    VLLM_DP_SIZE: int = 1
    VLLM_DP_MASTER_IP: str = ""
    VLLM_DP_MASTER_PORT: int = 0
    VLLM_MARLIN_USE_ATOMIC_ADD: bool = False
    VLLM_V0_USE_OUTLINES_CACHE: bool = False
    VLLM_TPU_BUCKET_PADDING_GAP: int = 0
    VLLM_USE_DEEP_GEMM: bool = False
    VLLM_XGRAMMAR_CACHE_MB: int = 0
    VLLM_MSGPACK_ZERO_COPY_THRESHOLD: int = 256
<<<<<<< HEAD
    VLLM_NIXL_SIDE_CHANNEL_HOST: str = "localhost"
    VLLM_NIXL_SIDE_CHANNEL_PORT: int = 5557
=======
    VLLM_ALLOW_INSECURE_SERIALIZATION: bool = False
>>>>>>> a944f8ed


def get_default_cache_root():
    return os.getenv(
        "XDG_CACHE_HOME",
        os.path.join(os.path.expanduser("~"), ".cache"),
    )


def get_default_config_root():
    return os.getenv(
        "XDG_CONFIG_HOME",
        os.path.join(os.path.expanduser("~"), ".config"),
    )


def maybe_convert_int(value: Optional[str]) -> Optional[int]:
    if value is None:
        return None
    return int(value)


# The begin-* and end* here are used by the documentation generator
# to extract the used env vars.

# begin-env-vars-definition

environment_variables: dict[str, Callable[[], Any]] = {

    # ================== Installation Time Env Vars ==================

    # Target device of vLLM, supporting [cuda (by default),
    # rocm, neuron, cpu]
    "VLLM_TARGET_DEVICE":
    lambda: os.getenv("VLLM_TARGET_DEVICE", "cuda"),

    # Maximum number of compilation jobs to run in parallel.
    # By default this is the number of CPUs
    "MAX_JOBS":
    lambda: os.getenv("MAX_JOBS", None),

    # Number of threads to use for nvcc
    # By default this is 1.
    # If set, `MAX_JOBS` will be reduced to avoid oversubscribing the CPU.
    "NVCC_THREADS":
    lambda: os.getenv("NVCC_THREADS", None),

    # If set, vllm will use precompiled binaries (*.so)
    "VLLM_USE_PRECOMPILED":
    lambda: bool(os.environ.get("VLLM_USE_PRECOMPILED")) or bool(
        os.environ.get("VLLM_PRECOMPILED_WHEEL_LOCATION")),

    # Whether to force using nightly wheel in python build.
    # This is used for testing the nightly wheel in python build.
    "VLLM_TEST_USE_PRECOMPILED_NIGHTLY_WHEEL":
    lambda: bool(int(os.getenv("VLLM_TEST_USE_PRECOMPILED_NIGHTLY_WHEEL", "0"))
                 ),

    # CMake build type
    # If not set, defaults to "Debug" or "RelWithDebInfo"
    # Available options: "Debug", "Release", "RelWithDebInfo"
    "CMAKE_BUILD_TYPE":
    lambda: os.getenv("CMAKE_BUILD_TYPE"),

    # If set, vllm will print verbose logs during installation
    "VERBOSE":
    lambda: bool(int(os.getenv('VERBOSE', '0'))),

    # Root directory for vLLM configuration files
    # Defaults to `~/.config/vllm` unless `XDG_CONFIG_HOME` is set
    # Note that this not only affects how vllm finds its configuration files
    # during runtime, but also affects how vllm installs its configuration
    # files during **installation**.
    "VLLM_CONFIG_ROOT":
    lambda: os.path.expanduser(
        os.getenv(
            "VLLM_CONFIG_ROOT",
            os.path.join(get_default_config_root(), "vllm"),
        )),

    # ================== Runtime Env Vars ==================

    # Root directory for vLLM cache files
    # Defaults to `~/.cache/vllm` unless `XDG_CACHE_HOME` is set
    "VLLM_CACHE_ROOT":
    lambda: os.path.expanduser(
        os.getenv(
            "VLLM_CACHE_ROOT",
            os.path.join(get_default_cache_root(), "vllm"),
        )),

    # used in distributed environment to determine the ip address
    # of the current node, when the node has multiple network interfaces.
    # If you are using multi-node inference, you should set this differently
    # on each node.
    'VLLM_HOST_IP':
    lambda: os.getenv('VLLM_HOST_IP', ""),

    # used in distributed environment to manually set the communication port
    # Note: if VLLM_PORT is set, and some code asks for multiple ports, the
    # VLLM_PORT will be used as the first port, and the rest will be generated
    # by incrementing the VLLM_PORT value.
    # '0' is used to make mypy happy
    'VLLM_PORT':
    lambda: int(os.getenv('VLLM_PORT', '0'))
    if 'VLLM_PORT' in os.environ else None,

    # path used for ipc when the frontend api server is running in
    # multi-processing mode to communicate with the backend engine process.
    'VLLM_RPC_BASE_PATH':
    lambda: os.getenv('VLLM_RPC_BASE_PATH', tempfile.gettempdir()),

    # If true, will load models from ModelScope instead of Hugging Face Hub.
    # note that the value is true or false, not numbers
    "VLLM_USE_MODELSCOPE":
    lambda: os.environ.get("VLLM_USE_MODELSCOPE", "False").lower() == "true",

    # Interval in seconds to log a warning message when the ring buffer is full
    "VLLM_RINGBUFFER_WARNING_INTERVAL":
    lambda: int(os.environ.get("VLLM_RINGBUFFER_WARNING_INTERVAL", "60")),

    # path to cudatoolkit home directory, under which should be bin, include,
    # and lib directories.
    "CUDA_HOME":
    lambda: os.environ.get("CUDA_HOME", None),

    # Path to the NCCL library file. It is needed because nccl>=2.19 brought
    # by PyTorch contains a bug: https://github.com/NVIDIA/nccl/issues/1234
    "VLLM_NCCL_SO_PATH":
    lambda: os.environ.get("VLLM_NCCL_SO_PATH", None),

    # when `VLLM_NCCL_SO_PATH` is not set, vllm will try to find the nccl
    # library file in the locations specified by `LD_LIBRARY_PATH`
    "LD_LIBRARY_PATH":
    lambda: os.environ.get("LD_LIBRARY_PATH", None),

    # flag to control if vllm should use triton flash attention
    "VLLM_USE_TRITON_FLASH_ATTN":
    lambda: (os.environ.get("VLLM_USE_TRITON_FLASH_ATTN", "True").lower() in
             ("true", "1")),

    # Force vllm to use a specific flash-attention version (2 or 3), only valid
    # when using the flash-attention backend.
    "VLLM_FLASH_ATTN_VERSION":
    lambda: maybe_convert_int(os.environ.get("VLLM_FLASH_ATTN_VERSION", None)),

    # Internal flag to enable Dynamo fullgraph capture
    "VLLM_TEST_DYNAMO_FULLGRAPH_CAPTURE":
    lambda: bool(
        os.environ.get("VLLM_TEST_DYNAMO_FULLGRAPH_CAPTURE", "1") != "0"),

    # local rank of the process in the distributed setting, used to determine
    # the GPU device id
    "LOCAL_RANK":
    lambda: int(os.environ.get("LOCAL_RANK", "0")),

    # used to control the visible devices in the distributed setting
    "CUDA_VISIBLE_DEVICES":
    lambda: os.environ.get("CUDA_VISIBLE_DEVICES", None),

    # timeout for each iteration in the engine
    "VLLM_ENGINE_ITERATION_TIMEOUT_S":
    lambda: int(os.environ.get("VLLM_ENGINE_ITERATION_TIMEOUT_S", "60")),

    # API key for vLLM API server
    "VLLM_API_KEY":
    lambda: os.environ.get("VLLM_API_KEY", None),

    # Whether to log responses from API Server for debugging
    "VLLM_DEBUG_LOG_API_SERVER_RESPONSE":
    lambda: os.environ.get("VLLM_DEBUG_LOG_API_SERVER_RESPONSE", "False").
    lower() == "true",

    # S3 access information, used for tensorizer to load model from S3
    "S3_ACCESS_KEY_ID":
    lambda: os.environ.get("S3_ACCESS_KEY_ID", None),
    "S3_SECRET_ACCESS_KEY":
    lambda: os.environ.get("S3_SECRET_ACCESS_KEY", None),
    "S3_ENDPOINT_URL":
    lambda: os.environ.get("S3_ENDPOINT_URL", None),

    # Usage stats collection
    "VLLM_USAGE_STATS_SERVER":
    lambda: os.environ.get("VLLM_USAGE_STATS_SERVER", "https://stats.vllm.ai"),
    "VLLM_NO_USAGE_STATS":
    lambda: os.environ.get("VLLM_NO_USAGE_STATS", "0") == "1",
    "VLLM_DO_NOT_TRACK":
    lambda: (os.environ.get("VLLM_DO_NOT_TRACK", None) or os.environ.get(
        "DO_NOT_TRACK", None) or "0") == "1",
    "VLLM_USAGE_SOURCE":
    lambda: os.environ.get("VLLM_USAGE_SOURCE", "production"),

    # Logging configuration
    # If set to 0, vllm will not configure logging
    # If set to 1, vllm will configure logging using the default configuration
    #    or the configuration file specified by VLLM_LOGGING_CONFIG_PATH
    "VLLM_CONFIGURE_LOGGING":
    lambda: int(os.getenv("VLLM_CONFIGURE_LOGGING", "1")),
    "VLLM_LOGGING_CONFIG_PATH":
    lambda: os.getenv("VLLM_LOGGING_CONFIG_PATH"),

    # this is used for configuring the default logging level
    "VLLM_LOGGING_LEVEL":
    lambda: os.getenv("VLLM_LOGGING_LEVEL", "INFO").upper(),

    # if set, VLLM_LOGGING_PREFIX will be prepended to all log messages
    "VLLM_LOGGING_PREFIX":
    lambda: os.getenv("VLLM_LOGGING_PREFIX", ""),

    # if set, vllm will call logits processors in a thread pool with this many
    # threads. This is useful when using custom logits processors that either
    # (a) launch additional CUDA kernels or (b) do significant CPU-bound work
    # while not holding the python GIL, or both.
    "VLLM_LOGITS_PROCESSOR_THREADS":
    lambda: int(os.getenv("VLLM_LOGITS_PROCESSOR_THREADS", "0"))
    if "VLLM_LOGITS_PROCESSOR_THREADS" in os.environ else None,

    # Trace function calls
    # If set to 1, vllm will trace function calls
    # Useful for debugging
    "VLLM_TRACE_FUNCTION":
    lambda: int(os.getenv("VLLM_TRACE_FUNCTION", "0")),

    # Backend for attention computation
    # Available options:
    # - "TORCH_SDPA": use torch.nn.MultiheadAttention
    # - "FLASH_ATTN": use FlashAttention
    # - "XFORMERS": use XFormers
    # - "ROCM_FLASH": use ROCmFlashAttention
    # - "FLASHINFER": use flashinfer
    # - "FLASHMLA": use FlashMLA
    "VLLM_ATTENTION_BACKEND":
    lambda: os.getenv("VLLM_ATTENTION_BACKEND", None),

    # If set, vllm will use flashinfer sampler
    "VLLM_USE_FLASHINFER_SAMPLER":
    lambda: bool(int(os.environ["VLLM_USE_FLASHINFER_SAMPLER"]))
    if "VLLM_USE_FLASHINFER_SAMPLER" in os.environ else None,

    # If set, vllm will force flashinfer to use tensor cores;
    # otherwise will use heuristic based on model architecture.
    "VLLM_FLASHINFER_FORCE_TENSOR_CORES":
    lambda: bool(int(os.getenv("VLLM_FLASHINFER_FORCE_TENSOR_CORES", "0"))),

    # Pipeline stage partition strategy
    "VLLM_PP_LAYER_PARTITION":
    lambda: os.getenv("VLLM_PP_LAYER_PARTITION", None),

    # (CPU backend only) CPU key-value cache space.
    # default is 4 GiB
    "VLLM_CPU_KVCACHE_SPACE":
    lambda: int(os.getenv("VLLM_CPU_KVCACHE_SPACE", "0")),

    # (CPU backend only) CPU core ids bound by OpenMP threads, e.g., "0-31",
    # "0,1,2", "0-31,33". CPU cores of different ranks are separated by '|'.
    "VLLM_CPU_OMP_THREADS_BIND":
    lambda: os.getenv("VLLM_CPU_OMP_THREADS_BIND", "all"),

    # (CPU backend only) whether to use prepack for MoE layer. This will be
    # passed to ipex.llm.modules.GatedMLPMOE. On unsupported CPUs, you might
    # need to set this to "0" (False).
    "VLLM_CPU_MOE_PREPACK":
    lambda: bool(int(os.getenv("VLLM_CPU_MOE_PREPACK", "1"))),

    # If the env var is set, then all workers will execute as separate
    # processes from the engine, and we use the same mechanism to trigger
    # execution on all workers.
    # Run vLLM with VLLM_USE_RAY_SPMD_WORKER=1 to enable it.
    "VLLM_USE_RAY_SPMD_WORKER":
    lambda: bool(int(os.getenv("VLLM_USE_RAY_SPMD_WORKER", "0"))),

    # If the env var is set, it uses the Ray's Compiled Graph
    # (previously known as ADAG) API which optimizes the
    # control plane overhead.
    # Run vLLM with VLLM_USE_RAY_COMPILED_DAG=1 to enable it.
    # Note that this variable is set to 1 in V1 by default
    # when ray distributed executor is used.
    "VLLM_USE_RAY_COMPILED_DAG":
    lambda: bool(int(os.getenv("VLLM_USE_RAY_COMPILED_DAG", "0"))),

    # If the env var is set, Ray Compiled Graph uses the specified
    # channel type to communicate between workers belonging to
    # different pipeline-parallel stages.
    # Available options:
    # - "auto": use the default channel type
    # - "nccl": use NCCL for communication
    # - "shm": use shared memory and gRPC for communication
    # This flag is ignored if VLLM_USE_RAY_COMPILED_DAG is not set.
    "VLLM_USE_RAY_COMPILED_DAG_CHANNEL_TYPE":
    lambda: os.getenv("VLLM_USE_RAY_COMPILED_DAG_CHANNEL_TYPE", "auto"),

    # If the env var is set, it enables GPU communication overlap
    # (experimental feature) in Ray's Compiled Graph. This flag is ignored if
    # VLLM_USE_RAY_COMPILED_DAG is not set.
    "VLLM_USE_RAY_COMPILED_DAG_OVERLAP_COMM":
    lambda: bool(int(os.getenv("VLLM_USE_RAY_COMPILED_DAG_OVERLAP_COMM", "0"))
                 ),

    # Use dedicated multiprocess context for workers.
    # Both spawn and fork work
    "VLLM_WORKER_MULTIPROC_METHOD":
    lambda: os.getenv("VLLM_WORKER_MULTIPROC_METHOD", "fork"),

    # Path to the cache for storing downloaded assets
    "VLLM_ASSETS_CACHE":
    lambda: os.path.expanduser(
        os.getenv(
            "VLLM_ASSETS_CACHE",
            os.path.join(get_default_cache_root(), "vllm", "assets"),
        )),

    # Timeout for fetching images when serving multimodal models
    # Default is 5 seconds
    "VLLM_IMAGE_FETCH_TIMEOUT":
    lambda: int(os.getenv("VLLM_IMAGE_FETCH_TIMEOUT", "5")),

    # Timeout for fetching videos when serving multimodal models
    # Default is 30 seconds
    "VLLM_VIDEO_FETCH_TIMEOUT":
    lambda: int(os.getenv("VLLM_VIDEO_FETCH_TIMEOUT", "30")),

    # Timeout for fetching audio when serving multimodal models
    # Default is 10 seconds
    "VLLM_AUDIO_FETCH_TIMEOUT":
    lambda: int(os.getenv("VLLM_AUDIO_FETCH_TIMEOUT", "10")),

    # Cache size (in GiB) for multimodal input cache
    # Default is 4 GiB
    "VLLM_MM_INPUT_CACHE_GIB":
    lambda: int(os.getenv("VLLM_MM_INPUT_CACHE_GIB", "4")),

    # Path to the XLA persistent cache directory.
    # Only used for XLA devices such as TPUs.
    "VLLM_XLA_CACHE_PATH":
    lambda: os.path.expanduser(
        os.getenv(
            "VLLM_XLA_CACHE_PATH",
            os.path.join(get_default_cache_root(), "vllm", "xla_cache"),
        )),

    # If set, assert on XLA recompilation after each execution step.
    "VLLM_XLA_CHECK_RECOMPILATION":
    lambda: bool(int(os.getenv("VLLM_XLA_CHECK_RECOMPILATION", "0"))),
    "VLLM_FUSED_MOE_CHUNK_SIZE":
    lambda: int(os.getenv("VLLM_FUSED_MOE_CHUNK_SIZE", "32768")),

    # If set, vllm will skip the deprecation warnings.
    "VLLM_NO_DEPRECATION_WARNING":
    lambda: bool(int(os.getenv("VLLM_NO_DEPRECATION_WARNING", "0"))),

    # If set, the OpenAI API server will stay alive even after the underlying
    # AsyncLLMEngine errors and stops serving requests
    "VLLM_KEEP_ALIVE_ON_ENGINE_DEATH":
    lambda: bool(os.getenv("VLLM_KEEP_ALIVE_ON_ENGINE_DEATH", 0)),

    # If the env var VLLM_ALLOW_LONG_MAX_MODEL_LEN is set, it allows
    # the user to specify a max sequence length greater than
    # the max length derived from the model's config.json.
    # To enable this, set VLLM_ALLOW_LONG_MAX_MODEL_LEN=1.
    "VLLM_ALLOW_LONG_MAX_MODEL_LEN":
    lambda:
    (os.environ.get("VLLM_ALLOW_LONG_MAX_MODEL_LEN", "0").strip().lower() in
     ("1", "true")),

    # If set, forces FP8 Marlin to be used for FP8 quantization regardless
    # of the hardware support for FP8 compute.
    "VLLM_TEST_FORCE_FP8_MARLIN":
    lambda:
    (os.environ.get("VLLM_TEST_FORCE_FP8_MARLIN", "0").strip().lower() in
     ("1", "true")),
    "VLLM_TEST_FORCE_LOAD_FORMAT":
    lambda: os.getenv("VLLM_TEST_FORCE_LOAD_FORMAT", "dummy"),

    # Time in ms for the zmq client to wait for a response from the backend
    # server for simple data operations
    "VLLM_RPC_TIMEOUT":
    lambda: int(os.getenv("VLLM_RPC_TIMEOUT", "10000")),

    # a list of plugin names to load, separated by commas.
    # if this is not set, it means all plugins will be loaded
    # if this is set to an empty string, no plugins will be loaded
    "VLLM_PLUGINS":
    lambda: None if "VLLM_PLUGINS" not in os.environ else os.environ[
        "VLLM_PLUGINS"].split(","),

    # Enables torch profiler if set. Path to the directory where torch profiler
    # traces are saved. Note that it must be an absolute path.
    "VLLM_TORCH_PROFILER_DIR":
    lambda: (None if os.getenv("VLLM_TORCH_PROFILER_DIR", None) is None else os
             .path.expanduser(os.getenv("VLLM_TORCH_PROFILER_DIR", "."))),

    # If set, vLLM will use Triton implementations of AWQ.
    "VLLM_USE_TRITON_AWQ":
    lambda: bool(int(os.getenv("VLLM_USE_TRITON_AWQ", "0"))),

    # If set, allow loading or unloading lora adapters in runtime,
    "VLLM_ALLOW_RUNTIME_LORA_UPDATING":
    lambda:
    (os.environ.get("VLLM_ALLOW_RUNTIME_LORA_UPDATING", "0").strip().lower() in
     ("1", "true")),

    # By default, vLLM will check the peer-to-peer capability itself,
    # in case of broken drivers. See https://github.com/vllm-project/vllm/blob/a9b15c606fea67a072416ea0ea115261a2756058/vllm/distributed/device_communicators/custom_all_reduce_utils.py#L101-L108 for details. # noqa
    # If this env var is set to 1, vLLM will skip the peer-to-peer check,
    # and trust the driver's peer-to-peer capability report.
    "VLLM_SKIP_P2P_CHECK":
    lambda: os.getenv("VLLM_SKIP_P2P_CHECK", "0") == "1",

    # List of quantization kernels that should be disabled, used for testing
    # and performance comparisons. Currently only affects MPLinearKernel
    # selection
    # (kernels: MacheteLinearKernel, MarlinLinearKernel, ExllamaLinearKernel)
    "VLLM_DISABLED_KERNELS":
    lambda: [] if "VLLM_DISABLED_KERNELS" not in os.environ else os.environ[
        "VLLM_DISABLED_KERNELS"].split(","),

    # If set, use the V1 code path.
    "VLLM_USE_V1":
    lambda: bool(int(os.getenv("VLLM_USE_V1", "1"))),

    # Disable aiter ops unless specifically enabled.
    # Acts as a parent switch to enable the rest of the other operations.
    "VLLM_ROCM_USE_AITER":
    lambda: (os.getenv("VLLM_ROCM_USE_AITER", "False").lower() in
             ("true", "1")),

    # Whether to use aiter paged attention.
    # By default is disabled.
    "VLLM_ROCM_USE_AITER_PAGED_ATTN":
    lambda: (os.getenv("VLLM_ROCM_USE_AITER_PAGED_ATTN", "False").lower() in
             ("true", "1")),

    # use aiter linear op if aiter ops are enabled
    # The following list of related ops
    # - scaled_mm (per-tensor / rowwise)
    "VLLM_ROCM_USE_AITER_LINEAR":
    lambda: (os.getenv("VLLM_ROCM_USE_AITER_LINEAR", "True").lower() in
             ("true", "1")),

    # Whether to use aiter moe ops.
    # By default is enabled.
    "VLLM_ROCM_USE_AITER_MOE":
    lambda: (os.getenv("VLLM_ROCM_USE_AITER_MOE", "True").lower() in
             ("true", "1")),

    # use aiter rms norm op if aiter ops are enabled.
    "VLLM_ROCM_USE_AITER_RMSNORM":
    lambda: (os.getenv("VLLM_ROCM_USE_AITER_RMSNORM", "True").lower() in
             ("true", "1")),

    # Whether to use aiter mla ops.
    # By default is enabled.
    "VLLM_ROCM_USE_AITER_MLA":
    lambda: (os.getenv("VLLM_ROCM_USE_AITER_MLA", "True").lower() in
             ("true", "1")),
    # use rocm skinny gemms
    "VLLM_ROCM_USE_SKINNY_GEMM":
    lambda: (os.getenv("VLLM_ROCM_USE_SKINNY_GEMM", "True").lower() in
             ("true", "1")),

    # Pad the fp8 weights to 256 bytes for ROCm
    "VLLM_ROCM_FP8_PADDING":
    lambda: bool(int(os.getenv("VLLM_ROCM_FP8_PADDING", "1"))),

    # Pad the weights for the moe kernel
    "VLLM_ROCM_MOE_PADDING":
    lambda: bool(int(os.getenv("VLLM_ROCM_MOE_PADDING", "1"))),

    # custom paged attention kernel for MI3* cards
    "VLLM_ROCM_CUSTOM_PAGED_ATTN":
    lambda: (os.getenv("VLLM_ROCM_CUSTOM_PAGED_ATTN", "True").lower() in
             ("true", "1")),

    # If set, when running in Quark emulation mode, do not dequantize the
    # weights at load time. Instead, dequantize weights on-the-fly during
    # kernel execution.
    # This allows running larger models at the cost of slower inference.
    # This flag has no effect when not running in Quark emulation mode.
    "VLLM_QUARK_EMU_MEM_OPT":
    lambda: bool(int(os.getenv("VLLM_QUARK_EMU_MEM_OPT", "0"))),

    # Divisor for dynamic query scale factor calculation for FP8 KV Cache
    "Q_SCALE_CONSTANT":
    lambda: int(os.getenv("Q_SCALE_CONSTANT", "200")),
    # Divisor for dynamic key scale factor calculation for FP8 KV Cache
    "K_SCALE_CONSTANT":
    lambda: int(os.getenv("K_SCALE_CONSTANT", "200")),
    # Divisor for dynamic value scale factor calculation for FP8 KV Cache
    "V_SCALE_CONSTANT":
    lambda: int(os.getenv("V_SCALE_CONSTANT", "100")),

    # If set, enable multiprocessing in LLM for the V1 code path.
    "VLLM_ENABLE_V1_MULTIPROCESSING":
    lambda: bool(int(os.getenv("VLLM_ENABLE_V1_MULTIPROCESSING", "1"))),
    "VLLM_LOG_BATCHSIZE_INTERVAL":
    lambda: float(os.getenv("VLLM_LOG_BATCHSIZE_INTERVAL", "-1")),
    "VLLM_DISABLE_COMPILE_CACHE":
    lambda: bool(int(os.getenv("VLLM_DISABLE_COMPILE_CACHE", "0"))),

    # If set, vllm will run in development mode, which will enable
    # some additional endpoints for developing and debugging,
    # e.g. `/reset_prefix_cache`
    "VLLM_SERVER_DEV_MODE":
    lambda: bool(int(os.getenv("VLLM_SERVER_DEV_MODE", "0"))),

    # Controls the maximum number of requests to handle in a
    # single asyncio task when processing per-token outputs in the
    # V1 AsyncLLM interface. It is applicable when handling a high
    # concurrency of streaming requests.
    # Setting this too high can result in a higher variance of
    # inter-message latencies. Setting it too low can negatively impact
    # TTFT and overall throughput.
    "VLLM_V1_OUTPUT_PROC_CHUNK_SIZE":
    lambda: int(os.getenv("VLLM_V1_OUTPUT_PROC_CHUNK_SIZE", "128")),

    # If set, vLLM will disable the MLA attention optimizations.
    "VLLM_MLA_DISABLE":
    lambda: bool(int(os.getenv("VLLM_MLA_DISABLE", "0"))),

    # If set, vLLM will use the Triton implementation of moe_align_block_size,
    # i.e. moe_align_block_size_triton in fused_moe.py.
    "VLLM_ENABLE_MOE_ALIGN_BLOCK_SIZE_TRITON":
    lambda: bool(int(os.getenv("VLLM_ENABLE_MOE_ALIGN_BLOCK_SIZE_TRITON", "0"))
                 ),

    # Number of GPUs per worker in Ray, if it is set to be a fraction,
    # it allows ray to schedule multiple actors on a single GPU,
    # so that users can colocate other actors on the same GPUs as vLLM.
    "VLLM_RAY_PER_WORKER_GPUS":
    lambda: float(os.getenv("VLLM_RAY_PER_WORKER_GPUS", "1.0")),

    # Bundle indices for Ray, if it is set, it can control precisely
    # which indices are used for the Ray bundle, for every worker.
    # Format: comma-separated list of integers, e.g. "0,1,2,3"
    "VLLM_RAY_BUNDLE_INDICES":
    lambda: os.getenv("VLLM_RAY_BUNDLE_INDICES", ""),

    # In some system, find_loaded_library() may not work. So we allow users to
    # specify the path through environment variable VLLM_CUDART_SO_PATH.
    "VLLM_CUDART_SO_PATH":
    lambda: os.getenv("VLLM_CUDART_SO_PATH", None),

    # Contiguous cache fetching to avoid using costly gather operation on
    # Gaudi3. This is only applicable to HPU contiguous cache. If set to true,
    # contiguous cache fetch will be used.
    "VLLM_USE_HPU_CONTIGUOUS_CACHE_FETCH":
    lambda: os.environ.get("VLLM_CONTIGUOUS_PA", "true").lower() in
    ("1", "true"),

    # Use delayed sampling for HPU to reduce host cpu overhead
    # between each step.
    "VLLM_HPU_USE_DELAYED_SAMPLING":
    lambda: os.environ.get("VLLM_DELAYED_SAMPLING", "false").lower() in
    ("1", "true"),

    # Rank of the process in the data parallel setting
    "VLLM_DP_RANK":
    lambda: int(os.getenv("VLLM_DP_RANK", "0")),

    # Rank of the process in the data parallel setting.
    # Defaults to VLLM_DP_RANK when not set.
    "VLLM_DP_RANK_LOCAL":
    lambda: int(
        os.getenv("VLLM_DP_RANK_LOCAL", sys.modules[__name__].VLLM_DP_RANK)),

    # World size of the data parallel setting
    "VLLM_DP_SIZE":
    lambda: int(os.getenv("VLLM_DP_SIZE", "1")),

    # IP address of the master node in the data parallel setting
    "VLLM_DP_MASTER_IP":
    lambda: os.getenv("VLLM_DP_MASTER_IP", "127.0.0.1"),

    # Port of the master node in the data parallel setting
    "VLLM_DP_MASTER_PORT":
    lambda: int(os.getenv("VLLM_DP_MASTER_PORT", "0")),

    # Whether to use S3 path for model loading in CI via RunAI Streamer
    "VLLM_CI_USE_S3":
    lambda: os.environ.get("VLLM_CI_USE_S3", "0") == "1",

    # Use model_redirect to redirect the model name to a local folder.
    # `model_redirect` can be a json file mapping the model between
    # repo_id and local folder:
    # {"meta-llama/Llama-3.2-1B": "/tmp/Llama-3.2-1B"}
    # or a space separated values table file:
    # meta-llama/Llama-3.2-1B   /tmp/Llama-3.2-1B
    "VLLM_MODEL_REDIRECT_PATH":
    lambda: os.environ.get("VLLM_MODEL_REDIRECT_PATH", None),

    # Whether to use atomicAdd reduce in gptq/awq marlin kernel.
    "VLLM_MARLIN_USE_ATOMIC_ADD":
    lambda: os.environ.get("VLLM_MARLIN_USE_ATOMIC_ADD", "0") == "1",

    # Whether to turn on the outlines cache for V0
    # This cache is unbounded and on disk, so it's not safe to use in
    # an environment with potentially malicious users.
    "VLLM_V0_USE_OUTLINES_CACHE":
    lambda: os.environ.get("VLLM_V0_USE_OUTLINES_CACHE", "0") == "1",

    # Gap between padding buckets for the forward pass. So we have
    # 8, we will run forward pass with [16, 24, 32, ...].
    "VLLM_TPU_BUCKET_PADDING_GAP":
    lambda: int(os.environ["VLLM_TPU_BUCKET_PADDING_GAP"])
    if "VLLM_TPU_BUCKET_PADDING_GAP" in os.environ else 0,

    # Allow use of DeepGemm kernels for fused moe ops.
    "VLLM_USE_DEEP_GEMM":
    lambda: bool(int(os.getenv("VLLM_USE_DEEP_GEMM", "0"))),

    # Control the cache sized used by the xgrammar compiler. The default
    # of 512 MB should be enough for roughly 1000 JSON schemas.
    # It can be changed with this variable if needed for some reason.
    "VLLM_XGRAMMAR_CACHE_MB":
    lambda: int(os.getenv("VLLM_XGRAMMAR_CACHE_MB", "512")),

    # Control the threshold for msgspec to use 'zero copy' for
    # serialization/deserialization of tensors. Tensors below
    # this limit will be encoded into the msgpack buffer, and
    # tensors above will instead be sent via a separate message.
    # While the sending side still actually copies the tensor
    # in all cases, on the receiving side, tensors above this
    # limit will actually be zero-copy decoded.
    "VLLM_MSGPACK_ZERO_COPY_THRESHOLD":
    lambda: int(os.getenv("VLLM_MSGPACK_ZERO_COPY_THRESHOLD", "256")),

<<<<<<< HEAD
    # IP address used for NIXL handshake between remote agents.
    "VLLM_NIXL_SIDE_CHANNEL_HOST":
    lambda: os.getenv("VLLM_NIXL_SIDE_CHANNEL_HOST", "localhost"),

    # Port used for NIXL handshake between remote agents.
    "VLLM_NIXL_SIDE_CHANNEL_PORT":
    lambda: int(os.getenv("VLLM_NIXL_SIDE_CHANNEL_PORT", "5557")),
=======
    # If set, allow insecure serialization using pickle.
    # This is useful for environments where it is deemed safe to use the
    # insecure method and it is needed for some reason.
    "VLLM_ALLOW_INSECURE_SERIALIZATION":
    lambda: bool(int(os.getenv("VLLM_ALLOW_INSECURE_SERIALIZATION", "0"))),
>>>>>>> a944f8ed
}

# end-env-vars-definition


def __getattr__(name: str):
    # lazy evaluation of environment variables
    if name in environment_variables:
        return environment_variables[name]()
    raise AttributeError(f"module {__name__!r} has no attribute {name!r}")


def __dir__():
    return list(environment_variables.keys())


def is_set(name: str):
    """Check if an environment variable is explicitly set."""
    if name in environment_variables:
        return name in os.environ
    raise AttributeError(f"module {__name__!r} has no attribute {name!r}")


def set_vllm_use_v1(use_v1: bool):
    if is_set("VLLM_USE_V1"):
        raise ValueError(
            "Should not call set_vllm_use_v1() if VLLM_USE_V1 is set "
            "explicitly by the user. Please raise this as a Github "
            "Issue and explicitly set VLLM_USE_V1=0 or 1.")
    os.environ["VLLM_USE_V1"] = "1" if use_v1 else "0"


def compute_hash() -> str:
    """
    WARNING: Whenever a new key is added to this environment
    variables, ensure that it is included in the factors list if
    it affects the computation graph. For example, different values
    of VLLM_PP_LAYER_PARTITION will generate different computation
    graphs, so it is included in the factors list. The env vars that
    affect the choice of different kernels or attention backends should
    also be included in the factors list.
    """
    factors: list[Any] = []

    # summarize environment variables
    def factorize(name: str):
        if __getattr__(name):
            factors.append(__getattr__(name))
        else:
            factors.append("None")

    # The values of envs may affects the computation graph.
    # TODO(DefTruth): hash all environment variables?
    # for key in environment_variables:
    #     factorize(key)
    environment_variables_to_hash = [
        "VLLM_PP_LAYER_PARTITION",
        "VLLM_MLA_DISABLE",
        "VLLM_USE_TRITON_FLASH_ATTN",
        "VLLM_USE_TRITON_AWQ",
        "VLLM_DP_RANK",
        "VLLM_DP_SIZE",
    ]
    for key in environment_variables_to_hash:
        if key in environment_variables:
            factorize(key)

    hash_str = hashlib.md5(str(factors).encode(),
                           usedforsecurity=False).hexdigest()

    return hash_str<|MERGE_RESOLUTION|>--- conflicted
+++ resolved
@@ -111,12 +111,9 @@
     VLLM_USE_DEEP_GEMM: bool = False
     VLLM_XGRAMMAR_CACHE_MB: int = 0
     VLLM_MSGPACK_ZERO_COPY_THRESHOLD: int = 256
-<<<<<<< HEAD
+    VLLM_ALLOW_INSECURE_SERIALIZATION: bool = False
     VLLM_NIXL_SIDE_CHANNEL_HOST: str = "localhost"
     VLLM_NIXL_SIDE_CHANNEL_PORT: int = 5557
-=======
-    VLLM_ALLOW_INSECURE_SERIALIZATION: bool = False
->>>>>>> a944f8ed
 
 
 def get_default_cache_root():
@@ -743,21 +740,19 @@
     "VLLM_MSGPACK_ZERO_COPY_THRESHOLD":
     lambda: int(os.getenv("VLLM_MSGPACK_ZERO_COPY_THRESHOLD", "256")),
 
-<<<<<<< HEAD
-    # IP address used for NIXL handshake between remote agents.
-    "VLLM_NIXL_SIDE_CHANNEL_HOST":
-    lambda: os.getenv("VLLM_NIXL_SIDE_CHANNEL_HOST", "localhost"),
-
-    # Port used for NIXL handshake between remote agents.
-    "VLLM_NIXL_SIDE_CHANNEL_PORT":
-    lambda: int(os.getenv("VLLM_NIXL_SIDE_CHANNEL_PORT", "5557")),
-=======
     # If set, allow insecure serialization using pickle.
     # This is useful for environments where it is deemed safe to use the
     # insecure method and it is needed for some reason.
     "VLLM_ALLOW_INSECURE_SERIALIZATION":
     lambda: bool(int(os.getenv("VLLM_ALLOW_INSECURE_SERIALIZATION", "0"))),
->>>>>>> a944f8ed
+
+    # IP address used for NIXL handshake between remote agents.
+    "VLLM_NIXL_SIDE_CHANNEL_HOST":
+    lambda: os.getenv("VLLM_NIXL_SIDE_CHANNEL_HOST", "localhost"),
+
+    # Port used for NIXL handshake between remote agents.
+    "VLLM_NIXL_SIDE_CHANNEL_PORT":
+    lambda: int(os.getenv("VLLM_NIXL_SIDE_CHANNEL_PORT", "5557")),
 }
 
 # end-env-vars-definition
