--- conflicted
+++ resolved
@@ -26,7 +26,6 @@
 batchsize_forward_time: defaultdict = defaultdict(list)
 
 
-<<<<<<< HEAD
 class BatchDescriptor(NamedTuple):
     """
     Batch descriptor for cudagraph dispatching. We should keep the num of
@@ -46,7 +45,8 @@
         Return a non-uniform version of current batch descriptor.
         """
         return BatchDescriptor(self.num_tokens, uniform_decode=False)
-=======
+
+
 def _compute_chunked_local_num_tokens(num_tokens_across_dp_cpu: list[int],
                                       max_num_tokens: int,
                                       chunk_idx: int) -> list[int]:
@@ -60,7 +60,6 @@
         if local_size[i] <= 0:
             local_size[i] = 1  # ensure lockstep even if done
     return local_size
->>>>>>> 17eaaef5
 
 
 @dataclass
