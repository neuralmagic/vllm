--- conflicted
+++ resolved
@@ -41,7 +41,6 @@
 from concurrent.futures.process import ProcessPoolExecutor
 from dataclasses import dataclass, field
 from functools import cache, lru_cache, partial, wraps
-from gettext import gettext as _gettext
 from types import MappingProxyType
 from typing import (TYPE_CHECKING, Any, Callable, Generic, Literal, NamedTuple,
                     Optional, Sequence, Tuple, Type, TypeVar, Union, cast,
@@ -1357,10 +1356,7 @@
     """ArgumentParser that allows both underscore and dash in names."""
 
     _deprecated: set[Action] = set()
-<<<<<<< HEAD
     _seen: set[str] = set()
-=======
->>>>>>> 1ce8fd91
 
     def __init__(self, *args, **kwargs):
         # Set the default 'formatter_class' to SortedHelpFormatter
@@ -1369,41 +1365,6 @@
         super().__init__(*args, **kwargs)
 
     if sys.version_info < (3, 13):
-<<<<<<< HEAD
-
-        def parse_known_args(  # type: ignore[override]
-            self,
-            args: Sequence[str] | None = None,
-            namespace: Namespace | None = None,
-        ) -> tuple[Namespace | None, list[str]]:
-            namespace, args = super().parse_known_args(args, namespace)
-            for action in FlexibleArgumentParser._deprecated:
-                if action.dest not in FlexibleArgumentParser._seen and getattr(
-                        namespace, action.dest,
-                        None) != action.default:  # noqa: E501
-                    self._warning(
-                        _gettext("argument '%(argument_name)s' is deprecated")
-                        % {'argument_name': action.dest})
-                    FlexibleArgumentParser._seen.add(action.dest)
-            return namespace, args
-
-        def add_argument(self, *args: Any, **kwargs: Any):
-            # add a deprecated=True compatibility
-            # for python < 3.13
-            deprecated = kwargs.pop('deprecated', False)
-            action = super().add_argument(*args, **kwargs)
-            object.__setattr__(action, 'deprecated', deprecated)
-            if deprecated and \
-                action not in FlexibleArgumentParser._deprecated:
-                self._deprecated.add(action)
-
-            return action
-
-        def _warning(self, message: str):
-            self._print_message(
-                _gettext('warning: %(message)s\n') % {'message': message},
-                sys.stderr)
-=======
         # Enable the deprecated kwarg for Python 3.12 and below
 
         def parse_known_args(self, args=None, namespace=None):
@@ -1434,7 +1395,6 @@
             group = self._FlexibleArgumentGroup(self, *args, **kwargs)
             self._action_groups.append(group)
             return group
->>>>>>> 1ce8fd91
 
     def parse_args(  # type: ignore[override]
         self,
