# SPDX-License-Identifier: Apache-2.0
# SPDX-FileCopyrightText: Copyright contributors to the vLLM project
import ast
from dataclasses import replace
from importlib.util import find_spec
from typing import Optional

import numpy as np
import torch
import torch.nn as nn

<<<<<<< HEAD
from vllm.attention.layer import Attention
from vllm.config import (
    CompilationLevel,
    CUDAGraphMode,
    VllmConfig,
    get_layers_from_vllm_config,
)
=======
from vllm.config import CompilationLevel, VllmConfig, get_layers_from_vllm_config
>>>>>>> 467a4f98
from vllm.distributed.parallel_state import get_pp_group
from vllm.forward_context import set_forward_context
from vllm.logger import init_logger
from vllm.model_executor.layers.attention_layer_base import AttentionLayerBase
from vllm.model_executor.model_loader import get_model
from vllm.model_executor.models import supports_multimodal
from vllm.model_executor.models.deepseek_v2 import DeepseekV32IndexerCache
from vllm.model_executor.models.llama_eagle3 import Eagle3LlamaForCausalLM
from vllm.multimodal import MULTIMODAL_REGISTRY
from vllm.platforms import current_platform
from vllm.utils import is_pin_memory_available
from vllm.v1.attention.backends.flash_attn import FlashAttentionMetadata
from vllm.v1.attention.backends.tree_attn import (
    TreeAttentionMetadata,
    TreeAttentionMetadataBuilder,
)
from vllm.v1.attention.backends.triton_attn import TritonAttentionMetadata
from vllm.v1.attention.backends.utils import (
    AttentionMetadataBuilder,
    CommonAttentionMetadata,
)
from vllm.v1.kv_cache_interface import KVCacheConfig
from vllm.v1.sample.metadata import SamplingMetadata
from vllm.v1.spec_decode.metadata import SpecDecodeMetadata
from vllm.v1.utils import CpuGpuBuffer
from vllm.v1.worker.gpu_input_batch import CachedRequestState, InputBatch
from vllm.v1.worker.ubatching import dbo_current_ubatch_id

logger = init_logger(__name__)

PADDING_SLOT_ID = -1


class EagleProposer:
    def __init__(
        self,
        vllm_config: VllmConfig,
        device: torch.device,
        runner=None,
    ):
        self.vllm_config = vllm_config
        self.speculative_config = vllm_config.speculative_config
        assert self.speculative_config is not None
        self.draft_model_config = self.speculative_config.draft_model_config
        self.method = self.speculative_config.method

        self.runner = runner
        self.device = device
        self.dtype = vllm_config.model_config.dtype
        self.max_model_len = vllm_config.model_config.max_model_len
        self.block_size = vllm_config.cache_config.block_size
        self.num_speculative_tokens = self.speculative_config.num_speculative_tokens
        self.max_num_tokens = vllm_config.scheduler_config.max_num_batched_tokens
        self.token_arange_np = np.arange(self.max_num_tokens)
        # We need to get the hidden size from the draft model config because
        # the draft model's hidden size can be different from the target model's
        # hidden size (e.g., Llama 3.3 70B).
        self.hidden_size = self.draft_model_config.get_hidden_size()

        # Multi-modal data support
        self.mm_registry = MULTIMODAL_REGISTRY
        self.supports_mm_inputs = self.mm_registry.supports_multimodal_inputs(
            vllm_config.model_config
        )

        self.attn_metadata_builder: Optional[AttentionMetadataBuilder] = None
        self.draft_indexer_metadata_builder: Optional[AttentionMetadataBuilder] = None
        self.attn_layer_names: list[str] = []
        self.indexer_layer_names: list[str] = []

        self.use_cuda_graph = False

        compilation_config = self.vllm_config.compilation_config
        if compilation_config.level == CompilationLevel.PIECEWISE:
            cudagraph_mode = compilation_config.cudagraph_mode
            if cudagraph_mode != CUDAGraphMode.NONE and not cudagraph_mode.has_mode(
                CUDAGraphMode.PIECEWISE
            ):
                logger.warning(
                    "Currently the eagle proposer only supports cudagraph_mode "
                    "PIECEWISE, if you want the drafter to use cuda graphs, "
                    "please set compilation_config.cudagraph_mode to PIECEWISE "
                    "or FULL_AND_PIECEWISE"
                )
            self.use_cuda_graph = (
                cudagraph_mode.has_mode(CUDAGraphMode.PIECEWISE)
                and not self.speculative_config.enforce_eager
            )

        self.cudagraph_batch_sizes = (
            list(reversed(self.vllm_config.compilation_config.cudagraph_capture_sizes))
            if self.use_cuda_graph
            else []
        )

        # persistent buffers for cuda graph
        self.input_ids = torch.zeros(
            self.max_num_tokens, dtype=torch.int32, device=device
        )
        self.uses_mrope = self.vllm_config.model_config.uses_mrope
        if self.uses_mrope:
            # M-RoPE need (3, max_num_tokens)
            self.mrope_positions = torch.zeros(
                (3, self.max_num_tokens), dtype=torch.int64, device=device
            )
        else:
            # RoPE need (max_num_tokens,)
            self.positions = torch.zeros(
                self.max_num_tokens, dtype=torch.int64, device=device
            )
        self.hidden_states = torch.zeros(
            (self.max_num_tokens, self.hidden_size), dtype=self.dtype, device=device
        )

        # We need +1 here because the arange is used to set query_start_loc,
        # which has one more element than batch_size.
        max_batch_size = vllm_config.scheduler_config.max_num_seqs
        max_num_slots_for_arange = max(max_batch_size + 1, self.max_num_tokens)
        self.arange = torch.arange(
            max_num_slots_for_arange, device=device, dtype=torch.int32
        )

        self.inputs_embeds = torch.zeros(
            (self.max_num_tokens, self.hidden_size), dtype=self.dtype, device=device
        )

        self.backup_next_token_ids = CpuGpuBuffer(
            max_batch_size,
            dtype=torch.int32,
            pin_memory=is_pin_memory_available(),
            device=device,
            with_numpy=True,
        )

        # Determine allowed attention backends once during initialization.
        self.allowed_attn_types: Optional[tuple] = None
        if current_platform.is_rocm():
            rocm_types = [TritonAttentionMetadata, FlashAttentionMetadata]
            # vllm.v1.attention.backends.rocm_aiter_fa is an optional backend
            if find_spec("vllm.v1.attention.backends.rocm_aiter_fa"):
                from vllm.v1.attention.backends.rocm_aiter_fa import (
                    AiterFlashAttentionMetadata,
                )

                rocm_types.append(AiterFlashAttentionMetadata)
            self.allowed_attn_types = tuple(rocm_types)

        # Parse the speculative token tree.
        spec_token_tree = self.speculative_config.speculative_token_tree
        self.tree_choices: list[tuple[int, ...]] = ast.literal_eval(spec_token_tree)
        tree_depth = len(self.tree_choices[-1])
        # Precompute per-level properties of the tree.
        num_drafts_per_level = [0] * tree_depth
        for node in self.tree_choices:
            num_drafts_per_level[len(node) - 1] += 1
        self.cu_drafts_per_level = [num_drafts_per_level[0]]
        self.child_drafts_per_level = [num_drafts_per_level[0]]
        for level in range(1, tree_depth):
            self.cu_drafts_per_level.append(
                self.cu_drafts_per_level[-1] + num_drafts_per_level[level]
            )
            self.child_drafts_per_level.append(
                num_drafts_per_level[level] // num_drafts_per_level[level - 1]
            )
        # Precompute draft position offsets in flattened tree.
        self.tree_draft_pos_offsets = torch.arange(
            1,
            len(self.tree_choices) + 1,
            device=device,
            dtype=torch.int32,
        ).repeat(max_batch_size, 1)

    def _get_positions(self, num_tokens: int):
        if self.uses_mrope:
            return self.mrope_positions[:, :num_tokens]
        return self.positions[:num_tokens]

    def _set_positions(self, num_tokens: int, positions: torch.Tensor):
        if self.uses_mrope:
            self.mrope_positions[:, :num_tokens] = positions
        else:
            self.positions[:num_tokens] = positions

    def propose(
        self,
        # [num_tokens]
        target_token_ids: torch.Tensor,
        # [num_tokens] or [3, num_tokens] when M-RoPE is enabled
        target_positions: torch.Tensor,
        # [num_tokens, hidden_size]
        target_hidden_states: torch.Tensor,
        # [batch_size]
        next_token_ids: torch.Tensor,
        last_token_indices: Optional[torch.Tensor],
        common_attn_metadata: CommonAttentionMetadata,
        sampling_metadata: SamplingMetadata,
        mm_embed_inputs: Optional[tuple[list[torch.Tensor], torch.Tensor]] = None,
    ) -> torch.Tensor:
        num_tokens = target_token_ids.shape[0]
        batch_size = next_token_ids.shape[0]

        if last_token_indices is None:
            last_token_indices = common_attn_metadata.query_start_loc[1:] - 1

        if self.method == "eagle3":
            assert isinstance(self.model, Eagle3LlamaForCausalLM)
            target_hidden_states = self.model.combine_hidden_states(
                target_hidden_states
            )
            assert target_hidden_states.shape[-1] == self.hidden_size
        # Shift the input ids by one token.
        # E.g., [a1, b1, b2, c1, c2, c3] -> [b1, b2, c1, c2, c3, c3]
        self.input_ids[: num_tokens - 1] = target_token_ids[1:]
        # Replace the last token with the next token.
        # E.g., [b1, b2, c1, c2, c3, c3] -> [a2, b2, b3, c2, c3, c4]
        self.input_ids[last_token_indices] = next_token_ids

        assert self.runner is not None

        # FIXME: need to consider multiple kv_cache_groups
        ubatch_id = dbo_current_ubatch_id()
        attn_metadata_builder = self.runner.attn_groups[0][0].metadata_builders[
            ubatch_id
        ]
        attn_metadata = attn_metadata_builder.build_for_drafting(
            common_attn_metadata=common_attn_metadata, draft_index=0
        )
        # FIXME: support hybrid kv for draft model (remove separate indexer)
        if self.draft_indexer_metadata_builder:
            draft_indexer_metadata = (
                self.draft_indexer_metadata_builder.build_for_drafting(
                    common_attn_metadata=common_attn_metadata,
                    draft_index=0,
                )
            )
        else:
            draft_indexer_metadata = None
        # At this moment, we assume all eagle layers belong to the same KV
        # cache group, thus using the same attention metadata.
        per_layer_attn_metadata = {}
        for layer_name in self.attn_layer_names:
            per_layer_attn_metadata[layer_name] = attn_metadata

        for layer_name in self.indexer_layer_names:
            assert draft_indexer_metadata is not None
            per_layer_attn_metadata[layer_name] = draft_indexer_metadata

        cudagraph_runtime_mode = CUDAGraphMode.NONE
        if self.use_cuda_graph and num_tokens <= self.cudagraph_batch_sizes[-1]:
            num_input_tokens = self.vllm_config.pad_for_cudagraph(num_tokens)
            cudagraph_runtime_mode = CUDAGraphMode.PIECEWISE
        else:
            num_input_tokens = num_tokens
        # copy inputs to buffer for cudagraph
        self._set_positions(num_tokens, target_positions)
        self.hidden_states[:num_tokens] = target_hidden_states

        if self.supports_mm_inputs:
            mm_embeds, is_mm_embed = mm_embed_inputs or (None, None)

            self.inputs_embeds[:num_tokens] = self.model.get_input_embeddings(
                self.input_ids[:num_tokens],
                multimodal_embeddings=mm_embeds,
                is_multimodal=is_mm_embed,
            )

            input_ids = None
            inputs_embeds = self.inputs_embeds[:num_input_tokens]
        else:
            input_ids = self.input_ids[:num_input_tokens]
            inputs_embeds = None

        with set_forward_context(
            per_layer_attn_metadata,
            self.vllm_config,
            num_tokens=num_input_tokens,
            cudagraph_runtime_mode=cudagraph_runtime_mode,
        ):
            ret_hidden_states = self.model(
                input_ids=input_ids,
                positions=self._get_positions(num_input_tokens),
                hidden_states=self.hidden_states[:num_input_tokens],
                inputs_embeds=inputs_embeds,
            )
            if self.method == "mtp":
                last_hidden_states = ret_hidden_states
                hidden_states = last_hidden_states
            else:
                last_hidden_states, hidden_states = ret_hidden_states
        sample_hidden_states = last_hidden_states[last_token_indices]
        logits = self.model.compute_logits(sample_hidden_states)

        # Early exit if there is only one draft token to be generated.
        if self.num_speculative_tokens == 1:
            draft_token_ids = logits.argmax(dim=-1)
            return draft_token_ids.view(-1, 1)

        if self.uses_mrope:
            positions = target_positions[:, last_token_indices]
        else:
            positions = target_positions[last_token_indices]
        if self.method in ("deepseek_mtp", "ernie_mtp", "longcat_flash_mtp"):
            hidden_states = self.hidden_states[last_token_indices]
        else:
            hidden_states = hidden_states[last_token_indices]

        if isinstance(attn_metadata, TreeAttentionMetadata):
            # Draft using tree attention.
            draft_token_ids_list = self.propose_tree(
                batch_size=batch_size,
                logits=logits,
                positions=positions,
                hidden_states=hidden_states,
                common_attn_metadata=common_attn_metadata,
            )
            # [batch_size, num_tree_tokens]
            return torch.cat(draft_token_ids_list, dim=1)

        draft_token_ids = logits.argmax(dim=-1)

        if self.allowed_attn_types is not None and not isinstance(
            attn_metadata, self.allowed_attn_types
        ):
            raise ValueError(
                f"Unsupported attention metadata type for speculative "
                "decoding with num_speculative_tokens > 1: "
                f"{type(attn_metadata)}. Supported types are: "
                f"{self.allowed_attn_types}"
            )

        # Generate the remaining draft tokens.
        draft_token_ids_list = [draft_token_ids]

        if self.use_cuda_graph and batch_size <= self.cudagraph_batch_sizes[-1]:
            input_batch_size = self.vllm_config.pad_for_cudagraph(batch_size)
            cudagraph_runtime_mode = CUDAGraphMode.PIECEWISE
        else:
            input_batch_size = batch_size
            cudagraph_runtime_mode = CUDAGraphMode.NONE

        common_attn_metadata.num_actual_tokens = batch_size
        common_attn_metadata.max_query_len = 1
        common_attn_metadata.query_start_loc = self.arange[: batch_size + 1]
        common_attn_metadata.query_start_loc_cpu = torch.from_numpy(
            self.token_arange_np[: batch_size + 1]
        ).clone()
        for token_index in range(self.num_speculative_tokens - 1):
            # Update the inputs.
            # cast to int32 is crucial when eagle model is compiled.
            # tensor.argmax() returns int64 by default.
            input_ids = draft_token_ids_list[-1].int()
            if self.uses_mrope:
                positions += 1
                # NOTE(woosuk): We should handle the case where the draft model
                # generates tokens beyond the max model length.
                # Since it is complex to remove such requests from the batch,
                # we keep them in the batch but adjust the position ids
                # and slot mappings to avoid the
                # out-of-range access during the model execution.
                # The draft tokens generated with this adjustment
                # should be ignored.
                exceeds_max_model_len = positions[0] >= self.max_model_len
                # Mask out the position ids that exceed the max model length.
                # Otherwise, we may get out-of-range error in RoPE.
                clamped_positions = torch.where(
                    exceeds_max_model_len.unsqueeze(0),
                    torch.zeros_like(positions),
                    positions,
                )
            else:
                positions += 1
                exceeds_max_model_len = positions >= self.max_model_len
                clamped_positions = torch.where(exceeds_max_model_len, 0, positions)

            # Increment the sequence lengths.
            common_attn_metadata.seq_lens += 1
            common_attn_metadata.seq_lens_cpu += 1
            # For the requests that exceed the max model length, we set the
            # sequence length to 1 to minimize their overheads in attention.

            common_attn_metadata.seq_lens.masked_fill_(exceeds_max_model_len, 1)

            common_attn_metadata.num_computed_tokens_cpu = (
                common_attn_metadata.seq_lens_cpu - 1
            )

            # Compute the slot mapping.
            if self.uses_mrope:
                # all dimensions of positions are the same
                block_numbers = clamped_positions[0] // self.block_size
            else:
                block_numbers = clamped_positions // self.block_size
            block_ids = common_attn_metadata.block_table_tensor.gather(
                dim=1, index=block_numbers.view(-1, 1)
            )
            block_ids = block_ids.view(-1)
            if self.uses_mrope:
                common_attn_metadata.slot_mapping = (
                    block_ids * self.block_size + clamped_positions[0] % self.block_size
                )
            else:
                common_attn_metadata.slot_mapping = (
                    block_ids * self.block_size + clamped_positions % self.block_size
                )
            # Mask out the slot mappings that exceed the max model length.
            # Otherwise, the KV cache will be inadvertently updated with the
            # padding tokens.
            common_attn_metadata.slot_mapping.masked_fill_(
                exceeds_max_model_len, PADDING_SLOT_ID
            )

            # Rebuild attention metadata
            attn_metadata = attn_metadata_builder.build_for_drafting(  # type: ignore
                common_attn_metadata=common_attn_metadata, draft_index=token_index + 1
            )
            for layer_name in self.attn_layer_names:
                per_layer_attn_metadata[layer_name] = attn_metadata

            # copy inputs to buffer for cudagraph
            self.input_ids[:batch_size] = input_ids
            self._set_positions(batch_size, clamped_positions)
            self.hidden_states[:batch_size] = hidden_states
            if self.supports_mm_inputs:
                self.inputs_embeds[:batch_size] = self.model.get_input_embeddings(
                    input_ids
                )

                input_ids = None
                inputs_embeds = self.inputs_embeds[:input_batch_size]
            else:
                input_ids = self.input_ids[:input_batch_size]
                inputs_embeds = None

            # Run the model.
            with set_forward_context(
                per_layer_attn_metadata,
                self.vllm_config,
                num_tokens=input_batch_size,
                cudagraph_runtime_mode=cudagraph_runtime_mode,
            ):
                ret_hidden_states = self.model(
                    input_ids=input_ids,
                    positions=self._get_positions(input_batch_size),
                    hidden_states=self.hidden_states[:input_batch_size],
                    inputs_embeds=inputs_embeds,
                )
                if self.method == "mtp":
                    last_hidden_states = ret_hidden_states
                    hidden_states = ret_hidden_states
                else:
                    last_hidden_states, hidden_states = ret_hidden_states
            hidden_states = hidden_states[:batch_size]
            logits = self.model.compute_logits(last_hidden_states[:batch_size])
            draft_token_ids = logits.argmax(dim=-1)
            draft_token_ids_list.append(draft_token_ids)

        # [batch_size, num_speculative_tokens]
        draft_token_ids = torch.stack(draft_token_ids_list, dim=1)
        return draft_token_ids

    def prepare_next_token_ids_cpu(
        self,
        sampled_token_ids: list[list[int]],
        requests: dict[str, CachedRequestState],
        gpu_input_batch: InputBatch,
        num_scheduled_tokens: dict[str, int],
    ) -> torch.Tensor:
        """
        This function is used to prepare the inputs for speculative decoding.
        It calculates the next token ids for each request based on the sampled
        token ids from the CPU. If a request has no sampled token ids (e.g.,
        during the initial decoding steps), it falls back to using the request
        state to get the next token id.
        """
        req_ids = gpu_input_batch.req_ids
        next_token_ids: list[int] = []
        for i, token_ids in enumerate(sampled_token_ids):
            if token_ids:
                # Common case.
                next_token_id = token_ids[-1]
            else:
                # Partial prefill (rare case).
                # Get the next token id from the request state.
                req_id = req_ids[i]
                req_state = requests[req_id]
                seq_len = req_state.num_computed_tokens + num_scheduled_tokens[req_id]
                next_token_id = req_state.get_token_id(seq_len)
            next_token_ids.append(next_token_id)
        next_token_ids = torch.tensor(
            next_token_ids, dtype=torch.int32, device=self.input_ids.device
        )
        return next_token_ids

    def prepare_next_token_ids_padded(
        self,
        common_attn_metadata: CommonAttentionMetadata,
        sampled_token_ids: torch.Tensor,
        requests: dict[str, CachedRequestState],
        gpu_input_batch: InputBatch,
        discard_request_indices: torch.Tensor,
        num_discarded_requests: int,
    ) -> tuple[torch.Tensor, torch.Tensor]:
        """
        This function is used to prepare the inputs for speculative decoding.
        It calculates the next token ids and the number of valid sampled tokens
        for each request, considering the "discarded" requests whose next token
        is not sampled and comes from `request.get_token_id()` instead.
        It also accounts for the rejected tokens in `sampled_token_ids`.
        This function must use device functions to operate on the inputs, and
        should not introduce any blocking CPU-GPU synchronization.
        """
        # TODO(Ben): Combine this into a custom fused kernel

        # Precompute get_token_id for when there is no valid next token
        num_reqs = gpu_input_batch.num_reqs
        self.backup_next_token_ids.np[:num_reqs] = np.array(
            [
                requests[gpu_input_batch.req_ids[i]].get_token_id(
                    common_attn_metadata.seq_lens_cpu[i].item()
                )
                for i in range(num_reqs)
            ]
        )
        self.backup_next_token_ids.copy_to_gpu(num_reqs)

        # Mask out the sampled tokens indices that should not be sampled.
        discard_sampled_tokens_req_indices = discard_request_indices[
            :num_discarded_requests
        ]

        valid_sampled_token_ids_gpu = sampled_token_ids.clone()
        valid_sampled_token_ids_gpu.index_fill_(
            0, discard_sampled_tokens_req_indices, -1
        )

        # Generate a mask for all valid tokens within those requests
        valid_mask = (valid_sampled_token_ids_gpu != -1) & (
            valid_sampled_token_ids_gpu < gpu_input_batch.vocab_size
        )

        # Count the number of valid tokens in each request
        valid_sampled_tokens_count = valid_mask.sum(dim=1)

        # Get the rightmost valid index per row
        last_valid_indices = valid_sampled_tokens_count - 1
        last_valid_indices_safe = torch.clamp(last_valid_indices, min=0)

        # Get last valid token from each row
        # (assume undefined state where there is no valid token)
        selected_tokens = torch.gather(
            valid_sampled_token_ids_gpu, 1, last_valid_indices_safe.unsqueeze(1)
        ).squeeze(1)

        # Use last token if valid, pre-computed backup if not
        batch_size = valid_sampled_token_ids_gpu.shape[0]
        next_token_ids = torch.where(
            last_valid_indices != -1,
            selected_tokens,
            self.backup_next_token_ids.gpu[:batch_size],
        )

        return next_token_ids, valid_sampled_tokens_count

    def prepare_inputs_padded(
        self,
        common_attn_metadata: CommonAttentionMetadata,
        spec_decode_metadata: SpecDecodeMetadata,
        valid_sampled_tokens_count: torch.Tensor,
    ) -> tuple[CommonAttentionMetadata, torch.Tensor, torch.Tensor]:
        """
        This function is used to prepare the inputs for speculative decoding
        It updates the common_attn_metadata for speculative decoding,
        but does not consider the rejected tokens. Instead, all tokens
        are included as inputs to the speculator, with the rejected tokens
        used as padding and filtered out later by `token_indices_to_sample`.
        No blocking CPU operations should be introduced in this function.
        """
        num_draft_tokens_gpu = torch.cat(
            [
                spec_decode_metadata.cu_num_draft_tokens[0:1],
                spec_decode_metadata.cu_num_draft_tokens[1:]
                - spec_decode_metadata.cu_num_draft_tokens[:-1],
            ]
        )

        num_rejected_tokens_gpu = torch.where(
            num_draft_tokens_gpu > 0,
            num_draft_tokens_gpu + 1 - valid_sampled_tokens_count,
            torch.zeros_like(num_draft_tokens_gpu),
        )

        query_start_loc_cpu = common_attn_metadata.query_start_loc_cpu

        new_query_len_per_req = query_start_loc_cpu[1:] - query_start_loc_cpu[:-1]

        total_num_tokens = query_start_loc_cpu[-1].item()
        token_indices = self.arange[:total_num_tokens]

        spec_common_attn_metadata = CommonAttentionMetadata(
            query_start_loc=common_attn_metadata.query_start_loc,
            seq_lens=common_attn_metadata.seq_lens,
            query_start_loc_cpu=query_start_loc_cpu,
            seq_lens_cpu=common_attn_metadata.seq_lens_cpu,
            num_computed_tokens_cpu=common_attn_metadata.num_computed_tokens_cpu,
            num_reqs=common_attn_metadata.num_reqs,
            num_actual_tokens=total_num_tokens,
            max_query_len=new_query_len_per_req.max().item(),
            max_seq_len=common_attn_metadata.seq_lens_cpu.max().item(),
            block_table_tensor=common_attn_metadata.block_table_tensor,
            slot_mapping=common_attn_metadata.slot_mapping[token_indices],
            causal=True,
        )

        token_indices_to_sample = (
            common_attn_metadata.query_start_loc[1:] - 1 - num_rejected_tokens_gpu
        )

        return spec_common_attn_metadata, token_indices, token_indices_to_sample

    def propose_tree(
        self,
        batch_size: int,
        # [num_tokens, vocab_size]
        logits: torch.Tensor,
        # [num_tokens]
        positions: torch.Tensor,
        # [num_tokens, hidden_size]
        hidden_states: torch.Tensor,
        common_attn_metadata: CommonAttentionMetadata,
    ) -> list[torch.Tensor]:
        tree_attn_metadata_builder = self.runner.attn_groups[0][
            0
        ].get_metadata_builder()
        assert isinstance(tree_attn_metadata_builder, TreeAttentionMetadataBuilder)

        total_num_drafts = self.cu_drafts_per_level[0]
        level_num_drafts = total_num_drafts
        # Sample a draft token for each child at the tree root level.
        num_children = self.child_drafts_per_level[0]
        if num_children == 1:
            draft_token_ids = logits.argmax(dim=-1).view(batch_size, -1)
        else:
            draft_token_ids = torch.topk(logits, num_children, dim=-1).indices.view(
                batch_size, -1
            )
        draft_token_ids_list = [draft_token_ids]
        draft_hidden_states = hidden_states.view(batch_size, 1, -1)

        # Initialize empty tensors for concatenation with the level outputs.
        tree_input_ids = torch.empty(
            0, device=self.input_ids.device, dtype=self.input_ids.dtype
        )
        tree_positions = torch.empty(
            0, device=self.positions.device, dtype=self.positions.dtype
        )
        tree_hidden_states = torch.empty(
            0, device=self.hidden_states.device, dtype=self.hidden_states.dtype
        )
        # Precompute the draft token positions.
        flattened_draft_positions = (
            positions.view(batch_size, -1) + self.tree_draft_pos_offsets[:batch_size, :]
        )
        tree_depth = len(self.cu_drafts_per_level)
        for level in range(tree_depth - 1):
            # Get draft positions for RoPE.
            draft_positions = positions + (level + 1)
            exceeds_max_model_len = (positions + total_num_drafts) >= self.max_model_len
            # Mask out the position ids that exceed the max model length.
            # Otherwise, we may get out-of-range error in RoPE.
            draft_positions = torch.where(
                exceeds_max_model_len,
                0,
                draft_positions,
            ).view(batch_size, -1)

            if level_num_drafts > 1:
                # Repeat the positions for each draft at this level.
                draft_positions = draft_positions.repeat_interleave(
                    level_num_drafts, dim=1
                )

            if num_children > 1:
                # Repeat draft hidden states for each child.
                draft_hidden_states = draft_hidden_states.repeat_interleave(
                    num_children, dim=1
                )

            # Concatenate the draft tokens, positions, and hidden states.
            tree_input_ids = torch.cat([tree_input_ids, draft_token_ids], dim=1)
            tree_positions = torch.cat([tree_positions, draft_positions], dim=1)
            tree_hidden_states = torch.cat(
                [tree_hidden_states, draft_hidden_states], dim=1
            )

            # Build new attention metadata for the next level of drafts.
            # This is necessary to support tree attention.
            query_len = total_num_drafts
            common_attn_metadata = replace(
                common_attn_metadata,
                query_start_loc=query_len * self.arange[: batch_size + 1],
                seq_lens=common_attn_metadata.seq_lens + level_num_drafts,
                num_actual_tokens=batch_size * query_len,
                max_query_len=query_len,
            )
            attn_metadata = tree_attn_metadata_builder.build_for_drafting(
                common_attn_metadata=common_attn_metadata,
                draft_index=level + 1,
            )

            # Apply new attention metadata to all layers.
            per_layer_attn_metadata = {}
            for layer_name in self.attn_layer_names:
                per_layer_attn_metadata[layer_name] = attn_metadata

            # Consider max model length.
            attn_metadata.max_seq_len = min(
                attn_metadata.max_seq_len, self.max_model_len
            )
            # For the requests that exceed the max model length, we set the
            # sequence length to 1 to minimize their overheads in attention.
            attn_metadata.seq_lens.masked_fill_(exceeds_max_model_len, 1)

            # Compute the slot mapping.
            query_positions = flattened_draft_positions[:, level : level + query_len]
            block_numbers = query_positions // self.block_size
            block_ids = attn_metadata.block_table.gather(dim=1, index=block_numbers)
            slot_mapping = (
                block_ids * self.block_size + query_positions % self.block_size
            )
            # Mask out the slot mappings that exceed the max model length.
            # Otherwise, the KV cache will be inadvertently updated with the
            # padding tokens.
            slot_mapping[exceeds_max_model_len] = PADDING_SLOT_ID
            attn_metadata.slot_mapping = slot_mapping.view(-1)

            # Copy inputs to buffer for cudagraph.
            num_tokens = attn_metadata.num_actual_tokens
            input_ids = tree_input_ids.view(-1)
            self.input_ids[:num_tokens] = input_ids
            self.positions[:num_tokens] = tree_positions.view(-1)
            self.hidden_states[:num_tokens] = tree_hidden_states.view(num_tokens, -1)

            if self.use_cuda_graph and num_tokens <= self.cudagraph_batch_sizes[-1]:
                num_input_tokens = self.vllm_config.pad_for_cudagraph(num_tokens)
                cudagraph_runtime_mode = CUDAGraphMode.PIECEWISE
            else:
                num_input_tokens = num_tokens
                cudagraph_runtime_mode = CUDAGraphMode.NONE
            # Run the model.
            with set_forward_context(
                per_layer_attn_metadata,
                self.vllm_config,
                num_tokens=num_input_tokens,
                cudagraph_runtime_mode=cudagraph_runtime_mode,
            ):
                last_hidden_states, hidden_states = self.model(
                    input_ids=self.input_ids[:num_input_tokens],
                    positions=self.positions[:num_input_tokens],
                    hidden_states=self.hidden_states[:num_input_tokens],
                    inputs_embeds=None,
                )

            # Get the output hidden states for the draft tokens.
            draft_hidden_states = hidden_states[:num_tokens].view(
                batch_size, query_len, -1
            )[:, -level_num_drafts:]
            draft_last_hidden_states = last_hidden_states[:num_tokens].view(
                batch_size, query_len, -1
            )[:, -level_num_drafts:]

            # Get the output logits for the draft tokens.
            logits = self.model.compute_logits(
                draft_last_hidden_states.reshape(batch_size * level_num_drafts, -1)
            )

            # Sample a draft token for each child at the next tree level.
            num_children = self.child_drafts_per_level[level + 1]
            if num_children == 1:
                draft_token_ids = logits.argmax(dim=-1).view(batch_size, -1)
            else:
                draft_token_ids = torch.topk(logits, num_children, dim=-1).indices.view(
                    batch_size, -1
                )
            draft_token_ids_list.append(draft_token_ids)

            # Update the # drafts counters for the next tree level.
            level_num_drafts = self.cu_drafts_per_level[level + 1] - total_num_drafts
            total_num_drafts = self.cu_drafts_per_level[level + 1]
        return draft_token_ids_list

    def prepare_inputs(
        self,
        common_attn_metadata: CommonAttentionMetadata,
        sampled_token_ids: list[list[int]],
        num_draft_tokens: list[int],
    ) -> tuple[CommonAttentionMetadata, torch.Tensor]:
        """
        This function is used to prepare the inputs for speculative decoding.
        It updates to the common_attn_metadata to account for the rejected
        tokens (and newly sampled tokens). It also returns the token indices
        of the tokens that should be fed to the speculator.
        """
        # E.g.
        #  common_attn_metadata.query_start_loc{_cpu}:
        #       [0, q1, q1 + q2, q1 + q2 + q3]
        #  common_attn_metadata.seq_lens{_cpu}: [s1, s2, s3]
        #  num_rejected_tokens: [n1, n2, n3]
        # This function computes the intermediate values:
        #  num_tokens_per_req: [q1 - n1, q2 - n2, q3 - n3]
        # And returns:
        #  common_attn_metadata.query_start_loc{_cpu}:
        #       [0, q1 - n1, q1 + q2 - n1 - n2, q1 + q2 + q3 - n1 - n2 - n3]
        #  common_attn_metadata.seq_lens{_cpu}:
        #       [s1 - n1 + 1, s2 - n2 + 1, s3 - n3 + 1]
        #  token_indices: [0, 1, ..., q1 - n1 - 1,
        #                 q1, q1 + 1, ..., q1 + q2 - n2 - 1,
        #                 q1 + q2, q1 + q2 + 1, ..., q1 + q2 + q3 - n3 - 1]

        num_rejected_tokens = [
            n + 1 - len(sampled_token_ids[i]) if n > 0 else 0
            for i, n in enumerate(num_draft_tokens)
        ]
        num_rejected_tokens = torch.tensor(num_rejected_tokens, dtype=torch.int32)

        device = common_attn_metadata.query_start_loc.device
        query_start_loc_cpu = common_attn_metadata.query_start_loc_cpu
        new_seq_lens_cpu = common_attn_metadata.seq_lens_cpu - num_rejected_tokens

        # [0, q1, q1 + q2, q1 + q2 + q3] -> [q1, q2, q3]
        new_query_len_per_req = query_start_loc_cpu[1:] - query_start_loc_cpu[:-1]
        # [q1, q2, q3] -> [q1 - n1, q2 - n2, q3 - n3]
        new_num_tokens_per_req = new_query_len_per_req - num_rejected_tokens
        new_num_tokens_per_req_np = new_num_tokens_per_req.numpy()

        # [q1 - n1, q2 - n2, q3 - n3] ->
        # [0, q1 - n1, q1 + q2 - n1 - n2, q1 + q2 + q3 - n1 - n2 - n3]
        new_query_start_loc_cpu = torch.zeros(
            query_start_loc_cpu.shape,
            dtype=torch.int32,
            pin_memory=is_pin_memory_available(),
        )
        new_query_start_loc_np = new_query_start_loc_cpu.numpy()
        np.cumsum(new_num_tokens_per_req_np, out=new_query_start_loc_np[1:])

        total_num_tokens = new_query_start_loc_np[-1]
        # Example assuming num_tokens_per_req_np = [2, 4, 3]
        # this implies that `new_query_start_locs` is:
        # [0, 2, 6, 9] ->
        # [0, 0, 2, 2, 2, 2, 6, 6, 6]
        #  _r1_  ____r2____  ___r3__
        new_query_start_locs_expanded = np.repeat(
            new_query_start_loc_np[:-1], new_num_tokens_per_req_np
        )
        # [0, 1, 2, 3, 4, 5, 6, 7, 8] ->
        # [0, 1, 0, 1, 2, 3, 0, 1, 2]
        #  _r1_  ____r2____  ___r3__
        token_offests = (
            self.token_arange_np[:total_num_tokens] - new_query_start_locs_expanded
        )

        # Expand starting positions to match token pattern
        # [0, q1, q1 + q2] ->
        # [0, 0, q1, q1, q1, q1, q1 + q2, q1 + q2, q1 + q2]
        #  _r1_  _____r2_______  ___________r3____________
        old_query_start_locs_expanded = np.repeat(
            query_start_loc_cpu[:-1].numpy(), new_num_tokens_per_req_np
        )
        # Final token indices are:
        # [0, 1,                                // req 1
        #  q1 + 0, q1 + 1, q1 + 2, q1 + 3,       // req 2
        #  q1 + q2 + 0, q1 + q2 + 1, q1 + q2 + 2] // req 3
        token_indices_np = token_offests + old_query_start_locs_expanded
        token_indices = torch.from_numpy(token_indices_np).to(device, non_blocking=True)

        spec_common_attn_metadata = CommonAttentionMetadata(
            query_start_loc=new_query_start_loc_cpu.to(device, non_blocking=True),
            seq_lens=new_seq_lens_cpu.to(device, non_blocking=True),
            query_start_loc_cpu=new_query_start_loc_cpu,
            seq_lens_cpu=new_seq_lens_cpu,
            num_computed_tokens_cpu=common_attn_metadata.num_computed_tokens_cpu,
            num_reqs=common_attn_metadata.num_reqs,
            num_actual_tokens=total_num_tokens,
            max_query_len=new_query_len_per_req.max().item(),
            max_seq_len=new_seq_lens_cpu.max().item(),
            block_table_tensor=common_attn_metadata.block_table_tensor,
            slot_mapping=common_attn_metadata.slot_mapping[token_indices],
            causal=True,
        )

        return spec_common_attn_metadata, token_indices

    def get_model_name(self, model: nn.Module) -> str:
        if hasattr(model, "module"):  # multi-GPU
            model = model.module
        return model.__class__.__name__

    def load_model(self, target_model: nn.Module) -> None:
        draft_model_config = self.vllm_config.speculative_config.draft_model_config
        target_attn_layer_names = set(
            get_layers_from_vllm_config(self.vllm_config, AttentionLayerBase).keys()
        )
        # FIXME: support hybrid kv for draft model
        target_indexer_layer_names = set(
            get_layers_from_vllm_config(
                self.vllm_config, DeepseekV32IndexerCache
            ).keys()
        )

        from vllm.compilation.backends import set_model_tag

        with set_model_tag("eagle_head"):
            self.model = get_model(
                vllm_config=self.vllm_config, model_config=draft_model_config
            )

        draft_attn_layer_names = (
            get_layers_from_vllm_config(self.vllm_config, AttentionLayerBase).keys()
            - target_attn_layer_names
        )
        indexer_layers = get_layers_from_vllm_config(
            self.vllm_config, DeepseekV32IndexerCache
        )
        draft_indexer_layer_names = indexer_layers.keys() - target_indexer_layer_names
        self.attn_layer_names = list(draft_attn_layer_names)
        self.indexer_layer_names = list(draft_indexer_layer_names)

        if self.indexer_layer_names:
            first_layer = self.indexer_layer_names[0]
            self.draft_indexer_metadata_builder = (
                indexer_layers[first_layer]
                .get_attn_backend()
                .get_builder_cls()(
                    indexer_layers[first_layer].get_kv_cache_spec(),
                    self.indexer_layer_names,
                    self.vllm_config,
                    self.device,
                )
            )
        else:
            self.draft_indexer_metadata_builder = None

        if self.supports_mm_inputs:
            # Even if the target model is multimodal, we can also use
            # text-only draft models
            try:
                dummy_input_ids = torch.tensor([[1]], device=self.input_ids.device)
                self.model.get_input_embeddings(
                    dummy_input_ids, multimodal_embeddings=None
                )
            except (NotImplementedError, AttributeError, TypeError):
                logger.warning(
                    "Draft model does not support multimodal inputs, "
                    "falling back to text-only mode"
                )
                self.supports_mm_inputs = False

        if supports_multimodal(target_model):
            # handle multimodality
            if (
                self.get_model_name(target_model)
                == "Qwen2_5_VLForConditionalGeneration"
            ):
                self.model.config.image_token_index = target_model.config.image_token_id
            else:
                self.model.config.image_token_index = (
                    target_model.config.image_token_index
                )
            target_language_model = target_model.get_language_model()
        else:
            target_language_model = target_model
        # share embed_tokens with the target model if needed
        if get_pp_group().world_size == 1:
            if hasattr(target_language_model.model, "embed_tokens"):
                target_embed_tokens = target_language_model.model.embed_tokens
            elif hasattr(target_language_model.model, "embedding"):
                target_embed_tokens = target_language_model.model.embedding
            else:
                raise AttributeError(
                    "Target model does not have 'embed_tokens' or 'embedding' attribute"
                )

            # Check if shapes match and we found the embedding
            eagle_shape = self.model.model.embed_tokens.weight.shape
            target_shape = target_embed_tokens.weight.shape
            if eagle_shape == target_shape:
                logger.info(
                    "Assuming the EAGLE head shares the same vocab embedding"
                    " with the target model."
                )
                del self.model.model.embed_tokens
                self.model.model.embed_tokens = target_embed_tokens
            else:
                logger.info(
                    "The EAGLE head's vocab embedding will be loaded separately"
                    " from the target model."
                )
        else:
            logger.info(
                "The EAGLE head's vocab embedding will be loaded separately"
                " from the target model."
            )

        # share lm_head with the target model if needed
        # some model definition do not define lm_head explicitly
        # and reuse embed_tokens for lm_head, e.g., CohereForCausalLM
        if self.vllm_config.speculative_config.method != "eagle3":
            if hasattr(target_language_model, "lm_head"):
                logger.info("Loading EAGLE LM head weights from the target model.")
                self.model.lm_head = target_language_model.lm_head
        else:
            if (
                hasattr(self.model, "lm_head")
                and hasattr(target_language_model, "lm_head")
                and self.model.lm_head.weight.shape
                == target_language_model.lm_head.weight.shape
            ):
                logger.info(
                    "Assuming the EAGLE head shares the same lm_head"
                    " with the target model."
                )
                del self.model.lm_head
                self.model.lm_head = target_language_model.lm_head
            else:
                logger.info(
                    "The EAGLE head's lm_head will be loaded separately"
                    " from the target model."
                )

    @torch.inference_mode()
    def dummy_run(
        self,
        num_tokens: int,
        use_cudagraphs=True,
    ) -> None:
        if use_cudagraphs and num_tokens <= self.cudagraph_batch_sizes[-1]:
            num_tokens = self.vllm_config.pad_for_cudagraph(num_tokens)

        with set_forward_context(
            None,
            self.vllm_config,
            num_tokens=num_tokens,
            cudagraph_runtime_mode=CUDAGraphMode.PIECEWISE
            if use_cudagraphs
            else CUDAGraphMode.NONE,
        ):
            if self.supports_mm_inputs:
                input_ids = None
                inputs_embeds = self.inputs_embeds[:num_tokens]
            else:
                input_ids = self.input_ids[:num_tokens]
                inputs_embeds = None

            self.model(
                input_ids=input_ids,
                positions=self._get_positions(num_tokens),
                hidden_states=self.hidden_states[:num_tokens],
                inputs_embeds=inputs_embeds,
            )

    def _get_attention_metadata_builder(self) -> list[AttentionMetadataBuilder]:
        """Find and return the attention metadata builders for EAGLE layers.

        Returns:
            The metadata builders for EAGLE layers.

        Raises:
            AssertionError: If no metadata builders are found for EAGLE layers.
        """
        builder = None
        chosen_layer = self.attn_layer_names[0]

        for kv_cache_group in self.runner.attn_groups:
            for attn_group in kv_cache_group:
                if chosen_layer in attn_group.layer_names:
                    builder = attn_group.get_metadata_builder()
                    break
            if builder is not None:
                break

        assert builder is not None, (
            "Failed to find attention metadata builder for EAGLE layers."
        )
        return builder

    def validate_same_kv_cache_group(self, kv_cache_config: KVCacheConfig) -> None:
        """
        Validate that all eagle layers belong to the same KVCacheGroup.
        Need this assumption to ensure all eagle layers can use the
        same AttentionMetadata.
        May extend to multiple AttentionMetadata in the future.
        """
        kv_cache_groups: dict[str, int] = {}
        for id, kv_cache_group in enumerate(kv_cache_config.kv_cache_groups):
            for layer_name in kv_cache_group.layer_names:
                kv_cache_groups[layer_name] = id
        assert (
            len(
                set(
                    [
                        kv_cache_groups[layer_name]
                        for layer_name in self.attn_layer_names
                    ]
                )
            )
            == 1
        ), "All eagle layers should belong to the same kv cache group"


# NOTE(woosuk): Currently, the below code is not used and we always use argmax
# to sample the draft tokens. We will use this after we find a way to manage
# the draft prob tensor.
# Refer to https://github.com/vllm-project/vllm/pull/16899 for the details.
# FIXME(woosuk): The logic here is duplicated with the main sampling code.
# We should refactor this to reuse the same sampling implementation.
def compute_probs_and_sample_next_token(
    logits: torch.Tensor,
    sampling_metadata: SamplingMetadata,
) -> tuple[torch.Tensor, torch.Tensor]:
    if sampling_metadata.all_greedy:
        # For greedy requests, draft_probs is not used in rejection sampling.
        # Therefore, we can just return the logits.
        probs = logits
        next_token_ids = logits.argmax(dim=-1)
        return next_token_ids, probs

    is_greedy = sampling_metadata.temperature == -1
    temperature = torch.where(is_greedy, 1.0, sampling_metadata.temperature)
    logits.div_(temperature.view(-1, 1))
    probs = logits.softmax(dim=-1, dtype=torch.float32)

    # NOTE(woosuk): Currently, we ignore most of the sampling parameters in
    # generating the draft tokens. We only use the temperature. While this
    # could degrade the acceptance rate, it does not affect the distribution
    # of the generated tokens after rejection sampling.

    # TODO(woosuk): Consider seeds.
    q = torch.empty_like(probs)
    q.exponential_()
    # NOTE(woosuk): We shouldn't use `probs.div_(q)` because the draft_probs
    # will be used later for rejection sampling.
    next_token_ids = probs.div(q).argmax(dim=-1).view(-1)
    if not sampling_metadata.all_random:
        greedy_token_ids = probs.argmax(dim=-1)
        next_token_ids = torch.where(
            is_greedy,
            greedy_token_ids,
            next_token_ids,
        )
    return next_token_ids, probs<|MERGE_RESOLUTION|>--- conflicted
+++ resolved
@@ -9,17 +9,12 @@
 import torch
 import torch.nn as nn
 
-<<<<<<< HEAD
-from vllm.attention.layer import Attention
 from vllm.config import (
     CompilationLevel,
     CUDAGraphMode,
     VllmConfig,
     get_layers_from_vllm_config,
 )
-=======
-from vllm.config import CompilationLevel, VllmConfig, get_layers_from_vllm_config
->>>>>>> 467a4f98
 from vllm.distributed.parallel_state import get_pp_group
 from vllm.forward_context import set_forward_context
 from vllm.logger import init_logger
