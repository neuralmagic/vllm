--- conflicted
+++ resolved
@@ -36,15 +36,12 @@
         """Converts the KVCacheBlocks instance to a list of block IDs."""
         return [block.block_id for block in self.blocks]
 
-<<<<<<< HEAD
-=======
     def get_unhashed_block_ids(self) -> list[int]:
         """Get block_ids of unhashed blocks from KVCacheBlocks instance."""
         return [
             block.block_id for block in self.blocks if block.block_hash is None
         ]
 
->>>>>>> 1ce8fd91
 
 class KVCacheManager:
 
@@ -198,11 +195,7 @@
         num_tokens: int,
         new_computed_blocks: Optional[KVCacheBlocks] = None,
         num_lookahead_tokens: int = 0,
-<<<<<<< HEAD
-        skip_cache_blocks: bool = False,
-=======
         delay_cache_blocks: bool = False,
->>>>>>> 1ce8fd91
     ) -> Optional[KVCacheBlocks]:
         """Add slots for a request with new tokens to append.
 
@@ -214,7 +207,7 @@
             new_computed_blocks: The new computed blocks just hitting the
                 prefix caching.
             num_lookahead_tokens: The number of speculative tokens to allocate.
-                This is used by spec decode proposers with kv-cache such 
+                This is used by spec decode proposers with kv-cache such
                 as eagle.
             delay_cache_blocks: Whether to skip caching the blocks. This is
                 used by P/D when allocating blocks used in a KV transfer
@@ -320,16 +313,6 @@
             assert request.request_id not in self.num_cached_block
             self.num_cached_block[request.request_id] = len(
                 new_computed_block_list)
-<<<<<<< HEAD
-            return KVCacheBlocks(new_blocks)
-
-        self.cache_blocks(
-            request=request,
-            num_tokens=num_tokens,
-            num_computed_tokens=num_computed_tokens,
-            new_computed_block_list=new_computed_block_list,
-        )
-=======
         else:
             self.cache_blocks(
                 request=request,
@@ -338,7 +321,6 @@
                 new_computed_block_list=new_computed_block_list,
             )
 
->>>>>>> 1ce8fd91
         return KVCacheBlocks(new_blocks)
 
     def cache_blocks(
@@ -354,12 +336,8 @@
         # `num_cached_block` for a running request.
         num_cached_blocks = self.num_cached_block.get(
             request.request_id, len(new_computed_block_list))
-<<<<<<< HEAD
 
         # Speculated tokens might be rejected in the future, so we do
-=======
-        # Speculated tokens might be rejected in the future, so we does
->>>>>>> 1ce8fd91
         # not cache any speculated tokens. We only cache blocks with
         # generated (accepted) tokens.
         num_full_blocks_after_append = (num_computed_tokens + num_tokens - len(
