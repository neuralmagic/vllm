# SPDX-License-Identifier: Apache-2.0

from collections import defaultdict
from collections.abc import Iterable
from typing import Optional

from vllm.distributed.kv_events import KVCacheEvent
from vllm.logger import init_logger
from vllm.utils import cdiv, sha256
from vllm.v1.core.block_pool import BlockPool
from vllm.v1.core.kv_cache_utils import (BlockHashType, KVCacheBlock,
                                         hash_request_tokens)
from vllm.v1.core.specialized_manager import get_specialized_manager
from vllm.v1.kv_cache_interface import KVCacheConfig
from vllm.v1.metrics.stats import PrefixCacheStats
from vllm.v1.request import Request, RequestStatus

logger = init_logger(__name__)


class KVCacheManager:

    def __init__(
        self,
        kv_cache_config: KVCacheConfig,
        max_model_len: int,
        enable_caching: bool = True,
        caching_hash_algo: str = "builtin",
        use_eagle: bool = False,
        log_stats: bool = False,
        enable_kv_cache_events: bool = False,
    ) -> None:
        assert len(kv_cache_config.kv_cache_groups) == 1, (
            "KVCacheManager does not support hybrid models with more than 1 "
            "kv cache group")
        kv_cache_spec = kv_cache_config.kv_cache_groups[0].kv_cache_spec
        self.block_size = kv_cache_spec.block_size
        self.num_gpu_blocks = kv_cache_config.num_blocks
        self.max_model_len = max_model_len
        self.max_num_blocks_per_req = cdiv(max_model_len, self.block_size)

        self.enable_caching = enable_caching
        self.caching_hash_fn = sha256 if caching_hash_algo == "sha256" else hash
        self.use_eagle = use_eagle
        self.log_stats = log_stats
        # FIXME: make prefix cache stats conditional on log_stats
        self.prefix_cache_stats = PrefixCacheStats() if log_stats else None

        self.block_pool = BlockPool(self.num_gpu_blocks, enable_caching,
                                    enable_kv_cache_events)

        self.specialized_manager = get_specialized_manager(
            kv_cache_spec=kv_cache_spec,
            block_pool=self.block_pool,
            use_eagle=self.use_eagle,
        )

        # Mapping from request ID to blocks to track the blocks allocated
        # for each request, so that we can free the blocks when the request
        # is finished.
        self.req_to_blocks: defaultdict[str,
                                        list[KVCacheBlock]] = defaultdict(list)

        # Mapping from request ID to kv block hashes.
        # This is to avoid recomputing the block hashes for each call of
        # `get_computed_blocks` or `allocate_slots`.
        self.req_to_block_hashes: defaultdict[
            str, list[BlockHashType]] = defaultdict(list)

        # {req_id: The number of cached blocks for this given request}
        # This is used to track the number of cached blocks for each request.
        # This is only used to track the RUNNING requests, we do not track the
        # data for reempted ones.
        self.num_cached_block: dict[str, int] = {}

    @property
    def usage(self) -> float:
        """Get the KV cache usage.

        Returns:
            The KV cache usage (between 0.0 and 1.0).
        """
        return self.block_pool.get_usage()

    def make_prefix_cache_stats(self) -> Optional[PrefixCacheStats]:
        """Get (and reset) the prefix cache stats.

        Returns:
            The current prefix caching stats, or None if logging is disabled.
        """
        if not self.log_stats:
            return None
        stats = self.prefix_cache_stats
        self.prefix_cache_stats = PrefixCacheStats()
        return stats

    def get_computed_blocks(
            self, request: Request) -> tuple[list[KVCacheBlock], int]:
        """Get the computed (cached) blocks for the request.
        Note that the computed blocks must be full.

        Args:
            request: The request to get the computed blocks.

        Returns:
            A tuple containing:
                - A list of blocks that are computed for the request.
                - The number of computed tokens.
        """
        if not self.enable_caching:
            # Prefix caching is disabled.
            return [], 0

        # The block hashes for the request may already be computed
        # if the scheduler has tried to schedule the request before.
        block_hashes = self.req_to_block_hashes[request.request_id]
        if not block_hashes:
            block_hashes = hash_request_tokens(self.caching_hash_fn,
                                               self.block_size, request)
            self.req_to_block_hashes[request.request_id] = block_hashes

        if self.log_stats:
            assert self.prefix_cache_stats is not None
            self.prefix_cache_stats.requests += 1
        # When the request requires prompt logprobs, we skip prefix caching.
        if request.sampling_params.prompt_logprobs is not None:
            return [], 0

        if len(block_hashes) * self.block_size == request.num_tokens:
            # When prompt length is divisible by the block size and all
            # blocks are cached, we need to recompute the last token. This
            # have to be achieved by re-computing an entire block because
            # allocate_slots() assumes num_computed_tokens is always a
            # multiple of the block size. To achieve this, remove the last
            # block hash from the block_hashes for find_longest_cache_hit
            # This limitation can potentially be removed in the future to
            # slightly improve the performance.
            last_block_hash = block_hashes.pop()
        else:
            last_block_hash = None

        computed_blocks = (
            self.specialized_manager.find_longest_cache_hit(block_hashes))

        if self.log_stats:
            assert self.prefix_cache_stats is not None
            self.prefix_cache_stats.queries += len(block_hashes)
            self.prefix_cache_stats.hits += len(computed_blocks)

        if last_block_hash is not None:
            # Add back the last block hash if it was removed.
            # NOTE: Because block_hashes is cached in req_to_block_hashes,
            # we shouldn't modify it directly.
            block_hashes.append(last_block_hash)

        # NOTE(woosuk): Since incomplete blocks are not eligible for
        # sharing, `num_computed_tokens` is always a multiple of
        # `block_size`.
        num_computed_tokens = len(computed_blocks) * self.block_size
        return computed_blocks, num_computed_tokens

    def allocate_slots(
        self,
        request: Request,
        num_tokens: int,
        new_computed_blocks: Optional[list[KVCacheBlock]] = None,
        num_lookahead_tokens: int = 0,
        skip_cache_blocks: bool = False,
    ) -> Optional[list[KVCacheBlock]]:
        """Add slots for a request with new tokens to append.

        Args:
            request: The request to allocate slots.
            num_tokens: The number of tokens to allocate, including external
                tokens. Note that this does not include tokens that have
                already been computed locally (i.e. new_computed_blocks).
            new_computed_blocks: A list of new computed blocks just hitting the
                prefix caching.
            num_lookahead_tokens: The number of speculative tokens to allocate.
                This is used by spec decode proposers with kv-cache such
                as eagle.
<<<<<<< HEAD
            skip_cache_blocks: Whether to skip cachings the blocks. This is
                used by P/D when allocating blocks that used in KV transfer
=======
            skip_cache_blocks: Whether to skip caching the blocks. This is
                used by P/D when allocating blocks used in a KV transfer
>>>>>>> c90a2c8d
                which will complete in a future step.

        Blocks layout:
        -----------------------------------------------------------------------
        | < computed > | < new computed > |    < new >    | < pre-allocated > |
        -----------------------------------------------------------------------
        |                  < required >                   |
        --------------------------------------------------
        |                    < full >                  |
        ------------------------------------------------
                                          | <new full> |
                                          --------------
        The following *_blocks are illustrated in this layout.

        Returns:
            A list of new allocated blocks.
        """
        if num_tokens == 0:
            raise ValueError("num_tokens must be greater than 0")

        new_computed_blocks = new_computed_blocks or []

        req_blocks = self.req_to_blocks[request.request_id]

        # Free the blocks that are skipped during the attention computation
        # (e.g., tokens outside the sliding window).
        # We can do this even if we cannot schedule this request due to
        # insufficient free blocks.
        # Should call this function before allocating new blocks to reduce
        # the number of evicted blocks.
        removed_blocks = self.specialized_manager.remove_skipped_blocks(
            req_blocks, request.num_computed_tokens)
        self.block_pool.free_blocks(removed_blocks)

        # The number of computed tokens is the number of computed tokens plus
        # the new prefix caching hits
        num_computed_tokens = (request.num_computed_tokens +
                               len(new_computed_blocks) * self.block_size)
        num_required_blocks = cdiv(
            num_computed_tokens + num_tokens + num_lookahead_tokens,
            self.block_size)
        num_new_blocks = (num_required_blocks - len(req_blocks) -
                          len(new_computed_blocks))

        # If a computed block of a request is an eviction candidate (in the
        # free queue and ref_cnt == 0), it cannot be counted as a free block
        # when allocating this request.
        num_evictable_computed_blocks = sum(1 for blk in new_computed_blocks
                                            if blk.ref_cnt == 0)
        if (num_new_blocks > self.block_pool.get_num_free_blocks() -
                num_evictable_computed_blocks):
            # Cannot allocate new blocks
            return None

        # Touch the computed blocks to make sure they won't be evicted.
        if self.enable_caching:
            self.block_pool.touch(new_computed_blocks)
        else:
            assert not new_computed_blocks, (
                "Computed blocks should be empty when "
                "prefix caching is disabled")

        # Append the new computed blocks to the request blocks until now to
        # avoid the case where the new blocks cannot be allocated.
        req_blocks.extend(new_computed_blocks)

        # Start to handle new blocks

        if num_new_blocks <= 0:
            # No new block is needed.
            new_blocks = []
        else:
            # Get new blocks from the free block pool.
            num_new_blocks = min(
                num_new_blocks,
                self.block_pool.get_num_free_blocks(),
                # Should not exceed the maximum number of blocks per request.
                # This is especially because the block table has the shape
                # [..., max_num_blocks_per_req].
                self.max_num_blocks_per_req - len(req_blocks),
            )
            assert num_new_blocks > 0

            # Concatenate the computed block IDs and the new block IDs.
            new_blocks = self.block_pool.get_new_blocks(num_new_blocks)
            req_blocks.extend(new_blocks)

        if not self.enable_caching:
            return new_blocks

        if skip_cache_blocks:
            # NOTE(rob): this assert is valid because we only call
            # skip_cache_blocks=True on the first time of WAITING
            # during a P/D setup.
            assert request.request_id not in self.num_cached_block
            # NOTE(rob): this is necessary so we don't double
            # cache a block after is has finished recving.
            self.num_cached_block[request.request_id] = len(
                new_computed_blocks)
            return new_blocks

        self.cache_blocks(
            request=request,
            num_tokens=num_tokens,
            num_computed_tokens=num_computed_tokens,
            new_computed_blocks=new_computed_blocks,
        )
        return new_blocks

    def cache_blocks(
        self,
        request: Request,
        num_tokens: int,
        num_computed_tokens: int,
        new_computed_blocks: Optional[list[KVCacheBlock]] = None,
    ):
        if new_computed_blocks is None:
            new_computed_blocks = []

        req_blocks = self.req_to_blocks[request.request_id]

        # Use `new_computed_blocks` for a new request, and `num_cached_block`
        # for a running request.
        num_cached_blocks = self.num_cached_block.get(request.request_id,
                                                      len(new_computed_blocks))

        # Speculated tokens might be rejected in the future, so we do
        # not cache any speculated tokens. We only cache blocks with
        # generated (accepted) tokens.
        num_full_blocks_after_append = (num_computed_tokens + num_tokens - len(
            request.spec_token_ids)) // self.block_size

        self.block_pool.cache_full_blocks(
            request=request,
            blocks=req_blocks,
            block_hashes=self.req_to_block_hashes[request.request_id],
            num_cached_blocks=num_cached_blocks,
            num_full_blocks=num_full_blocks_after_append,
            block_size=self.block_size,
            hash_fn=self.caching_hash_fn,
        )

        self.num_cached_block[
            request.request_id] = num_full_blocks_after_append

    def free(self, request: Request) -> None:
        """Free the blocks allocated for the request.
        When caching is enabled, we free the blocks in reverse order so that
        the tail blocks are evicted first.

        Args:
            request: The request to free the blocks.
        """
        # Default to [] in case a request is freed (aborted) before alloc.
        blocks = self.req_to_blocks.pop(request.request_id, [])
        ordered_blocks: Iterable[KVCacheBlock] = blocks
        if self.enable_caching:
            # Free blocks in reverse order so that the tail blocks are
            # freed first.
            ordered_blocks = reversed(blocks)

        self.block_pool.free_blocks(ordered_blocks)
        self.num_cached_block.pop(request.request_id, None)

    def reset_prefix_cache(self) -> bool:
        """Reset prefix cache. This function may be used in RLHF
        flows to invalidate prefix caching after the weights are updated,
        or used for resetting prefix caching status for benchmarking.

        Returns:
            bool: True if the prefix cache is successfully reset,
            False otherwise.
        """
        if not self.block_pool.reset_prefix_cache():
            return False
        if self.log_stats:
            assert self.prefix_cache_stats is not None
            self.prefix_cache_stats.reset = True
        return True

    def get_num_common_prefix_blocks(
        self,
        request: Request,
        num_running_requests: int,
    ) -> int:
        """Calculate the number of common prefix blocks shared by all requests
        in the RUNNING state.

        The function determines this by selecting any request and iterating
        through its blocks.  A block is considered a common prefix block if its
        `ref_cnt` equals the total number of requests in the RUNNING state.

        NOTE(woosuk): The number of requests in the RUNNING state is **greater
        than or equal to** the number of requests scheduled in the current step.
        This is because the RUNNING state only indicates that:
        1. The request has not yet finished, and
        2. The request holds its blocks unfreed.

        While all scheduled requests must be in the RUNNING state, the inverse
        is not necessarily true. There may be RUNNING requests that are not
        scheduled in the current step.

        This can result in an edge case where the number of common prefix blocks
        is 0, even though all scheduled requests share a common prefix. This
        occurs because there may be unscheduled RUNNING requests that do not
        share the common prefix. Currently, this case cannot be easily detected,
        so the function returns 0 in such cases.

        Args:
            request: Any request in the RUNNING state, used to identify the
                common prefix blocks.
            num_running_requests: The total number of requests in the RUNNING
                state. This can be different from the number of scheduled
                requests in the current step.

        Returns:
            int: The number of common prefix blocks.
        """
<<<<<<< HEAD
        assert request.status in [
            RequestStatus.RUNNING, RequestStatus.FINISHED_REMOTE_DECODE
        ]
=======
        assert request.status in (RequestStatus.RUNNING,
                                  RequestStatus.FINISHED_REMOTE_DECODE)
>>>>>>> c90a2c8d
        blocks = self.req_to_blocks[request.request_id]
        num_common_blocks = 0
        for block in blocks:
            if block.ref_cnt == num_running_requests:
                num_common_blocks += 1
            else:
                break
        return num_common_blocks

    def free_block_hashes(self, request: Request) -> None:
        """Discard the block hashes for the request.

        NOTE: Unlike `free`, this method should be called only when the request
        is finished, not when it is preempted.
        """
        self.req_to_block_hashes.pop(request.request_id, None)

    def take_events(self) -> list[KVCacheEvent]:
        """Take the KV cache events from the block pool.

        Returns:
            A list of KV cache events.
        """
        return self.block_pool.take_events()<|MERGE_RESOLUTION|>--- conflicted
+++ resolved
@@ -179,13 +179,8 @@
             num_lookahead_tokens: The number of speculative tokens to allocate.
                 This is used by spec decode proposers with kv-cache such
                 as eagle.
-<<<<<<< HEAD
-            skip_cache_blocks: Whether to skip cachings the blocks. This is
-                used by P/D when allocating blocks that used in KV transfer
-=======
             skip_cache_blocks: Whether to skip caching the blocks. This is
                 used by P/D when allocating blocks used in a KV transfer
->>>>>>> c90a2c8d
                 which will complete in a future step.
 
         Blocks layout:
@@ -404,14 +399,8 @@
         Returns:
             int: The number of common prefix blocks.
         """
-<<<<<<< HEAD
-        assert request.status in [
-            RequestStatus.RUNNING, RequestStatus.FINISHED_REMOTE_DECODE
-        ]
-=======
         assert request.status in (RequestStatus.RUNNING,
                                   RequestStatus.FINISHED_REMOTE_DECODE)
->>>>>>> c90a2c8d
         blocks = self.req_to_blocks[request.request_id]
         num_common_blocks = 0
         for block in blocks:
