# SPDX-License-Identifier: Apache-2.0

from __future__ import annotations

import itertools
import time
from collections import defaultdict, deque
from collections.abc import Iterable
from typing import Optional, Union

from vllm.config import VllmConfig
from vllm.distributed.kv_events import EventPublisherFactory, KVEventBatch
from vllm.distributed.kv_transfer.kv_connector.factory import (
    KVConnectorFactory)
from vllm.distributed.kv_transfer.kv_connector.v1 import KVConnectorRole
from vllm.logger import init_logger
from vllm.multimodal import MULTIMODAL_REGISTRY, MultiModalRegistry
from vllm.sampling_params import KVTransferParams
from vllm.v1.core.encoder_cache_manager import (EncoderCacheManager,
                                                compute_encoder_budget)
from vllm.v1.core.kv_cache_manager import KVCacheManager
from vllm.v1.core.sched.interface import SchedulerInterface
from vllm.v1.core.sched.output import (CachedRequestData, NewRequestData,
                                       SchedulerOutput)
from vllm.v1.core.sched.utils import check_stop
from vllm.v1.engine import (EngineCoreEventType, EngineCoreOutput,
                            EngineCoreOutputs)
from vllm.v1.kv_cache_interface import KVCacheConfig
from vllm.v1.metrics.stats import SchedulerStats
from vllm.v1.outputs import ModelRunnerOutput
from vllm.v1.request import Request, RequestStatus
from vllm.v1.spec_decode.metrics import SpecDecodingStats
from vllm.v1.structured_output import StructuredOutputManager

logger = init_logger(__name__)


class Scheduler(SchedulerInterface):

    def __init__(
        self,
        vllm_config: VllmConfig,
        kv_cache_config: KVCacheConfig,
        structured_output_manager: StructuredOutputManager,
        mm_registry: MultiModalRegistry = MULTIMODAL_REGISTRY,
        include_finished_set: bool = False,
        log_stats: bool = False,
    ) -> None:
        self.vllm_config = vllm_config
        self.scheduler_config = vllm_config.scheduler_config
        self.cache_config = vllm_config.cache_config
        self.lora_config = vllm_config.lora_config
        self.kv_cache_config = kv_cache_config
        self.kv_events_config = vllm_config.kv_events_config
        self.log_stats = log_stats
        self.structured_output_manager = structured_output_manager

        # include_finished_set controls whether a separate set of finished
        # request ids should be included in the EngineCoreOutputs returned
        # by update_from_outputs(). This is currently used in the multi-engine
        # case to track request lifetimes efficiently.
        self.include_finished_set = include_finished_set

        # Scheduling constraints.
        self.max_num_running_reqs = self.scheduler_config.max_num_seqs
        self.max_num_scheduled_tokens = \
            self.scheduler_config.max_num_batched_tokens
        self.max_model_len = self.scheduler_config.max_model_len
        self.enable_kv_cache_events = (
            self.kv_events_config is not None
            and self.kv_events_config.enable_kv_cache_events)

        # Create KVConnector for the Scheduler. Note that each Worker
        # will have a corresponding KVConnector with Role=WORKER.
        # KV Connector pushes/pull of remote KVs for P/D and offloading.
        self.connector = None
        if self.vllm_config.kv_transfer_config is not None:
            self.connector = KVConnectorFactory.create_connector_v1(
                config=self.vllm_config, role=KVConnectorRole.SCHEDULER)

        self.kv_event_publisher = EventPublisherFactory.create(
            self.kv_events_config)

        num_gpu_blocks = self.cache_config.num_gpu_blocks
        assert num_gpu_blocks is not None and num_gpu_blocks > 0

        self.block_size = self.cache_config.block_size

        # req_id -> Request
        self.requests: dict[str, Request] = {}
        # Priority queues for requests.
        self.waiting: deque[Request] = deque()
        self.running: list[Request] = []

        # The request IDs that are finished in between the previous and the
        # current steps. This is used to notify the workers about the finished
        # requests so that they can free the cached states for those requests.
        # This is flushed at the end of each scheduling step.
        self.finished_req_ids: set[str] = set()

        # Requests in states for tracking KV transfers for P/D disagg
<<<<<<< HEAD
        self.finished_recving_KV_req_ids: set[str] = set()
=======
        self.finished_recving_kv_req_ids: set[str] = set()
>>>>>>> c90a2c8d

        # OPTIMIZATION: Cache the CachedRequestData objects to avoid creating
        # them at each scheduling step.
        # Request id -> deque of CachedRequestData
        self._cached_reqs_data: dict[
            str, deque[CachedRequestData]] = defaultdict(deque)

        # Encoder-related.
        # Calculate encoder cache size if applicable
        # NOTE: For now we use the same budget for both compute and space.
        # This can be changed when we make encoder cache for embedding caching
        # across requests.
        encoder_compute_budget, encoder_cache_size = compute_encoder_budget(
            model_config=vllm_config.model_config,
            scheduler_config=vllm_config.scheduler_config,
            mm_registry=mm_registry,
        )

        # NOTE(woosuk): Here, "encoder" includes the vision encoder (and
        # projector if needed). Currently, we assume that the encoder also
        # has the Transformer architecture (e.g., ViT).
        self.max_num_encoder_input_tokens = encoder_compute_budget
        # NOTE: For the models without encoder (e.g., text-only models),
        # the encoder cache will not be initialized because cache size is 0
        # for these models.
        self.encoder_cache_manager = EncoderCacheManager(
            cache_size=encoder_cache_size)

        speculative_config = vllm_config.speculative_config

        self.use_eagle = False
        self.num_spec_tokens = self.num_lookahead_tokens = 0
        if speculative_config:
            self.num_spec_tokens = speculative_config.num_speculative_tokens
            if speculative_config.use_eagle():
                self.use_eagle = True
                self.num_lookahead_tokens = self.num_spec_tokens

        # Create the KV cache manager.
        self.kv_cache_manager = KVCacheManager(
            kv_cache_config=kv_cache_config,
            max_model_len=self.max_model_len,
            enable_caching=self.cache_config.enable_prefix_caching,
            caching_hash_algo=self.cache_config.prefix_caching_hash_algo,
            use_eagle=self.use_eagle,
            log_stats=self.log_stats,
            enable_kv_cache_events=self.enable_kv_cache_events,
        )

    def schedule(self) -> SchedulerOutput:
        # NOTE(woosuk) on the scheduling algorithm:
        # There's no "decoding phase" nor "prefill phase" in the scheduler.
        # Each request just has the num_computed_tokens and
        # num_tokens_with_spec. num_tokens_with_spec =
        # len(prompt_token_ids) + len(output_token_ids) + len(spec_token_ids).
        # At each step, the scheduler tries to assign tokens to the requests
        # so that each request's num_computed_tokens can catch up its
        # num_tokens_with_spec. This is general enough to cover
        # chunked prefills, prefix caching, speculative decoding,
        # and the "jump decoding" optimization in the future.

        scheduled_new_reqs: list[Request] = []
        scheduled_resumed_reqs: list[Request] = []
        scheduled_running_reqs: list[Request] = []
        preempted_reqs: list[Request] = []

        # NOTE: structured_output_request_ids maps
        # a request's (request that uses structured output)
        # request_id to the running request index.
        # This will helps us determine to slice the grammar bitmask
        # and only applies valid mask for requests that
        # uses structured decoding.
        structured_output_request_ids: dict[str, int] = {}

        req_to_new_block_ids: dict[str, list[int]] = {}
        num_scheduled_tokens: dict[str, int] = {}
        token_budget = self.max_num_scheduled_tokens
        # Encoder-related.
        scheduled_encoder_inputs: dict[str, list[int]] = {}
        encoder_budget = self.max_num_encoder_input_tokens
        # Spec decode-related.
        scheduled_spec_decode_tokens: dict[str, list[int]] = {}

        # For logging.
        scheduled_timestamp = time.monotonic()

        # First, schedule the RUNNING requests.
        req_index = 0
        while req_index < len(self.running) and token_budget > 0:
            request = self.running[req_index]

            num_new_tokens = (request.num_tokens_with_spec -
                              request.num_computed_tokens)
            if (0 < self.scheduler_config.long_prefill_token_threshold <
                    num_new_tokens):
                num_new_tokens = (
                    self.scheduler_config.long_prefill_token_threshold)
            num_new_tokens = min(num_new_tokens, token_budget)

            # Make sure the input position does not exceed the max model len.
            # This is necessary when using spec decoding.
            num_new_tokens = min(
                num_new_tokens,
                self.max_model_len - request.num_computed_tokens)

            # Schedule encoder inputs.
            encoder_inputs_to_schedule = None
            new_encoder_budget = encoder_budget
            if request.has_encoder_inputs:
                (encoder_inputs_to_schedule, num_new_tokens,
                 new_encoder_budget) = self._try_schedule_encoder_inputs(
                     request, request.num_computed_tokens, num_new_tokens,
                     encoder_budget)

            if num_new_tokens == 0:
                # The request cannot be scheduled because one of the following
                # reasons:
                # 1. No new tokens to schedule. This may happen when PP>1 and
                #    we have already scheduled all prompt tokens but they are
                #    not finished yet.
                # 2. The encoder budget is exhausted.
                # 3. The encoder cache is exhausted.
                # NOTE(woosuk): Here, by doing `continue` instead of `break`,
                # we do not strictly follow the FCFS scheduling policy and
                # allow the lower-priority requests to be scheduled.
                req_index += 1
                continue

            while True:
                new_blocks = self.kv_cache_manager.allocate_slots(
                    request,
                    num_new_tokens,
                    num_lookahead_tokens=self.num_lookahead_tokens)
                if new_blocks is None:
                    # The request cannot be scheduled.
                    # Preempt the lowest-priority request.
                    preempted_req = self.running.pop()
                    self.kv_cache_manager.free(preempted_req)
                    preempted_req.status = RequestStatus.PREEMPTED
                    preempted_req.num_computed_tokens = 0
                    if self.log_stats:
                        preempted_req.record_event(
                            EngineCoreEventType.PREEMPTED, scheduled_timestamp)

                    self.waiting.appendleft(preempted_req)
                    preempted_reqs.append(preempted_req)
                    if preempted_req == request:
                        # No more request to preempt.
                        can_schedule = False
                        break
                else:
                    # The request can be scheduled.
                    can_schedule = True
                    break
            if not can_schedule:
                break
            assert new_blocks is not None

            # Schedule the request.
            scheduled_running_reqs.append(request)
            if request.use_structured_output:
                # PERF: in case of chunked prefill,
                # request might not include any new tokens.
                # Therefore, we might introduce some additional
                # cycle to fill in the bitmask, which could be a big no-op.
                structured_output_request_ids[request.request_id] = req_index
            req_to_new_block_ids[request.request_id] = [
                b.block_id for b in new_blocks
            ]
            num_scheduled_tokens[request.request_id] = num_new_tokens
            token_budget -= num_new_tokens
            req_index += 1

            # Speculative decode related.
            if request.spec_token_ids:
                num_scheduled_spec_tokens = (num_new_tokens +
                                             request.num_computed_tokens -
                                             request.num_tokens)
                if num_scheduled_spec_tokens > 0:
                    # Trim spec_token_ids list to num_scheduled_spec_tokens.
                    del request.spec_token_ids[num_scheduled_spec_tokens:]
                    scheduled_spec_decode_tokens[request.request_id] = (
                        request.spec_token_ids)

            # Encoder-related.
            if encoder_inputs_to_schedule:
                scheduled_encoder_inputs[request.request_id] = (
                    encoder_inputs_to_schedule)
                # Allocate the encoder cache.
                for i in encoder_inputs_to_schedule:
                    self.encoder_cache_manager.allocate(request, i)
                encoder_budget = new_encoder_budget

        # Record the LoRAs in scheduled_running_reqs
        scheduled_loras: set[int] = set()
        if self.lora_config:
            scheduled_loras = set(
                req.lora_request.lora_int_id for req in scheduled_running_reqs
                if req.lora_request and req.lora_request.lora_int_id > 0)
            assert len(scheduled_loras) <= self.lora_config.max_loras

        # Use a temporary deque to collect requests that need to be skipped
        # and put back at the head of the waiting queue later
        skipped_waiting_requests: deque[Request] = deque()

        # Next, schedule the WAITING requests.
        if not preempted_reqs:
            while self.waiting and token_budget > 0:
                if len(self.running) == self.max_num_running_reqs:
                    break

                request = self.waiting[0]

                # Skip request if the remote KV recv is still waiting
                # for the requests to arrive.
                if request.status == RequestStatus.WAITING_FOR_REMOTE_KVS:
<<<<<<< HEAD
                    if request.request_id in self.finished_recving_KV_req_ids:
=======
                    if request.request_id in self.finished_recving_kv_req_ids:
>>>>>>> c90a2c8d
                        assert self.kv_cache_manager.enable_caching
                        # Now that the KVs have been recved, we can cache
                        # them and set num_computed_tokens.
                        self.kv_cache_manager.cache_blocks(
                            request,
                            num_tokens=0,
                            num_computed_tokens=(len(request.all_token_ids) -
                                                 1))
<<<<<<< HEAD
                        self.finished_recving_KV_req_ids.remove(
=======
                        self.finished_recving_kv_req_ids.remove(
>>>>>>> c90a2c8d
                            request.request_id)
                        request.status = RequestStatus.WAITING
                        self.kv_cache_manager.free(request)
                    else:
                        self.waiting.popleft()
                        skipped_waiting_requests.appendleft(request)
                        continue

                # Skip request if the structured output request is still waiting
                # for FSM compilation.
                if request.status == RequestStatus.WAITING_FOR_FSM:
                    structured_output_req = request.structured_output_request
                    if structured_output_req and structured_output_req.grammar:
                        request.status = RequestStatus.WAITING
                    else:
                        self.waiting.popleft()
                        skipped_waiting_requests.appendleft(request)
                        continue

                # Check that adding the request still respects the max_loras
                # constraint.
                if self.lora_config and request.lora_request and (
                        len(scheduled_loras) == self.lora_config.max_loras
                        and request.lora_request.lora_int_id
                        not in scheduled_loras):
                    # Scheduling would exceed max_loras, skip.
                    self.waiting.popleft()
                    skipped_waiting_requests.appendleft(request)
                    continue

                # Get already-cached tokens.
                computed_blocks, num_computed_tokens = \
                    self.kv_cache_manager.get_computed_blocks(
                        request)

                # Get externally-cached tokens if using a KVConnector.
                num_external_tokens = (
                    0 if self.connector is None else
                    self.connector.get_num_new_matched_tokens(
                        request, num_computed_tokens))

                # Total computed tokens (local + external).
                num_computed_tokens += num_external_tokens

<<<<<<< HEAD
                if (request.do_remote_prefill and num_external_tokens > 0):
=======
                if request.do_remote_prefill and num_external_tokens > 0:
>>>>>>> c90a2c8d
                    # Allocate slots for the external tokens, but skip
                    # caching until after the KV transfer is done.
                    new_blocks = self.kv_cache_manager.allocate_slots(
                        request,
                        num_external_tokens,
                        computed_blocks,
                        skip_cache_blocks=True)
                    if new_blocks is None:
                        # Requests cannot be scheduled
                        break

                    self.waiting.popleft()
                    skipped_waiting_requests.appendleft(request)
                    request.status = RequestStatus.WAITING_FOR_REMOTE_KVS

                    # KVConnector: update internal state after allocation.
                    # This information is used to determine if a load is
                    # needed for this request.
                    if self.connector is not None:
                        self.connector.update_state_after_alloc(
                            request,
<<<<<<< HEAD
                            [b.block_id for b in computed_blocks + new_blocks],
=======
                            [
                                b.block_id for b in itertools.chain(
                                    computed_blocks, new_blocks)
                            ],
>>>>>>> c90a2c8d
                            num_external_tokens,
                        )
                        # We should only trigger a KV transfer once per request.
                        request.do_remote_prefill = False
                    continue

                # Number of tokens to be scheduled.
                # We use `request.num_tokens` instead of
                # `request.num_prompt_tokens` to consider the resumed reqs,
                # which have output tokens.
                num_new_tokens = request.num_tokens - num_computed_tokens
                if (0 < self.scheduler_config.long_prefill_token_threshold <
                        num_new_tokens):
                    num_new_tokens = (
                        self.scheduler_config.long_prefill_token_threshold)
                num_new_tokens = min(num_new_tokens, token_budget)
                assert num_new_tokens > 0

                # Schedule encoder inputs.
                if request.has_encoder_inputs:
                    (encoder_inputs_to_schedule, num_new_tokens,
                     new_encoder_budget) = self._try_schedule_encoder_inputs(
                         request, num_computed_tokens, num_new_tokens,
                         encoder_budget)
                    if num_new_tokens == 0:
                        # The request cannot be scheduled.
                        break
                else:
                    encoder_inputs_to_schedule = None
                    new_encoder_budget = encoder_budget

                new_blocks = self.kv_cache_manager.allocate_slots(
                    request,
                    num_new_tokens + num_external_tokens,
                    computed_blocks,
                    num_lookahead_tokens=self.num_lookahead_tokens,
                )
                if new_blocks is None:
                    # The request cannot be scheduled.
                    break

                # KVConnector: update internal state after allocation.
                # This information is used to determine if a load is
                # needed for this request.
                if self.connector is not None:
                    self.connector.update_state_after_alloc(
                        request,
<<<<<<< HEAD
                        [b.block_id for b in computed_blocks + new_blocks],
=======
                        [
                            b.block_id for b in itertools.chain(
                                computed_blocks, new_blocks)
                        ],
>>>>>>> c90a2c8d
                        num_external_tokens,
                    )

                self.waiting.popleft()
                if request.use_structured_output:
                    structured_output_request_ids[
                        request.request_id] = req_index
                req_index += 1
                self.running.append(request)
                if self.log_stats:
                    request.record_event(EngineCoreEventType.SCHEDULED,
                                         scheduled_timestamp)
                if request.status == RequestStatus.WAITING:
                    scheduled_new_reqs.append(request)
                elif request.status == RequestStatus.PREEMPTED:
                    scheduled_resumed_reqs.append(request)
                else:
                    raise RuntimeError(
                        f"Invalid request status: {request.status}")

                if self.lora_config and request.lora_request:
                    scheduled_loras.add(request.lora_request.lora_int_id)
                req_to_new_block_ids[request.request_id] = [
                    b.block_id for b in computed_blocks + new_blocks
                ]
                num_scheduled_tokens[request.request_id] = num_new_tokens
                token_budget -= num_new_tokens
                request.status = RequestStatus.RUNNING
                request.num_computed_tokens = num_computed_tokens

                # Encoder-related.
                if not request.do_remote_prefill and encoder_inputs_to_schedule:
                    scheduled_encoder_inputs[request.request_id] = (
                        encoder_inputs_to_schedule)
                    # Allocate the encoder cache.
                    for i in encoder_inputs_to_schedule:
                        self.encoder_cache_manager.allocate(request, i)
                    encoder_budget = new_encoder_budget

        # Put back any skipped requests at the head of the waiting queue
        if skipped_waiting_requests:
            self.waiting.extendleft(skipped_waiting_requests)

        # Check if the scheduling constraints are satisfied.
        total_num_scheduled_tokens = sum(num_scheduled_tokens.values())
        assert total_num_scheduled_tokens <= self.max_num_scheduled_tokens
        assert token_budget >= 0
        assert len(self.running) <= self.max_num_running_reqs
        # Since some requests in the RUNNING queue may not be scheduled in
        # this step, the total number of scheduled requests can be smaller than
        # len(self.running).
        assert (len(scheduled_new_reqs) + len(scheduled_resumed_reqs) +
                len(scheduled_running_reqs) <= len(self.running))

        # Get the longest common prefix among all requests in the running queue.
        # This can be potentially used for cascade attention.
        num_common_prefix_blocks = 0
        if self.running:
            any_request = self.running[0]
            num_common_prefix_blocks = (
                self.kv_cache_manager.get_num_common_prefix_blocks(
                    any_request, len(self.running)))

        grammar_bitmask = self.structured_output_manager.grammar_bitmask(
            self.requests,
            structured_output_request_ids,
            scheduled_spec_decode_tokens,
        )
        # Construct the scheduler output.
        new_reqs_data = [
            NewRequestData.from_request(req,
                                        req_to_new_block_ids[req.request_id])
            for req in scheduled_new_reqs
        ]
        resumed_reqs_data = [
            self._make_cached_request_data(
                req,
                num_scheduled_tokens[req.request_id],
                len(scheduled_spec_decode_tokens.get(req.request_id, ())),
                req_to_new_block_ids[req.request_id],
                resumed_from_preemption=True,
            ) for req in scheduled_resumed_reqs
        ]
        running_reqs_data = [
            self._make_cached_request_data(
                req,
                num_scheduled_tokens[req.request_id],
                len(scheduled_spec_decode_tokens.get(req.request_id, ())),
                req_to_new_block_ids[req.request_id],
                resumed_from_preemption=False,
            ) for req in scheduled_running_reqs
        ]
        scheduler_output = SchedulerOutput(
            scheduled_new_reqs=new_reqs_data,
            scheduled_cached_reqs=resumed_reqs_data + running_reqs_data,
            num_scheduled_tokens=num_scheduled_tokens,
            total_num_scheduled_tokens=total_num_scheduled_tokens,
            scheduled_spec_decode_tokens=scheduled_spec_decode_tokens,
            scheduled_encoder_inputs=scheduled_encoder_inputs,
            num_common_prefix_blocks=num_common_prefix_blocks,
            # finished_req_ids is an existing state in the scheduler,
            # instead of being newly scheduled in this step.
            # It contains the request IDs that are finished in between
            # the previous and the current steps.
            finished_req_ids=self.finished_req_ids,
            free_encoder_input_ids=self.encoder_cache_manager.get_freed_ids(),
            structured_output_request_ids=structured_output_request_ids,
            grammar_bitmask=grammar_bitmask,
        )

        # NOTE(Kuntai): this function is designed for multiple purposes:
        # 1. Plan the KV cache store
        # 2. Wrap up all the KV cache load / save ops into an opaque object
        # 3. Clear the internal states of the connector
        if self.connector is not None:
            meta = self.connector.build_connector_meta(scheduler_output)
            scheduler_output.kv_connector_metadata = meta

        events = self.kv_cache_manager.take_events()
        if events:
            batch = KVEventBatch(ts=time.time(), events=events)
            self.kv_event_publisher.publish(batch)

        # Advance the number of computed tokens for the request AFTER
        # the request is scheduled.
        # 1. The scheduler_output of the current step has to include the
        #    original number of scheduled tokens to determine input IDs.
        # 2. Advance the number of computed tokens here allowing us to
        #    schedule the prefill request again immediately in the next
        #    scheduling step.
        # 3. If some tokens (e.g. spec tokens) are rejected later, the number of
        #    computed tokens will be adjusted in update_from_output.
        for req_id, num_scheduled_token in num_scheduled_tokens.items():
<<<<<<< HEAD
            if req_id in self.requests:
                self.requests[
                    req_id].num_computed_tokens += num_scheduled_token
=======
            if req := self.requests.get(req_id):
                req.num_computed_tokens += num_scheduled_token
>>>>>>> c90a2c8d

        self.finished_req_ids = set()
        return scheduler_output

    def _make_cached_request_data(
        self,
        request: Request,
        num_scheduled_tokens: int,
        num_scheduled_spec_tokens: int,
        new_block_ids: list[int],
        resumed_from_preemption: bool,
    ) -> CachedRequestData:
        # OPTIMIZATION: Cache the CachedRequestData objects to avoid creating
        # them at each scheduling step.
        num_computed_tokens = request.num_computed_tokens
        num_regular_tokens = num_scheduled_tokens - num_scheduled_spec_tokens
        new_token_ids = request.all_token_ids[
            num_computed_tokens:num_computed_tokens + num_regular_tokens]

        req_data_queue = self._cached_reqs_data.get(request.request_id)
        if req_data_queue:
            req_data = req_data_queue.popleft()
            req_data.resumed_from_preemption = resumed_from_preemption
            req_data.new_token_ids = new_token_ids
            req_data.new_block_ids = new_block_ids
            req_data.num_computed_tokens = num_computed_tokens
        else:
            # No cached request data, or all cached request data has been
            # used by the scheduled requests.
            req_data = CachedRequestData.from_request(request,
                                                      resumed_from_preemption,
                                                      new_token_ids,
                                                      new_block_ids)
        return req_data

    def _try_schedule_encoder_inputs(
        self,
        request: Request,
        num_computed_tokens: int,
        num_new_tokens: int,
        encoder_budget: int,
    ) -> tuple[list[int], int, int]:
        """
        Determine which encoder inputs need to be scheduled in the current step,
        and update `num_new_tokens` and encoder token budget accordingly.

        An encoder input will be scheduled if:
        - Its output tokens overlap with the range of tokens being computed
        in this step, i.e.,
        [num_computed_tokens, num_computed_tokens + num_new_tokens).
        - It is not already computed and stored in the encoder cache.
        - There is sufficient encoder token budget to process it.
        - The encoder cache has space to store it.

        If an encoder input cannot be scheduled due to cache or budget
        limitations, the method adjusts `num_new_tokens` to schedule only the
        decoder tokens up to just before the unschedulable encoder input.

        Note that num_computed_tokens includes both locally cached
        blocks and externally cached blocks (via KVConnector).
        """
        if num_new_tokens == 0 or not request.has_encoder_inputs:
            return [], num_new_tokens, encoder_budget
        encoder_inputs_to_schedule: list[int] = []
        mm_positions = request.mm_positions
        assert mm_positions is not None
        assert len(mm_positions) > 0
        for i, pos_info in enumerate(mm_positions):
            start_pos = pos_info.offset
            num_encoder_tokens = pos_info.length

            # The encoder output is needed if the two ranges overlap:
            # [num_computed_tokens, num_computed_tokens + num_new_tokens) and
            # [start_pos, start_pos + num_encoder_tokens)
            if start_pos >= num_computed_tokens + num_new_tokens:
                # The encoder input is not needed in this step.
                break
            if start_pos + num_encoder_tokens <= num_computed_tokens:
                # The encoder input is already computed and stored
                # in the decoder's KV cache.
                continue

            if self.encoder_cache_manager.has_cache(request, i):
                # The encoder input is already computed and cached.
                continue

            # If no encoder input chunking is allowed, we do not want to
            # partially schedule a multimodal item. If the scheduled range would
            # only cover part of the mm input, roll back to before the mm item.
            if (self.scheduler_config.disable_chunked_mm_input
                    and num_computed_tokens < start_pos
                    and (num_computed_tokens + num_new_tokens)
                    < (start_pos + num_encoder_tokens)):
                num_new_tokens = start_pos - num_computed_tokens
                break

            if (not self.encoder_cache_manager.can_allocate(request, i)
                    or num_encoder_tokens > encoder_budget):
                # The encoder cache is full or the encoder budget is exhausted.
                # NOTE(woosuk): We assume that the encoder input tokens should
                # be processed altogether, as the encoder usually uses
                # bidirectional attention.
                if num_computed_tokens < start_pos:
                    # We only schedule the decoder tokens just before the
                    # encoder input.
                    num_new_tokens = start_pos - num_computed_tokens
                else:
                    # Because of prefix caching, num_computed_tokens is greater
                    # than start_pos even though its encoder input is not
                    # available. In this case, we can't schedule any token for
                    # the request in this step.
                    num_new_tokens = 0
                break

            encoder_budget -= num_encoder_tokens
            encoder_inputs_to_schedule.append(i)
        return encoder_inputs_to_schedule, num_new_tokens, encoder_budget

    def update_from_output(
        self,
        scheduler_output: SchedulerOutput,
        model_runner_output: ModelRunnerOutput,
    ) -> EngineCoreOutputs:
        sampled_token_ids = model_runner_output.sampled_token_ids
        spec_token_ids = model_runner_output.spec_token_ids
        logprobs = model_runner_output.logprobs
        prompt_logprobs_dict = model_runner_output.prompt_logprobs_dict
        num_scheduled_tokens = scheduler_output.num_scheduled_tokens

        stopped_set: set[str] = set()
        new_running: list[Request] = []
        outputs: list[EngineCoreOutput] = []
        spec_decoding_stats: Optional[SpecDecodingStats] = None

        # NOTE(woosuk): As len(self.running) can be up to 1K or more, the below
        # loop can be a performance bottleneck. We should do our best to avoid
        # expensive operations inside the loop.
        for request in self.running:
            req_id = request.request_id
            num_tokens_scheduled = num_scheduled_tokens.get(req_id, 0)
            if num_tokens_scheduled == 0:
                # The request was not scheduled in this step.
                new_running.append(request)
                continue

            if req_id not in model_runner_output.req_id_to_index:
                print(req_id)
                print(model_runner_output.req_id_to_index)
                continue

            req_index = model_runner_output.req_id_to_index[req_id]
            generated_token_ids = sampled_token_ids[req_index]

            scheduled_spec_token_ids = (
                scheduler_output.scheduled_spec_decode_tokens.get(req_id))
            if scheduled_spec_token_ids:
                # num_computed_tokens represents the number of tokens
                # processed in the current step, considering scheduled
                # tokens and rejections. If some tokens are rejected,
                # num_computed_tokens is decreased by the number of rejected
                # tokens, where is given by:
                # len(scheduled_spec_token_ids) + 1 - len(generated_token_ids).
                num_tokens_rejected = (len(scheduled_spec_token_ids) + 1 -
                                       len(generated_token_ids))
                request.num_computed_tokens -= num_tokens_rejected
                spec_decoding_stats = self.make_spec_decoding_stats(
                    spec_decoding_stats,
                    num_draft_tokens=len(scheduled_spec_token_ids),
                    num_accepted_tokens=len(generated_token_ids) - 1)

            cached_encoder_input_ids = (
                self.encoder_cache_manager.get_cached_input_ids(request))
            # OPTIMIZATION: Avoid list(set) if the set is empty.
            if cached_encoder_input_ids:
                for input_id in list(cached_encoder_input_ids):
                    mm_positions = request.mm_positions[input_id]
                    start_pos = mm_positions.offset
                    num_tokens = mm_positions.length
                    if start_pos + num_tokens <= request.num_computed_tokens:
                        # The encoder output is already processed and stored
                        # in the decoder's KV cache.
                        self.encoder_cache_manager.free_encoder_input(
                            request, input_id)

            stopped = False
            new_logprobs = None
            new_token_ids = generated_token_ids

            # Append generated tokens and check for stop. Note that if
            # a request is still being prefilled, we expect the model runner
            # to return empty token ids for the request.
            for num_new, output_token_id in enumerate(new_token_ids, 1):
                request.append_output_token_ids(output_token_id)

                # Check for stop and update request state.
                # This must be called before we make the EngineCoreOutput.
                stopped = check_stop(request, self.max_model_len)
                if stopped:
                    self._free_request(request)
                    del new_token_ids[num_new:]  # Trim new tokens if needed.
                    break

            # Extract sample logprobs if needed.
            if request.sampling_params.logprobs is not None and logprobs:
                # NOTE: once we support N tokens per step (spec decode),
                # the outer lists can be of length > 1.
                new_logprobs = logprobs.slice(req_index, req_index + 1)

            if new_token_ids and request.use_structured_output:
                # NOTE: structured_output_request
                # should not be None if use_structured_output, we have
                # check above, so safe to ignore type warning
                request.structured_output_request.grammar.accept_tokens(  # type: ignore[union-attr]
                    req_id, new_token_ids)

            # Add newly generated spec token ids to the request.
            if spec_token_ids is not None:
                if request.use_structured_output:
                    metadata = request.structured_output_request
                    assert metadata is not None and metadata.grammar is not None
                    # Needs to happen after new_token_ids are accepted.
                    request.spec_token_ids = metadata.grammar.validate_tokens(
                        spec_token_ids[req_index])
                else:
                    request.spec_token_ids = spec_token_ids[req_index]

            # Get prompt logprobs for this request.
            prompt_logprobs_tensors = prompt_logprobs_dict.get(req_id)
            if new_token_ids:
                # Stop request after the first token if doing a remote_decode.
<<<<<<< HEAD
                # TODO(rob): check if it is okay to send a finished request to
                # AsyncLLM w/o adding it to eco.finished_requests
=======
>>>>>>> c90a2c8d
                # NOTE(rob): req is not freed (or preempted) in the EngineCore
                # until the xfer is done to ensure we do not free the KV blocks.
                kv_transfer_params = None
                # TODO(rob): edge case where we get a stop for stop_strings
                # inside AsyncLLM.
                if request.do_remote_decode and not stopped:
                    request.status = RequestStatus.FINISHED_REMOTE_DECODE
                    self._free_request(request, skip_free_blocks=True)
                    stopped = True

                    # TODO(rob): do this on a per-Connector basis.
                    remote_blocks = [
                        block.block_id for block in
                        self.kv_cache_manager.get_computed_blocks(request)[0]
                    ]

                    engine_id = self.vllm_config.kv_transfer_config.engine_id
                    kv_transfer_params = KVTransferParams(
                        do_remote_prefill=True,
                        remote_block_ids=remote_blocks,
                        remote_engine_id=engine_id,
                    )

                # Add EngineCoreOutput for this Request.
                outputs.append(
                    EngineCoreOutput(
                        request_id=req_id,
                        new_token_ids=new_token_ids,
                        finish_reason=request.get_finished_reason(),
                        new_logprobs=new_logprobs,
                        new_prompt_logprobs_tensors=prompt_logprobs_tensors,
                        stop_reason=request.stop_reason,
                        events=request.take_events(),
                        kv_transfer_params=kv_transfer_params,
                    ))

            else:
                # Invariant: EngineCore returns no partial prefill outputs.
                assert not prompt_logprobs_tensors

            if not stopped:
                new_running.append(request)
<<<<<<< HEAD
            else:
                stopped_set.add(request.request_id)

        # P/D: update recv and send status from last step.
        for req_id in (model_runner_output.finished_recving or []):
            logger.debug("FINISHED RECVING: %s", req_id)
            self.finished_recving_KV_req_ids.add(req_id)
        for req_id in (model_runner_output.finished_sending or []):
            logger.debug("FINISHED SENDING: %s", req_id)
=======

        # P/D: update recv and send status from last step.
        for req_id in (model_runner_output.finished_recving or []):
            logger.debug("Finished recving KV transfer for request %s", req_id)
            self.finished_recving_kv_req_ids.add(req_id)
        for req_id in (model_runner_output.finished_sending or []):
            logger.debug("Finished sending KV transfer for request %s", req_id)
>>>>>>> c90a2c8d
            self._free_blocks(self.requests[req_id])

        # Return the cached request data to the queue so they can
        # be reused. Note: we cannot add stopped requests to this
        # since they are already freed above!
        for req_data in scheduler_output.scheduled_cached_reqs:
<<<<<<< HEAD
            if req_data.req_id not in stopped_set:
=======
            # NOTE(rob): since we free stopped reqs above, adding stopped reqs
            # to _cached_reqs_data will cause a memory leak.
            if req_data.req_id not in self.finished_req_ids:
>>>>>>> c90a2c8d
                self._cached_reqs_data[req_data.req_id].append(req_data)

        self.running = new_running
        engine_core_outputs = EngineCoreOutputs(
            outputs=outputs,
            scheduler_stats=self.make_stats(spec_decoding_stats),
        )
        if self.include_finished_set:
            #TODO currently sending duplicates here, improve this
            engine_core_outputs.finished_requests = (
                scheduler_output.finished_req_ids | self.finished_req_ids)

        return engine_core_outputs

    def add_request(self, request: Request) -> None:
        self.waiting.append(request)
        self.requests[request.request_id] = request
        if self.log_stats:
            request.record_event(EngineCoreEventType.QUEUED)

    def finish_requests(
        self,
        request_ids: Union[str, Iterable[str]],
        finished_status: RequestStatus,
    ) -> None:
        """Handles the finish signal from outside the scheduler.

        For example, the API server can abort a request when the client
        disconnects.
        """
        assert RequestStatus.is_finished(finished_status)
        if isinstance(request_ids, str):
            request_ids = (request_ids, )
        else:
            request_ids = set(request_ids)

        for req_id in request_ids:
            request = self.requests.get(req_id)
            if request is None:
                # Invalid request ID.
                continue

            if request.status == RequestStatus.RUNNING:
                self.running.remove(request)
            else:
                self.waiting.remove(request)
            request.status = finished_status
            self._free_request(request)

    def _free_request(self,
                      request: Request,
                      skip_free_blocks: bool = False) -> None:
        assert request.is_finished()
        self.encoder_cache_manager.free(request)
        self._cached_reqs_data.pop(request.request_id, None)
        self.finished_req_ids.add(request.request_id)

        if not skip_free_blocks:
            self._free_blocks(request)

    def _free_blocks(self, request: Request):
        assert request.is_finished()
        assert request.request_id not in self._cached_reqs_data
        self.kv_cache_manager.free(request)
        self.kv_cache_manager.free_block_hashes(request)
        del self.requests[request.request_id]

    def get_num_unfinished_requests(self) -> int:
        return len(self.waiting) + len(self.running)

    def has_finished_requests(self) -> bool:
        return len(self.finished_req_ids) > 0

    def reset_prefix_cache(self) -> bool:
        return self.kv_cache_manager.reset_prefix_cache()

    def make_stats(
        self,
        spec_decoding_stats: Optional[SpecDecodingStats] = None,
    ) -> Optional[SchedulerStats]:
        if not self.log_stats:
            return None
        prefix_cache_stats = self.kv_cache_manager.make_prefix_cache_stats()
        assert prefix_cache_stats is not None
        return SchedulerStats(
            num_running_reqs=len(self.running),
            num_waiting_reqs=len(self.waiting),
            gpu_cache_usage=self.kv_cache_manager.usage,
            prefix_cache_stats=prefix_cache_stats,
            spec_decoding_stats=spec_decoding_stats,
        )

    def make_spec_decoding_stats(
        self,
        spec_decoding_stats: Optional[SpecDecodingStats],
        num_draft_tokens: int,
        num_accepted_tokens: int,
    ) -> Optional[SpecDecodingStats]:
        if not self.log_stats:
            return None
        if spec_decoding_stats is None:
            spec_decoding_stats = SpecDecodingStats.new(self.num_spec_tokens)
        spec_decoding_stats.observe_draft(
            num_draft_tokens=num_draft_tokens,
            num_accepted_tokens=num_accepted_tokens)
        return spec_decoding_stats

    def shutdown(self) -> None:
        if self.kv_event_publisher:
            self.kv_event_publisher.shutdown()<|MERGE_RESOLUTION|>--- conflicted
+++ resolved
@@ -99,11 +99,7 @@
         self.finished_req_ids: set[str] = set()
 
         # Requests in states for tracking KV transfers for P/D disagg
-<<<<<<< HEAD
-        self.finished_recving_KV_req_ids: set[str] = set()
-=======
         self.finished_recving_kv_req_ids: set[str] = set()
->>>>>>> c90a2c8d
 
         # OPTIMIZATION: Cache the CachedRequestData objects to avoid creating
         # them at each scheduling step.
@@ -320,11 +316,7 @@
                 # Skip request if the remote KV recv is still waiting
                 # for the requests to arrive.
                 if request.status == RequestStatus.WAITING_FOR_REMOTE_KVS:
-<<<<<<< HEAD
-                    if request.request_id in self.finished_recving_KV_req_ids:
-=======
                     if request.request_id in self.finished_recving_kv_req_ids:
->>>>>>> c90a2c8d
                         assert self.kv_cache_manager.enable_caching
                         # Now that the KVs have been recved, we can cache
                         # them and set num_computed_tokens.
@@ -333,11 +325,7 @@
                             num_tokens=0,
                             num_computed_tokens=(len(request.all_token_ids) -
                                                  1))
-<<<<<<< HEAD
-                        self.finished_recving_KV_req_ids.remove(
-=======
                         self.finished_recving_kv_req_ids.remove(
->>>>>>> c90a2c8d
                             request.request_id)
                         request.status = RequestStatus.WAITING
                         self.kv_cache_manager.free(request)
@@ -382,11 +370,7 @@
                 # Total computed tokens (local + external).
                 num_computed_tokens += num_external_tokens
 
-<<<<<<< HEAD
-                if (request.do_remote_prefill and num_external_tokens > 0):
-=======
                 if request.do_remote_prefill and num_external_tokens > 0:
->>>>>>> c90a2c8d
                     # Allocate slots for the external tokens, but skip
                     # caching until after the KV transfer is done.
                     new_blocks = self.kv_cache_manager.allocate_slots(
@@ -408,14 +392,10 @@
                     if self.connector is not None:
                         self.connector.update_state_after_alloc(
                             request,
-<<<<<<< HEAD
-                            [b.block_id for b in computed_blocks + new_blocks],
-=======
                             [
                                 b.block_id for b in itertools.chain(
                                     computed_blocks, new_blocks)
                             ],
->>>>>>> c90a2c8d
                             num_external_tokens,
                         )
                         # We should only trigger a KV transfer once per request.
@@ -463,14 +443,10 @@
                 if self.connector is not None:
                     self.connector.update_state_after_alloc(
                         request,
-<<<<<<< HEAD
-                        [b.block_id for b in computed_blocks + new_blocks],
-=======
                         [
                             b.block_id for b in itertools.chain(
                                 computed_blocks, new_blocks)
                         ],
->>>>>>> c90a2c8d
                         num_external_tokens,
                     )
 
@@ -604,14 +580,8 @@
         # 3. If some tokens (e.g. spec tokens) are rejected later, the number of
         #    computed tokens will be adjusted in update_from_output.
         for req_id, num_scheduled_token in num_scheduled_tokens.items():
-<<<<<<< HEAD
-            if req_id in self.requests:
-                self.requests[
-                    req_id].num_computed_tokens += num_scheduled_token
-=======
             if req := self.requests.get(req_id):
                 req.num_computed_tokens += num_scheduled_token
->>>>>>> c90a2c8d
 
         self.finished_req_ids = set()
         return scheduler_output
@@ -741,7 +711,6 @@
         prompt_logprobs_dict = model_runner_output.prompt_logprobs_dict
         num_scheduled_tokens = scheduler_output.num_scheduled_tokens
 
-        stopped_set: set[str] = set()
         new_running: list[Request] = []
         outputs: list[EngineCoreOutput] = []
         spec_decoding_stats: Optional[SpecDecodingStats] = None
@@ -842,11 +811,6 @@
             prompt_logprobs_tensors = prompt_logprobs_dict.get(req_id)
             if new_token_ids:
                 # Stop request after the first token if doing a remote_decode.
-<<<<<<< HEAD
-                # TODO(rob): check if it is okay to send a finished request to
-                # AsyncLLM w/o adding it to eco.finished_requests
-=======
->>>>>>> c90a2c8d
                 # NOTE(rob): req is not freed (or preempted) in the EngineCore
                 # until the xfer is done to ensure we do not free the KV blocks.
                 kv_transfer_params = None
@@ -889,17 +853,6 @@
 
             if not stopped:
                 new_running.append(request)
-<<<<<<< HEAD
-            else:
-                stopped_set.add(request.request_id)
-
-        # P/D: update recv and send status from last step.
-        for req_id in (model_runner_output.finished_recving or []):
-            logger.debug("FINISHED RECVING: %s", req_id)
-            self.finished_recving_KV_req_ids.add(req_id)
-        for req_id in (model_runner_output.finished_sending or []):
-            logger.debug("FINISHED SENDING: %s", req_id)
-=======
 
         # P/D: update recv and send status from last step.
         for req_id in (model_runner_output.finished_recving or []):
@@ -907,20 +860,15 @@
             self.finished_recving_kv_req_ids.add(req_id)
         for req_id in (model_runner_output.finished_sending or []):
             logger.debug("Finished sending KV transfer for request %s", req_id)
->>>>>>> c90a2c8d
             self._free_blocks(self.requests[req_id])
 
         # Return the cached request data to the queue so they can
         # be reused. Note: we cannot add stopped requests to this
         # since they are already freed above!
         for req_data in scheduler_output.scheduled_cached_reqs:
-<<<<<<< HEAD
-            if req_data.req_id not in stopped_set:
-=======
             # NOTE(rob): since we free stopped reqs above, adding stopped reqs
             # to _cached_reqs_data will cause a memory leak.
             if req_data.req_id not in self.finished_req_ids:
->>>>>>> c90a2c8d
                 self._cached_reqs_data[req_data.req_id].append(req_data)
 
         self.running = new_running
