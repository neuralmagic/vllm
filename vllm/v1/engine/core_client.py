--- conflicted
+++ resolved
@@ -9,16 +9,10 @@
 from vllm.v1.engine import (EngineCoreOutput, EngineCoreOutputs,
                             EngineCoreProfile, EngineCoreRequest,
                             EngineCoreRequestType, EngineCoreRequestUnion)
-<<<<<<< HEAD
-from vllm.v1.engine.core import (EngineCore, EngineCoreProc,
-                                 EngineCoreProcHandle)
-from vllm.v1.serial_utils import MsgpackDecoder, PickleEncoder
-=======
 from vllm.v1.engine.core import EngineCore, EngineCoreProc
 from vllm.v1.executor.abstract import Executor
-from vllm.v1.serial_utils import PickleEncoder
+from vllm.v1.serial_utils import MsgpackDecoder, PickleEncoder
 from vllm.v1.utils import BackgroundProcHandle
->>>>>>> 07064cb1
 
 logger = init_logger(__name__)
 
