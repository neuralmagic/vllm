--- conflicted
+++ resolved
@@ -566,9 +566,7 @@
             seq_lens=seq_lens,
         )
 
-    def _split_decodes_and_prefills(self, max_query_len: int, num_reqs: int,
-                                    num_tokens: int,
-                                    query_start_loc: torch.Tensor):
+    def build_for_cudagraph_capture(self, common_attn_metadata: CommonAttentionMetadata):
         """
         return 
         - num_decodes: number of decode requests
@@ -576,21 +574,6 @@
         - num_decode_tokens: number of decode tokens
         - num_prefill_tokens: number of prefill tokens
         """
-<<<<<<< HEAD
-        if max_query_len == 1:
-            # Pure decode
-            return num_reqs, 0, num_tokens, 0
-        else:
-            query_lens = query_start_loc[1:] - query_start_loc[:-1]
-            first_prefill = (query_lens > 1).int().argmax(dim=-1).item()
-            assert torch.all(query_lens[first_prefill:] > 1)
-            num_decodes = first_prefill
-            num_prefills = num_reqs - num_decodes
-            num_decode_tokens = first_prefill
-            num_prefill_tokens = num_tokens - query_start_loc[first_prefill]
-            return (num_decodes, num_prefills, num_decode_tokens,
-                    num_prefill_tokens)
-=======
         m = common_attn_metadata
         assert m.num_reqs == m.num_actual_tokens, \
             "MLA only supports decode-only full CUDAGraph capture. " \
@@ -599,7 +582,6 @@
         assert m.max_query_len == 1  # decode-only
 
         return self.build(0, m)
->>>>>>> 68af77e5
 
     def build(self,
               common_prefix_len: int,
