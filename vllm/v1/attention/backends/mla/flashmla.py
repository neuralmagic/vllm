# SPDX-License-Identifier: Apache-2.0
# SPDX-FileCopyrightText: Copyright contributors to the vLLM project

from dataclasses import dataclass
from typing import ClassVar, Optional

import torch

from vllm.attention.backends.abstract import AttentionLayer, AttentionType
from vllm.attention.ops.flashmla import (flash_mla_with_kvcache,
                                         get_mla_metadata,
                                         is_flashmla_supported)
from vllm.config import VllmConfig
from vllm.logger import init_logger
from vllm.v1.attention.backends.mla.common import (MLACommonBackend,
                                                   MLACommonDecodeMetadata,
                                                   MLACommonImpl,
                                                   MLACommonMetadata,
                                                   MLACommonMetadataBuilder)
from vllm.v1.attention.backends.utils import AttentionCGSupport
from vllm.v1.kv_cache_interface import AttentionSpec

logger = init_logger(__name__)


class FlashMLABackend(MLACommonBackend):

    @staticmethod
    def get_name() -> str:
        return "FLASHMLA_VLLM_V1"

    @staticmethod
    def get_metadata_cls() -> type["FlashMLAMetadata"]:
        return FlashMLAMetadata

    @staticmethod
    def get_builder_cls() -> type["FlashMLAMetadataBuilder"]:
        return FlashMLAMetadataBuilder

    @staticmethod
    def get_impl_cls() -> type["FlashMLAImpl"]:
        return FlashMLAImpl


@dataclass
class FlashMLADecodeMetadata(MLACommonDecodeMetadata):
    tile_scheduler_metadata: torch.Tensor
    num_splits: torch.Tensor


@dataclass
class FlashMLAMetadata(MLACommonMetadata[FlashMLADecodeMetadata]):
    pass


class FlashMLAMetadataBuilder(MLACommonMetadataBuilder[FlashMLAMetadata]):
    cudagraph_support: ClassVar[AttentionCGSupport] = \
        AttentionCGSupport.UNIFORM_BATCH

    def __init__(self, kv_cache_spec: AttentionSpec, layer_names: list[str],
                 vllm_config: VllmConfig, device: torch.device):
        super().__init__(kv_cache_spec, layer_names, vllm_config, device,
                         FlashMLAMetadata)

        self.compilation_config = vllm_config.compilation_config
        self.num_q_heads = vllm_config.model_config.get_num_attention_heads(
            vllm_config.parallel_config)

        self.cg_buf_tile_scheduler_metadata = None
        self.cg_buf_num_splits = None

        device_properties = torch.cuda.get_device_properties(self.device)
        num_sms = device_properties.multi_processor_count

        if self.compilation_config.cudagraph_mode.has_full_cudagraphs():
            self.cg_buf_tile_scheduler_metadata = torch.zeros(
                # Upper bound on size (<= #SMs, TileSchedulerMetaDataSize)
                # TileSchedulerMetaDataSize = 8
                (num_sms, 8),
                device=self.device,
                dtype=torch.int32,
            )
            self.cg_buf_num_splits = torch.empty(
                (vllm_config.scheduler_config.max_num_seqs + 1),
                device=self.device,
                dtype=torch.int32)

<<<<<<< HEAD
    def _build_decode(self, block_table_tensor: torch.Tensor,
                      seq_lens: torch.Tensor) -> FlashMLADecodeMetadata:
        # print(f"UBATCH ID: {ubatch_id}")
=======
    def _build_decode(
            self, block_table_tensor: torch.Tensor, seq_lens_cpu: torch.Tensor,
            seq_lens_device: torch.Tensor, query_start_loc_cpu: torch.Tensor,
            query_start_loc_device: torch.Tensor) -> FlashMLADecodeMetadata:
>>>>>>> ec9f13df
        tile_scheduler_metadata, num_splits = \
            get_mla_metadata(
            seq_lens_device,
            self.num_q_heads,
            1, # MQA for the decode path
        )

        # TODO: we can disambiguate between decode and mixed-prefill decode here
        # so we can only use the persistent buffer if a cudagraph is actually
        # being used.
        if self.compilation_config.cudagraph_mode.has_full_cudagraphs():
            assert self.cg_buf_tile_scheduler_metadata is not None
            assert self.cg_buf_num_splits is not None

            sm_parts = tile_scheduler_metadata.size(0)
            # Metadata per-SM, upper bound on size (<= #SMs, TileMetadataSize)
            assert sm_parts <= self.cg_buf_tile_scheduler_metadata.size(0)
            tile_scheduler_metadata_view = \
                self.cg_buf_tile_scheduler_metadata[:sm_parts]
            tile_scheduler_metadata_view.copy_(tile_scheduler_metadata)
            tile_scheduler_metadata = tile_scheduler_metadata_view

            # Num splits is per-batch, varying size (batch_size,)
            n = num_splits.size(0)
            # make sure static buffer is large enough
            assert n <= self.cg_buf_num_splits.size(0)
            num_splits_view = self.cg_buf_num_splits[:n]
            num_splits_view.copy_(num_splits)
            # Num splits needs to monotonically increasing
            # (with: https://github.com/vllm-project/FlashMLA/pull/3, otherwise
            #  it needs to monotonically increasing by 1)
            self.cg_buf_num_splits[n:].fill_(num_splits[-1])
            num_splits = num_splits_view

        return FlashMLADecodeMetadata(
            block_table=block_table_tensor,
            seq_lens=seq_lens_device,
            tile_scheduler_metadata=tile_scheduler_metadata,
            num_splits=num_splits,
        )


class FlashMLAImpl(MLACommonImpl[FlashMLAMetadata]):

    def __init__(
            self,
            num_heads: int,
            head_size: int,
            scale: float,
            num_kv_heads: int,
            alibi_slopes: Optional[list[float]],
            sliding_window: Optional[int],
            kv_cache_dtype: str,
            logits_soft_cap: Optional[float],
            attn_type: str,
            kv_sharing_target_layer_name: Optional[str],
            # MLA Specific Arguments
            **mla_args) -> None:
        super().__init__(num_heads, head_size, scale, num_kv_heads,
                         alibi_slopes, sliding_window, kv_cache_dtype,
                         logits_soft_cap, attn_type,
                         kv_sharing_target_layer_name, **mla_args)

        assert is_flashmla_supported(), \
            "FlashMLA is not supported on this device"

        unsupported_features = [alibi_slopes, sliding_window, logits_soft_cap]
        if any(unsupported_features):
            raise NotImplementedError(
                "FlashMLAImpl does not support one of the following: "
                "alibi_slopes, sliding_window, logits_soft_cap")

        if attn_type != AttentionType.DECODER:
            raise NotImplementedError("Encoder self-attention and "
                                      "encoder/decoder cross-attention "
                                      "are not implemented for "
                                      "FlashMLAImpl")

    def _forward_decode(
        self,
        q_nope: torch.Tensor,
        q_pe: torch.Tensor,
        kv_c_and_k_pe_cache: torch.Tensor,
        attn_metadata: FlashMLAMetadata,
        layer: AttentionLayer,
    ) -> torch.Tensor:
        assert kv_c_and_k_pe_cache.numel() > 0
        assert attn_metadata.decode is not None

        q = torch.cat([q_nope, q_pe], dim=-1)\
            .unsqueeze(1) # Add seqlen dim of 1 (decode)

        o, _ = flash_mla_with_kvcache(
            q=q,
            k_cache=kv_c_and_k_pe_cache.unsqueeze(-2),  # Add head dim of 1
            block_table=attn_metadata.decode.block_table,
            cache_seqlens=attn_metadata.decode.seq_lens,
            head_dim_v=self.kv_lora_rank,
            tile_scheduler_metadata=attn_metadata.decode.
            tile_scheduler_metadata,
            num_splits=attn_metadata.decode.num_splits,
            softmax_scale=self.scale,
            causal=True,
            descale_q=layer._q_scale.reshape(1),
            descale_k=layer._k_scale.reshape(1),
        )

        return self._v_up_proj(o)<|MERGE_RESOLUTION|>--- conflicted
+++ resolved
@@ -85,16 +85,10 @@
                 device=self.device,
                 dtype=torch.int32)
 
-<<<<<<< HEAD
-    def _build_decode(self, block_table_tensor: torch.Tensor,
-                      seq_lens: torch.Tensor) -> FlashMLADecodeMetadata:
-        # print(f"UBATCH ID: {ubatch_id}")
-=======
     def _build_decode(
             self, block_table_tensor: torch.Tensor, seq_lens_cpu: torch.Tensor,
             seq_lens_device: torch.Tensor, query_start_loc_cpu: torch.Tensor,
             query_start_loc_device: torch.Tensor) -> FlashMLADecodeMetadata:
->>>>>>> ec9f13df
         tile_scheduler_metadata, num_splits = \
             get_mla_metadata(
             seq_lens_device,
