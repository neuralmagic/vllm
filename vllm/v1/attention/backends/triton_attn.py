# SPDX-License-Identifier: Apache-2.0
# SPDX-FileCopyrightText: Copyright contributors to the vLLM project
"""Attention layer with PagedAttention and Triton prefix prefill."""
from dataclasses import dataclass
from functools import cache
from typing import ClassVar, Optional

import torch

from vllm import _custom_ops as ops
from vllm import envs
from vllm.attention.backends.abstract import (AttentionBackend, AttentionImpl,
                                              AttentionMetadata, AttentionType)
from vllm.attention.ops.chunked_prefill_paged_decode import (
    chunked_prefill_paged_decode)
from vllm.attention.ops.paged_attn import PagedAttention
from vllm.config import VllmConfig
from vllm.logger import init_logger
from vllm.platforms import current_platform
from vllm.v1.attention.backends.flash_attn import FlashAttentionMetadata
from vllm.v1.attention.backends.utils import (AttentionCGSupport,
                                              AttentionMetadataBuilder,
                                              CommonAttentionMetadata)
from vllm.v1.kv_cache_interface import AttentionSpec

logger = init_logger(__name__)


@dataclass
class TritonAttentionMetadata:
    # NOTE(sang): Definition of context_len, query_len, and seq_len.
    # |---------- N-1 iteration --------|
    # |---------------- N iteration ---------------------|
    # |- tokenA -|......................|-- newTokens ---|
    # |---------- context_len ----------|
    # |-------------------- seq_len ---------------------|
    #                                   |-- query_len ---|

    num_actual_tokens: int  # Number of tokens excluding padding.
    max_query_len: int
    query_start_loc: torch.Tensor
    max_seq_len: int
    seq_lens: torch.Tensor
    block_table: torch.Tensor
    slot_mapping: torch.Tensor

    # For cascade attention.
    use_cascade: bool
    common_prefix_len: int
    cu_prefix_query_lens: Optional[torch.Tensor]
    prefix_kv_lens: Optional[torch.Tensor]
    suffix_kv_lens: Optional[torch.Tensor]

    # Optional aot scheduling
    scheduler_metadata: Optional[torch.Tensor] = None
    prefix_scheduler_metadata: Optional[torch.Tensor] = None


class TritonAttentionMetadataBuilder(
        AttentionMetadataBuilder[TritonAttentionMetadata]):
    cudagraph_support: ClassVar[AttentionCGSupport] = AttentionCGSupport.ALWAYS

    def __init__(self, kv_cache_spec: AttentionSpec, layer_names: list[str],
                 vllm_config: VllmConfig, device: torch.device):
        self.device = device
        self.block_size = kv_cache_spec.block_size
        self.kv_cache_spec = kv_cache_spec

        model_config = vllm_config.model_config
        self.num_heads_q = model_config.get_num_attention_heads(
            vllm_config.parallel_config)
        self.num_heads_kv = model_config.get_num_kv_heads(
            vllm_config.parallel_config)
        self.headdim = model_config.get_head_size()

    def build_for_cudagraph_capture(
        self, common_attn_metadata: CommonAttentionMetadata
    ) -> TritonAttentionMetadata:
        attn_metadata = self.build(0, common_attn_metadata)
        # When doing full graph capture, setting seq_lens to
        # max_model_len will cause graph capture to be extremely
        # slow, so here we set it to 1.
        attn_metadata.seq_lens.fill_(1)
        return attn_metadata

    def build(self,
              common_prefix_len: int,
              common_attn_metadata: CommonAttentionMetadata,
              fast_build: bool = False) -> TritonAttentionMetadata:
        num_actual_tokens = common_attn_metadata.num_actual_tokens
        max_query_len = common_attn_metadata.max_query_len

        max_seq_len = common_attn_metadata.max_seq_len
        query_start_loc = common_attn_metadata.query_start_loc
        seq_lens = common_attn_metadata.seq_lens
        block_table_tensor = common_attn_metadata.block_table_tensor
        slot_mapping = common_attn_metadata.slot_mapping

        use_cascade = common_prefix_len > 0

        if use_cascade:
            cu_prefix_query_lens = torch.tensor([0, num_actual_tokens],
                                                dtype=torch.int32,
                                                device=self.device)
            prefix_kv_lens = torch.tensor([common_prefix_len],
                                          dtype=torch.int32,
                                          device=self.device)
            suffix_kv_lens = (common_attn_metadata.seq_lens_cpu -
                              common_prefix_len)
            suffix_kv_lens = suffix_kv_lens.to(self.device)
        else:
            cu_prefix_query_lens = None
            prefix_kv_lens = None
            suffix_kv_lens = None
            prefix_scheduler_metadata = None

        attn_metadata = TritonAttentionMetadata(
            num_actual_tokens=num_actual_tokens,
            max_query_len=max_query_len,
            query_start_loc=query_start_loc,
            max_seq_len=max_seq_len,
            seq_lens=seq_lens,
            block_table=block_table_tensor,
            slot_mapping=slot_mapping,
            use_cascade=use_cascade,
            common_prefix_len=common_prefix_len,
            cu_prefix_query_lens=cu_prefix_query_lens,
            prefix_kv_lens=prefix_kv_lens,
            suffix_kv_lens=suffix_kv_lens,
            prefix_scheduler_metadata=prefix_scheduler_metadata,
        )
        return attn_metadata


class TritonAttentionBackend(AttentionBackend):

    accept_output_buffer: bool = True

    @classmethod
    def get_supported_dtypes(cls) -> list[torch.dtype]:
        return [torch.float16, torch.bfloat16]

    @classmethod
    def get_supported_head_sizes(cls) -> list[int]:
        return [32, 64, 96, 128, 160, 192, 224, 256]

    @classmethod
    def validate_head_size(cls, head_size: int) -> None:
        supported_head_sizes = cls.get_supported_head_sizes()
        if head_size not in supported_head_sizes:
            attn_type = cls.__name__.removesuffix("Backend")
            raise ValueError(
                f"Head size {head_size} is not supported by {attn_type}. "
                f"Supported head sizes are: {supported_head_sizes}. "
                "Set VLLM_ATTENTION_BACKEND=FLEX_ATTENTION to use "
                "FlexAttention backend which supports all head sizes.")

    @staticmethod
    def get_name() -> str:
        return "TRITON_ATTN_VLLM_V1"

    @staticmethod
    def get_impl_cls() -> type["TritonAttentionImpl"]:
        return TritonAttentionImpl

    @staticmethod
    def get_metadata_cls() -> type["AttentionMetadata"]:
        return TritonAttentionMetadata

    @staticmethod
    def get_kv_cache_shape(
        num_blocks: int,
        block_size: int,
        num_kv_heads: int,
        head_size: int,
    ) -> tuple[int, ...]:
        if block_size % 16 != 0:
            raise ValueError("Block size must be a multiple of 16.")
        return (2, num_blocks, block_size, num_kv_heads, head_size)

    @staticmethod
    def use_cascade_attention(*args, **kwargs) -> bool:
        return False

    @staticmethod
    def get_builder_cls() -> type["TritonAttentionMetadataBuilder"]:
        return TritonAttentionMetadataBuilder


@cache
def use_aiter_unified_attention() -> bool:
    """Check if aiter unified attention should be used."""
    # VLLM_ROCM_USE_AITER_MHA needs to set to 0 as well as it is set
    # to 1 as default
    return envs.VLLM_ROCM_USE_AITER \
        and envs.VLLM_USE_AITER_UNIFIED_ATTENTION


class TritonAttentionImpl(AttentionImpl):

    def fused_output_quant_supported(self, dtype: torch.dtype, static: bool,
                                     group_shape: tuple[int, int]):
        return dtype == current_platform.fp8_dtype(
        ) and static and group_shape == (-1, -1)  # per-tensor

    def __init__(
        self,
        num_heads: int,
        head_size: int,
        scale: float,
        num_kv_heads: int,
        alibi_slopes: Optional[list[float]],
        sliding_window: Optional[int],
        kv_cache_dtype: str,
        logits_soft_cap: Optional[float] = None,
        attn_type: AttentionType = AttentionType.DECODER,
        kv_sharing_target_layer_name: Optional[int] = None,
        sinks: Optional[torch.Tensor] = None,
    ) -> None:
        self.num_heads = num_heads
        self.head_size = head_size
        self.scale = float(scale)
        self.num_kv_heads = num_kv_heads
        if alibi_slopes is not None:
            alibi_slopes = torch.tensor(alibi_slopes, dtype=torch.float32)
        self.alibi_slopes = alibi_slopes
        if sliding_window is None:
            self.sliding_window = (-1, -1)
        else:
            self.sliding_window = (sliding_window - 1, 0)
        self.kv_cache_dtype = kv_cache_dtype
        if logits_soft_cap is None:
            # In flash-attn, setting logits_soft_cap as 0 means no soft cap.
            logits_soft_cap = 0
        self.logits_soft_cap = logits_soft_cap
        self.kv_sharing_target_layer_name = kv_sharing_target_layer_name

        self.num_queries_per_kv = self.num_heads // self.num_kv_heads

        TritonAttentionBackend.validate_head_size(head_size)

        if attn_type != AttentionType.DECODER:
            raise NotImplementedError("Encoder self-attention and "
                                      "encoder/decoder cross-attention "
                                      "are not implemented for "
                                      "TritonAttentionImpl")

        self.fp8_dtype = current_platform.fp8_dtype()
        self.force_prefill_decode_attn = \
            envs.VLLM_V1_USE_PREFILL_DECODE_ATTENTION

        if not self.force_prefill_decode_attn:
            # If not using prefill decode attention, we use the Triton
            # unified attention implementation.
            if use_aiter_unified_attention():
                logger.info_once(
                    "Using aiter unified attention for TritonAttentionImpl")
                from aiter.ops.triton.unified_attention import (
                    unified_attention)
                self.unified_attention = unified_attention
            else:
                logger.info_once(
                    "Using vllm unified attention for TritonAttentionImpl")
                from vllm.attention.ops.triton_unified_attention import (
                    unified_attention)
                self.unified_attention = unified_attention

        self.sinks = sinks
        if sinks is not None:
            assert sinks.shape[0] == num_heads, (
                "Sinks must have the same number of heads as the number of "
                f"heads in the layer. Sinks shape: {sinks.shape}, "
                f"num_heads: {num_heads}.")

    def forward(
        self,
        layer: torch.nn.Module,
        query: torch.Tensor,
        key: torch.Tensor,
        value: torch.Tensor,
        kv_cache: torch.Tensor,
        attn_metadata: FlashAttentionMetadata,
        output: Optional[torch.Tensor] = None,
        output_scale: Optional[torch.Tensor] = None,
        output_block_scale: Optional[torch.Tensor] = None,
    ) -> torch.Tensor:
        """Forward pass with FlashAttention.

        Args:
            query: shape = [num_tokens, num_heads, head_size]
            key: shape = [num_tokens, num_kv_heads, head_size]
            value: shape = [num_tokens, num_kv_heads, head_size]
            kv_cache = [2, num_blocks, block_size, num_kv_heads, head_size]
            attn_metadata: Metadata for attention.
        Returns:
            shape = [num_tokens, num_heads * head_size]
        """
        assert output is not None, "Output tensor must be provided."

<<<<<<< HEAD
=======
        if output_scale is not None or output_block_scale is not None:
            raise NotImplementedError(
                "fused output quantization is not yet supported"
                " for TritonAttentionImpl")

>>>>>>> 84149043
        if attn_metadata is None:
            # Profiling run.
            return output

        assert attn_metadata.use_cascade is False

        # IMPORTANT!
        # NOTE(woosuk): With piece-wise CUDA graphs, this method is executed in
        # eager-mode PyTorch. Thus, we need to be careful about any CPU overhead
        # in this method. For example, `view` and `slice` (or `[:n]`) operations
        # are surprisingly slow even in the case they do not invoke any GPU ops.
        # Minimize the PyTorch ops in this method as much as possible.
        # Whenever making a change in this method, please benchmark the
        # performance to make sure it does not introduce any overhead.

        use_prefill_decode_attn = self.force_prefill_decode_attn
        num_actual_tokens = attn_metadata.num_actual_tokens

        if use_prefill_decode_attn:
            key_cache, value_cache = PagedAttention.split_kv_cache(
                kv_cache, self.num_kv_heads, self.head_size)
        else:
            key_cache, value_cache = kv_cache.unbind(0)

        if self.kv_sharing_target_layer_name is None:
            # Reshape the input keys and values and store them in the cache.
            # Skip this if sharing KV cache with an earlier attention layer.
            if use_prefill_decode_attn:
                PagedAttention.write_to_paged_cache(
                    key,
                    value,
                    key_cache,
                    value_cache,
                    attn_metadata.slot_mapping,
                    self.kv_cache_dtype,
                    layer._k_scale,
                    layer._v_scale,
                )
            else:
                torch.ops._C_cache_ops.reshape_and_cache_flash(
                    key,
                    value,
                    key_cache,
                    value_cache,
                    attn_metadata.slot_mapping,
                    self.kv_cache_dtype,
                    layer._k_scale,
                    layer._v_scale,
                )

        if self.kv_cache_dtype.startswith("fp8"):
            key_cache = key_cache.view(self.fp8_dtype)
            value_cache = value_cache.view(self.fp8_dtype)
            num_tokens, num_heads, head_size = query.shape
            assert layer._q_scale == 1.0, \
                "A non 1.0 q_scale is not currently supported."
            if not current_platform.is_rocm():
                # Skip Q quantization on ROCm, since dequantizing back to
                # f32 in the attention kernel is not supported.
                query, _ = ops.scaled_fp8_quant(
                    query.reshape(
                        (num_tokens, num_heads * head_size)).contiguous(),
                    layer._q_scale)
                query = query.reshape((num_tokens, num_heads, head_size))

        cu_seqlens_q = attn_metadata.query_start_loc
        seqused_k = attn_metadata.seq_lens
        max_seqlen_q = attn_metadata.max_query_len
        max_seqlen_k = attn_metadata.max_seq_len
        block_table = attn_metadata.block_table

        if use_prefill_decode_attn:
            # Compute attention and update output up to `num_actual_tokens`.
            chunked_prefill_paged_decode(
                query=query[:num_actual_tokens],
                key=key[:num_actual_tokens],
                value=value[:num_actual_tokens],
                output=output[:num_actual_tokens],
                kv_cache_dtype=self.kv_cache_dtype,
                key_cache=key_cache,
                value_cache=value_cache,
                block_table=block_table,
                query_start_loc=cu_seqlens_q,
                seq_lens=seqused_k,
                max_seq_len=max_seqlen_k,
                max_query_len=max_seqlen_q,
                k_scale=layer._k_scale,
                v_scale=layer._v_scale,
                alibi_slopes=self.alibi_slopes,
                sliding_window=self.sliding_window[0],
                sm_scale=self.scale,
                output_scale=output_scale,
                sinks=self.sinks,
            )

        else:
            descale_shape = (cu_seqlens_q.shape[0] - 1, key.shape[1])

            self.unified_attention(
                q=query[:num_actual_tokens],
                k=key_cache,
                v=value_cache,
                out=output[:num_actual_tokens],
                cu_seqlens_q=cu_seqlens_q,
                max_seqlen_q=max_seqlen_q,
                seqused_k=seqused_k,
                max_seqlen_k=max_seqlen_k,
                softmax_scale=self.scale,
                causal=True,
                alibi_slopes=self.alibi_slopes,
                window_size=self.sliding_window,
                block_table=block_table,
                softcap=self.logits_soft_cap,
                q_descale=None,  # Not supported
                k_descale=layer._k_scale.expand(descale_shape),
                v_descale=layer._v_scale.expand(descale_shape),
                sinks=self.sinks,
                output_scale=output_scale)

        return output<|MERGE_RESOLUTION|>--- conflicted
+++ resolved
@@ -16,6 +16,8 @@
 from vllm.attention.ops.paged_attn import PagedAttention
 from vllm.config import VllmConfig
 from vllm.logger import init_logger
+from vllm.model_executor.layers.quantization.utils.quant_utils import (
+    QuantKey, kFp8StaticTensorSym)
 from vllm.platforms import current_platform
 from vllm.v1.attention.backends.flash_attn import FlashAttentionMetadata
 from vllm.v1.attention.backends.utils import (AttentionCGSupport,
@@ -198,10 +200,8 @@
 
 class TritonAttentionImpl(AttentionImpl):
 
-    def fused_output_quant_supported(self, dtype: torch.dtype, static: bool,
-                                     group_shape: tuple[int, int]):
-        return dtype == current_platform.fp8_dtype(
-        ) and static and group_shape == (-1, -1)  # per-tensor
+    def fused_output_quant_supported(self, quant_key: QuantKey):
+        return quant_key == kFp8StaticTensorSym
 
     def __init__(
         self,
@@ -297,14 +297,11 @@
         """
         assert output is not None, "Output tensor must be provided."
 
-<<<<<<< HEAD
-=======
-        if output_scale is not None or output_block_scale is not None:
+        if output_block_scale is not None:
             raise NotImplementedError(
-                "fused output quantization is not yet supported"
+                "fused block_scale output quantization is not yet supported"
                 " for TritonAttentionImpl")
 
->>>>>>> 84149043
         if attn_metadata is None:
             # Profiling run.
             return output
