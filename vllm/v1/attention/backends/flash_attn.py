--- conflicted
+++ resolved
@@ -345,7 +345,6 @@
         num_actual_tokens = common_attn_metadata.num_actual_tokens
         max_query_len = common_attn_metadata.max_query_len
 
-<<<<<<< HEAD
     def build_slice(
         self,
         req_slice: slice,
@@ -357,15 +356,10 @@
         num_reqs = req_slice.stop - req_slice.start
         num_tokens = token_slice.stop - token_slice.start
 
-        max_seq_len = self.runner.seq_lens_np[req_slice].max()
+        max_seq_len = int(self.runner.seq_lens_np[req_slice].max())
         query_start_loc = slice_query_start_locs(
             common_attn_metadata.query_start_loc, req_slice)
         seq_lens = common_attn_metadata.seq_lens[req_slice]
-=======
-        max_seq_len = int(self.runner.seq_lens_np[:num_reqs].max())
-        query_start_loc = common_attn_metadata.query_start_loc
-        seq_lens = common_attn_metadata.seq_lens
->>>>>>> 4c8f64fa
         block_table = self.block_table
         block_table_tensor = block_table.get_device_tensor()[req_slice]
 
@@ -511,10 +505,13 @@
         )
         return attn_metadata
 
-<<<<<<< HEAD
-    def build(self, num_reqs: int, num_actual_tokens: int, max_query_len: int,
-              common_prefix_len: int,
-              common_attn_metadata: CommonAttentionMetadata):
+    def build(
+        self, common_prefix_len: int,
+        common_attn_metadata: CommonAttentionMetadata
+    ) -> FlashAttentionMetadata:
+        num_reqs = common_attn_metadata.num_reqs
+        num_actual_tokens = common_attn_metadata.num_actual_tokens
+        max_query_len = common_attn_metadata.max_query_len
         return self.build_slice(
             req_slice=slice(0, num_reqs),
             token_slice=slice(0, num_actual_tokens),
@@ -522,12 +519,11 @@
             common_prefix_len=common_prefix_len,
             common_attn_metadata=common_attn_metadata,
         )
-=======
+
     def can_run_in_cudagraph(
             self, common_attn_metadata: CommonAttentionMetadata) -> bool:
         # Full CUDA Graph always supported (FA2 support checked separately)
         return True
->>>>>>> 4c8f64fa
 
     def use_cascade_attention(self, *args, **kwargs) -> bool:
         return False  #use_cascade_attention(*args, **kwargs)
