--- conflicted
+++ resolved
@@ -515,35 +515,6 @@
         # For decoder and cross-attention, use KV cache as before
         key_cache, value_cache = kv_cache.unbind(0)
 
-<<<<<<< HEAD
-=======
-        # key and value may be None in the case of cross attention. They are
-        # calculated once based on the output from the encoder and then cached
-        # in KV cache.
-        if (
-            self.kv_sharing_target_layer_name is None
-            and key is not None
-            and value is not None
-        ):
-            # Reshape the input keys and values and store them in the cache.
-            # Skip this if sharing KV cache with an earlier attention layer.
-            # NOTE(woosuk): Here, key and value are padded while slot_mapping is
-            # not padded. However, we don't need to do key[:num_actual_tokens]
-            # and value[:num_actual_tokens] because the reshape_and_cache_flash
-            # op uses the slot_mapping's shape to determine the number of
-            # actual tokens.
-            reshape_and_cache_flash(
-                key,
-                value,
-                key_cache,
-                value_cache,
-                attn_metadata.slot_mapping,
-                self.kv_cache_dtype,
-                layer._k_scale,
-                layer._v_scale,
-            )
-
->>>>>>> fc679696
         if self.kv_cache_dtype.startswith("fp8"):
             # queries are quantized in the attention layer
             dtype = FlashAttentionBackend.get_fp8_dtype_for_flashattn(
@@ -622,13 +593,11 @@
         kv_cache: torch.Tensor,
         attn_metadata: FlashAttentionMetadata,
     ) -> None:
-
         if attn_metadata is None:
             # Profiling run.
             return
 
-        if self.attn_type in (AttentionType.ENCODER_ONLY,
-                              AttentionType.ENCODER):
+        if self.attn_type in (AttentionType.ENCODER_ONLY, AttentionType.ENCODER):
             # For encoder attention,
             # we use direct Q, K, V tensors without caching
             return
@@ -638,8 +607,11 @@
         # key and value may be None in the case of cross attention. They are
         # calculated once based on the output from the encoder and then cached
         # in KV cache.
-        if (self.kv_sharing_target_layer_name is None and key is not None
-                and value is not None):
+        if (
+            self.kv_sharing_target_layer_name is None
+            and key is not None
+            and value is not None
+        ):
             # Reshape the input keys and values and store them in the cache.
             # Skip this if sharing KV cache with an earlier attention layer.
             # NOTE(woosuk): Here, key and value are padded while slot_mapping is
