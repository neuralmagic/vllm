# SPDX-License-Identifier: Apache-2.0
# SPDX-FileCopyrightText: Copyright contributors to the vLLM project
"""Attention layer with FlashAttention."""

from dataclasses import dataclass

import numpy as np
import torch

from vllm import envs
from vllm.attention.backends.abstract import (
    AttentionBackend,
    AttentionImpl,
    AttentionMetadata,
    AttentionType,
    MultipleOf,
    is_quantized_kv_cache,
)
from vllm.attention.layer import Attention
from vllm.attention.ops.common import cp_lse_ag_out_rs
from vllm.attention.ops.merge_attn_states import merge_attn_states
from vllm.attention.utils.fa_utils import (
    flash_attn_supports_fp8,
    get_flash_attn_version,
    is_flash_attn_varlen_func_available,
)

if is_flash_attn_varlen_func_available():
    from vllm.attention.utils.fa_utils import (
        flash_attn_varlen_func,
        get_scheduler_metadata,
        reshape_and_cache_flash,
    )

from vllm.config import VllmConfig, get_layers_from_vllm_config
from vllm.distributed.parallel_state import get_dcp_group
from vllm.logger import init_logger
from vllm.utils import cdiv
from vllm.v1.attention.backends.utils import (
    AttentionCGSupport,
    AttentionMetadataBuilder,
    CommonAttentionMetadata,
    get_kv_cache_layout,
)
from vllm.v1.kv_cache_interface import AttentionSpec

logger = init_logger(__name__)


class FlashAttentionBackend(AttentionBackend):
    accept_output_buffer: bool = True
    forward_includes_kv_cache: bool = False
    supports_quant_query_input: bool = True

    @classmethod
    def get_supported_dtypes(cls) -> list[torch.dtype]:
        return [torch.float16, torch.bfloat16]

    @classmethod
    def get_supported_head_sizes(cls) -> list[int]:
        return [32, 64, 96, 128, 160, 192, 224, 256]

    @staticmethod
    def get_supported_kernel_block_size() -> list[int | MultipleOf]:
        return [MultipleOf(16)]

    @classmethod
    def validate_head_size(cls, head_size: int) -> None:
        supported_head_sizes = cls.get_supported_head_sizes()
        if head_size not in supported_head_sizes:
            attn_type = cls.__name__.removesuffix("Backend")
            raise ValueError(
                f"Head size {head_size} is not supported by {attn_type}. "
                f"Supported head sizes are: {supported_head_sizes}. "
                "Set VLLM_ATTENTION_BACKEND=FLEX_ATTENTION to use "
                "FlexAttention backend which supports all head sizes."
            )

    @staticmethod
    def get_name() -> str:
        return "FLASH_ATTN"

    @staticmethod
    def get_impl_cls() -> type["FlashAttentionImpl"]:
        return FlashAttentionImpl

    @staticmethod
    def get_metadata_cls() -> type["AttentionMetadata"]:
        return FlashAttentionMetadata

    @staticmethod
    def get_builder_cls() -> type["FlashAttentionMetadataBuilder"]:
        return FlashAttentionMetadataBuilder

    @staticmethod
    def get_kv_cache_shape(
        num_blocks: int,
        block_size: int,
        num_kv_heads: int,
        head_size: int,
        cache_dtype_str: str = "auto",
    ) -> tuple[int, ...]:
        if block_size % 16 != 0:
            raise ValueError("Block size must be a multiple of 16.")
        return (2, num_blocks, block_size, num_kv_heads, head_size)

    @staticmethod
    def get_kv_cache_stride_order() -> tuple[int, ...]:
        # `stride_order` indicates the permutation that gets
        # us from `get_kv_cache_shape` to the actual memory layout we want.
        cache_layout = get_kv_cache_layout()
        if cache_layout == "NHD":
            stride_order = (0, 1, 2, 3, 4)
        elif cache_layout == "HND":
            stride_order = (0, 1, 3, 2, 4)
        else:
            raise ValueError(f"Unknown cache layout format {cache_layout}.")
        return stride_order

    @staticmethod
    def get_fp8_dtype_for_flashattn(kv_cache_dtype: str) -> torch.dtype:
        if kv_cache_dtype in ("fp8", "fp8_e4m3"):
            return torch.float8_e4m3fn
        else:
            raise ValueError(f"Unrecognized FP8 dtype: {kv_cache_dtype}")


@dataclass
class FlashAttentionMetadata:
    # NOTE(sang): Definition of context_len, query_len, and seq_len.
    # |---------- N-1 iteration --------|
    # |---------------- N iteration ---------------------|
    # |- tokenA -|......................|-- newTokens ---|
    # |---------- context_len ----------|
    # |-------------------- seq_len ---------------------|
    #                                   |-- query_len ---|

    num_actual_tokens: int  # Number of tokens excluding padding.
    max_query_len: int
    query_start_loc: torch.Tensor
    max_seq_len: int
    seq_lens: torch.Tensor
    block_table: torch.Tensor
    slot_mapping: torch.Tensor

    # For cascade attention.
    use_cascade: bool
    common_prefix_len: int
    cu_prefix_query_lens: torch.Tensor | None
    prefix_kv_lens: torch.Tensor | None
    suffix_kv_lens: torch.Tensor | None

    # For GQA DCP
    max_dcp_context_kv_len: int | None = None
    dcp_context_kv_lens: torch.Tensor | None = None

    # Optional aot scheduling
    scheduler_metadata: torch.Tensor | None = None
    prefix_scheduler_metadata: torch.Tensor | None = None
    max_num_splits: int = 0

    causal: bool = True


def _get_sliding_window_configs(
    vllm_config: VllmConfig,
) -> set[tuple[int, int] | None]:
    """Get the set of all sliding window configs used in the model."""
    sliding_window_configs: set[tuple[int, int] | None] = set()
    layers = get_layers_from_vllm_config(vllm_config, Attention)
    for layer in layers.values():
        assert isinstance(layer.impl, FlashAttentionImpl)
        sliding_window_configs.add(layer.impl.sliding_window)
    return sliding_window_configs


class FlashAttentionMetadataBuilder(AttentionMetadataBuilder[FlashAttentionMetadata]):
    # FA3:
    # Supports full cudagraphs for all cases.
    #
    # FA2:
    # For FA2, a graph is captured with max_query_len=1, (which is what we
    # capture by default for num_tokens <= max_num_seqs when there is no
    # spec-decode) then these graphs will not work for mixed prefill-decode
    # (unlike FA3). This is due to special max_query_len=1 packed-GQA handling
    # in FA2.
    # In summary if we are running with spec decodes the graphs would
    # work for mixed prefill-decode and uniform-decode. But for non-spec decodes
    # the graphs would not work for mixed prefill-decode; sorta the inverse
    # of UNIFORM_SINGLE_TOKEN_DECODE.
    # There's probably a better way to describe this using `AttentionCGSupport`
    # but for now just set it to `UNIFORM_BATCH` to get use to drop down
    # to FULL_AND_PIECEWISE.
    # TODO(luka, lucas): audit FA2 as part of:
    #  https://github.com/vllm-project/vllm/issues/22945
    cudagraph_support = (
        AttentionCGSupport.ALWAYS
        if get_flash_attn_version() == 3
        else AttentionCGSupport.UNIFORM_BATCH
    )

    def __init__(
        self,
        kv_cache_spec: AttentionSpec,
        layer_names: list[str],
        vllm_config: VllmConfig,
        device: torch.device,
    ):
        super().__init__(kv_cache_spec, layer_names, vllm_config, device)
        self.model_config = vllm_config.model_config
        self.parallel_config = vllm_config.parallel_config
        self.cache_config = vllm_config.cache_config
        self.compilation_config = vllm_config.compilation_config

        self.num_heads_q = self.model_config.get_num_attention_heads(
            self.parallel_config
        )
        self.num_heads_kv = self.model_config.get_num_kv_heads(self.parallel_config)
        self.kv_cache_dtype = kv_cache_spec.dtype
        self.headdim = self.model_config.get_head_size()
        self.block_size = kv_cache_spec.block_size

        self.max_num_splits = 0  # No upper bound on the number of splits.
        self.aot_schedule = get_flash_attn_version() == 3

        try:
            from vllm.distributed.parallel_state import get_dcp_group

            self.dcp_world_size = get_dcp_group().world_size
            self.dcp_rank = get_dcp_group().rank_in_group
        except AssertionError:
            # DCP might not be initialized in testing
            self.dcp_world_size = 1
            self.dcp_rank = 0

        self.use_full_cuda_graph = (
            self.compilation_config.cudagraph_mode.has_full_cudagraphs()
        )
        self.max_cudagraph_size = self.compilation_config.max_capture_size

        if self.use_full_cuda_graph and self.aot_schedule:
            if self.max_cudagraph_size > 992:
                # This condition derives from FA3's internal heuristic.
                # TODO(woosuk): Support larger cudagraph sizes.
                raise ValueError(
                    "Capture size larger than 992 is not supported for full cuda graph."
                )

            self.scheduler_metadata = torch.zeros(
                vllm_config.scheduler_config.max_num_seqs + 1,
                dtype=torch.int32,
                device=self.device,
            )
            # When using cuda graph, we need to set the upper bound of the
            # number of splits so that large enough intermediate buffers are
            # pre-allocated during capture.
            self.max_num_splits = envs.VLLM_FLASH_ATTN_MAX_NUM_SPLITS_FOR_CUDA_GRAPH

        # Sliding window size to be used with the AOT scheduler will be
        # populated on first build() call.
        self.aot_sliding_window: tuple[int, int] | None = None

    def build(
        self,
        common_prefix_len: int,
        common_attn_metadata: CommonAttentionMetadata,
        fast_build: bool = False,
    ) -> FlashAttentionMetadata:
        """
        fast_build disables AOT scheduling, used when there will be few
        iterations i.e. spec-decode
        """
        num_reqs = common_attn_metadata.num_reqs
        num_actual_tokens = common_attn_metadata.num_actual_tokens
        max_query_len = common_attn_metadata.max_query_len
        max_seq_len = common_attn_metadata.max_seq_len
        query_start_loc = common_attn_metadata.query_start_loc
        seq_lens = common_attn_metadata.seq_lens
        seq_lens_cpu = common_attn_metadata.seq_lens_cpu
        block_table_tensor = common_attn_metadata.block_table_tensor
        slot_mapping = common_attn_metadata.slot_mapping
        causal = common_attn_metadata.causal

        # the overhead of the aot schedule is not worth it for spec-decode
        aot_schedule = self.aot_schedule and not fast_build

        if self.aot_sliding_window is None:
            self.aot_sliding_window = (-1, -1)
            # For the AOT scheduler we need the sliding window value to be
            # constant for all layers to. We have to populate this on the first
            # build() call so the layers are constructed (cannot populate)
            # in __init__.
            if aot_schedule:
                sliding_window_configs = _get_sliding_window_configs(self.vllm_config)
                if len(sliding_window_configs) == 1:
                    sliding_window_config = sliding_window_configs.pop()
                    if sliding_window_config is not None:
                        self.aot_sliding_window = sliding_window_config
                elif len(sliding_window_configs) > 1:
                    self.aot_schedule = False
                    aot_schedule = False

        max_num_splits = 0  # 0 means use FA3's heuristics, not CG compatible
        if self.use_full_cuda_graph and num_actual_tokens <= self.max_cudagraph_size:
            # NOTE(woosuk): Setting num_splits > 1 may increase the memory
            # usage, because the intermediate buffers of size [num_splits,
            # num_heads, num_tokens, head_size] are allocated. Therefore,
            # we only set num_splits when using cuda graphs.
            max_num_splits = self.max_num_splits

        def schedule(
            batch_size, cu_query_lens, max_query_len, seqlens, max_seq_len, causal
        ):
            cache_dtype = self.cache_config.cache_dtype
            if cache_dtype.startswith("fp8"):
                qkv_dtype = FlashAttentionBackend.get_fp8_dtype_for_flashattn(
                    cache_dtype
                )
            else:
                qkv_dtype = self.kv_cache_dtype
            if aot_schedule:
                return get_scheduler_metadata(
                    batch_size=batch_size,
                    max_seqlen_q=max_query_len,
                    max_seqlen_k=max_seq_len,
                    num_heads_q=self.num_heads_q * self.dcp_world_size,
                    num_heads_kv=self.num_heads_kv,
                    headdim=self.headdim,
                    cache_seqlens=seqlens,
                    qkv_dtype=qkv_dtype,
                    cu_seqlens_q=cu_query_lens,
                    page_size=self.block_size,
                    causal=causal,
                    window_size=self.aot_sliding_window,
                    num_splits=max_num_splits,
                )
            return None

        use_cascade = common_prefix_len > 0
        max_dcp_context_kv_len = 0
        dcp_context_kv_lens = None

        cu_prefix_query_lens = None
        prefix_kv_lens = None
        suffix_kv_lens = None
        prefix_scheduler_metadata = None

        if self.dcp_world_size > 1:
            query_kv_lens_cpu = (
                common_attn_metadata.query_start_loc_cpu[1:]
                - common_attn_metadata.query_start_loc_cpu[:-1]
            )
            dcp_context_kv_lens_cpu = seq_lens_cpu - query_kv_lens_cpu
            dcp_context_kv_lens_cpu = dcp_context_kv_lens_cpu // self.dcp_world_size + (
                self.dcp_rank <= (dcp_context_kv_lens_cpu - 1) % self.dcp_world_size
            )
            dcp_context_kv_lens = dcp_context_kv_lens_cpu.to(self.device)
            max_dcp_context_kv_len = dcp_context_kv_lens.max().item()

            scheduler_metadata = schedule(
                batch_size=num_reqs,
                cu_query_lens=query_start_loc,
                max_query_len=max_query_len,
                seqlens=dcp_context_kv_lens,
                max_seq_len=max_dcp_context_kv_len,
                causal=False,
            )
        elif use_cascade:
            cu_prefix_query_lens = torch.tensor(
                [0, num_actual_tokens], dtype=torch.int32, device=self.device
            )
            prefix_kv_lens = torch.tensor(
                [common_prefix_len], dtype=torch.int32, device=self.device
            )
            suffix_kv_lens = (seq_lens_cpu[:num_reqs] - common_prefix_len).to(
                self.device, non_blocking=True
            )
            prefix_scheduler_metadata = schedule(
                batch_size=1,
                cu_query_lens=cu_prefix_query_lens,
                max_query_len=num_actual_tokens,
                seqlens=prefix_kv_lens,
                max_seq_len=common_prefix_len,
                causal=False,
            )
            scheduler_metadata = schedule(
                batch_size=num_reqs,
                cu_query_lens=query_start_loc,
                max_query_len=max_query_len,
                seqlens=suffix_kv_lens,
                max_seq_len=max_seq_len - common_prefix_len,
                causal=True,
            )
        else:
            scheduler_metadata = schedule(
                batch_size=num_reqs,
                cu_query_lens=query_start_loc,
                max_query_len=max_query_len,
                seqlens=seq_lens,
                max_seq_len=max_seq_len,
                causal=causal,
            )
        # For FA3 + full cudagraph
        if self.use_full_cuda_graph and scheduler_metadata is not None:
            n = scheduler_metadata.shape[0]
            self.scheduler_metadata[:n] = scheduler_metadata
            # NOTE(woosuk): We should zero out the rest of the scheduler
            # metadata to guarantee the correctness. Otherwise, some thread
            # blocks may use the invalid scheduler metadata and overwrite the
            # output buffer.
            self.scheduler_metadata[n:] = 0
            scheduler_metadata = self.scheduler_metadata[:n]

        attn_metadata = FlashAttentionMetadata(
            num_actual_tokens=num_actual_tokens,
            max_query_len=max_query_len,
            query_start_loc=query_start_loc,
            max_seq_len=max_seq_len,
            seq_lens=seq_lens,
            block_table=block_table_tensor,
            slot_mapping=slot_mapping,
            max_dcp_context_kv_len=max_dcp_context_kv_len,
            dcp_context_kv_lens=dcp_context_kv_lens,
            use_cascade=use_cascade,
            common_prefix_len=common_prefix_len,
            scheduler_metadata=scheduler_metadata,
            cu_prefix_query_lens=cu_prefix_query_lens,
            prefix_kv_lens=prefix_kv_lens,
            suffix_kv_lens=suffix_kv_lens,
            prefix_scheduler_metadata=prefix_scheduler_metadata,
            max_num_splits=max_num_splits,
            causal=causal,
        )
        return attn_metadata

    def use_cascade_attention(self, *args, **kwargs) -> bool:
        return use_cascade_attention(*args, **kwargs)


class FlashAttentionImpl(AttentionImpl):
    can_return_lse_for_decode: bool = True

    def __init__(
        self,
        num_heads: int,
        head_size: int,
        scale: float,
        num_kv_heads: int,
        alibi_slopes: list[float] | None,
        sliding_window: int | None,
        kv_cache_dtype: str,
        logits_soft_cap: float | None = None,
        attn_type: AttentionType = AttentionType.DECODER,
        kv_sharing_target_layer_name: str | None = None,
        sinks: torch.Tensor | None = None,
    ) -> None:
        self.num_heads = num_heads
        self.head_size = head_size
        self.scale = float(scale)
        self.num_kv_heads = num_kv_heads
        if alibi_slopes is not None:
            alibi_slopes = torch.tensor(alibi_slopes, dtype=torch.float32)
        self.alibi_slopes = alibi_slopes
        if sliding_window is None:
            self.sliding_window = (-1, -1)
        elif attn_type == AttentionType.ENCODER_ONLY:
            self.sliding_window = (sliding_window - 1, sliding_window - 1)
        else:
            self.sliding_window = (sliding_window - 1, 0)
        self.kv_cache_dtype = kv_cache_dtype
        if logits_soft_cap is None:
            # In flash-attn, setting logits_soft_cap as 0 means no soft cap.
            logits_soft_cap = 0
        self.logits_soft_cap = logits_soft_cap
        self.kv_sharing_target_layer_name = kv_sharing_target_layer_name

        self.num_queries_per_kv = self.num_heads // self.num_kv_heads

        FlashAttentionBackend.validate_head_size(head_size)

        self.attn_type = attn_type
        self.vllm_flash_attn_version = get_flash_attn_version()
        if is_quantized_kv_cache(self.kv_cache_dtype) and not flash_attn_supports_fp8():
            raise NotImplementedError(
                "FlashAttention does not support fp8 kv-cache on this device."
            )

        self.sinks = sinks
        if self.sinks is not None:
            assert self.vllm_flash_attn_version == 3, (
                "Sinks are only supported in FlashAttention 3"
            )
            assert self.sinks.shape[0] == num_heads, (
                "Sinks must have the same number of heads as the number of "
                "heads in the layer"
            )

    def forward(
        self,
        layer: torch.nn.Module,
        query: torch.Tensor,
        key: torch.Tensor,
        value: torch.Tensor,
        kv_cache: torch.Tensor,
        attn_metadata: FlashAttentionMetadata,
        output: torch.Tensor | None = None,
        output_scale: torch.Tensor | None = None,
        output_block_scale: torch.Tensor | None = None,
    ) -> torch.Tensor:
        """Forward pass with FlashAttention.

        Args:
            query: shape = [num_tokens, num_heads, head_size]
            key: shape = [num_tokens, num_kv_heads, head_size]
            value: shape = [num_tokens, num_kv_heads, head_size]
            kv_cache: shape =
                [2, num_blocks, block_size, num_kv_heads, head_size]
            attn_metadata: Metadata for attention.
        Returns:
            shape = [num_tokens, num_heads * head_size]
        NOTE: FP8 quantization, flash-attn expect the size of
              {q,k,v}_descale to be (num_sequences, num_kv_heads).
              We use torch's .expand() to avoid duplicating values
        """
        assert output is not None, "Output tensor must be provided."

        if output_scale is not None or output_block_scale is not None:
            raise NotImplementedError(
                "fused output quantization is not yet supported for FlashAttentionImpl"
            )

        if attn_metadata is None:
            # Profiling run.
            return output

        attn_type = self.attn_type

        # IMPORTANT!
        # NOTE(woosuk): With piece-wise CUDA graphs, this method is executed in
        # eager-mode PyTorch. Thus, we need to be careful about any CPU overhead
        # in this method. For example, `view` and `slice` (or `[:n]`) operations
        # are surprisingly slow even in the case they do not invoke any GPU ops.
        # Minimize the PyTorch ops in this method as much as possible.
        # Whenever making a change in this method, please benchmark the
        # performance to make sure it does not introduce any overhead.

        num_actual_tokens = attn_metadata.num_actual_tokens

        # Handle encoder attention differently - no KV cache needed
        if attn_type in (AttentionType.ENCODER_ONLY, AttentionType.ENCODER):
            # For encoder attention,
            # we use direct Q, K, V tensors without caching
            return self._forward_encoder_attention(
                query[:num_actual_tokens],
                key[:num_actual_tokens],
                value[:num_actual_tokens],
                output[:num_actual_tokens],
                attn_metadata,
                layer,
            )

        # For decoder and cross-attention, use KV cache as before
        key_cache, value_cache = kv_cache.unbind(0)

        if self.kv_cache_dtype.startswith("fp8"):
            # queries are quantized in the attention layer
            dtype = FlashAttentionBackend.get_fp8_dtype_for_flashattn(
                self.kv_cache_dtype
            )
            key_cache = key_cache.view(dtype)
            value_cache = value_cache.view(dtype)

        if not attn_metadata.use_cascade:
            cu_seqlens_q = attn_metadata.query_start_loc
            seqused_k = attn_metadata.seq_lens
            max_seqlen_q = attn_metadata.max_query_len
            max_seqlen_k = attn_metadata.max_seq_len
            block_table = attn_metadata.block_table
            scheduler_metadata = attn_metadata.scheduler_metadata

            descale_shape = (cu_seqlens_q.shape[0] - 1, self.num_kv_heads)

            if self.dcp_world_size > 1:
                self._forward_with_dcp(
                    query[:num_actual_tokens],
                    key[:num_actual_tokens],
                    value[:num_actual_tokens],
                    key_cache,
                    value_cache,
                    output[:num_actual_tokens],
                    attn_metadata,
                    q_descale=layer._q_scale.expand(descale_shape),
                    k_descale=layer._k_scale.expand(descale_shape),
                    v_descale=layer._v_scale.expand(descale_shape),
                )
                return output
            else:
                flash_attn_varlen_func(
                    q=query[:num_actual_tokens],
                    k=key_cache,
                    v=value_cache,
                    out=output[:num_actual_tokens],
                    cu_seqlens_q=cu_seqlens_q,
                    max_seqlen_q=max_seqlen_q,
                    seqused_k=seqused_k,
                    max_seqlen_k=max_seqlen_k,
                    softmax_scale=self.scale,
                    causal=attn_metadata.causal,
                    alibi_slopes=self.alibi_slopes,
                    window_size=self.sliding_window,
                    block_table=block_table,
                    softcap=self.logits_soft_cap,
                    scheduler_metadata=scheduler_metadata,
                    fa_version=self.vllm_flash_attn_version,
                    q_descale=layer._q_scale.expand(descale_shape),
                    k_descale=layer._k_scale.expand(descale_shape),
                    v_descale=layer._v_scale.expand(descale_shape),
                    num_splits=attn_metadata.max_num_splits,
                    s_aux=self.sinks,
                )
                return output

        # Cascade attention (rare case).
        cascade_attention(
            output[:num_actual_tokens],
            query[:num_actual_tokens],
            key_cache,
            value_cache,
            cu_query_lens=attn_metadata.query_start_loc,
            max_query_len=attn_metadata.max_query_len,
            cu_prefix_query_lens=attn_metadata.cu_prefix_query_lens,
            prefix_kv_lens=attn_metadata.prefix_kv_lens,
            suffix_kv_lens=attn_metadata.suffix_kv_lens,
            max_kv_len=attn_metadata.max_seq_len,
            softmax_scale=self.scale,
            alibi_slopes=self.alibi_slopes,
            sliding_window=self.sliding_window,
            logits_soft_cap=self.logits_soft_cap,
            block_table=attn_metadata.block_table,
            common_prefix_len=attn_metadata.common_prefix_len,
            fa_version=self.vllm_flash_attn_version,
            prefix_scheduler_metadata=attn_metadata.prefix_scheduler_metadata,
            suffix_scheduler_metadata=attn_metadata.scheduler_metadata,
            q_descale=layer._q_scale,
            k_descale=layer._k_scale,
            v_descale=layer._v_scale,
            s_aux=self.sinks,
        )
        return output

<<<<<<< HEAD
    def do_kv_cache_update(
        self,
        layer: torch.nn.Module,
        key: torch.Tensor,
        value: torch.Tensor,
        kv_cache: torch.Tensor,
        attn_metadata: FlashAttentionMetadata,
    ) -> None:
        if attn_metadata is None:
            # Profiling run.
            return

        if self.attn_type in (AttentionType.ENCODER_ONLY, AttentionType.ENCODER):
            # For encoder attention,
            # we use direct Q, K, V tensors without caching
            return

        # key and value may be None in the case of cross attention. They are
        # calculated once based on the output from the encoder and then cached
        # in KV cache.
        if (
            self.kv_sharing_target_layer_name is not None
            or key is None
            or value is None
        ):
            return

        key_cache, value_cache = kv_cache.unbind(0)

        # Reshape the input keys and values and store them in the cache.
        # Skip this if sharing KV cache with an earlier attention layer.
        # NOTE(woosuk): Here, key and value are padded while slot_mapping is
        # not padded. However, we don't need to do key[:num_actual_tokens]
        # and value[:num_actual_tokens] because the reshape_and_cache_flash
        # op uses the slot_mapping's shape to determine the number of
        # actual tokens.
        reshape_and_cache_flash(
            key,
            value,
            key_cache,
            value_cache,
            attn_metadata.slot_mapping,
            self.kv_cache_dtype,
            layer._k_scale,
            layer._v_scale,
=======
    def _forward_with_dcp(
        self,
        query: torch.Tensor,
        key: torch.Tensor,
        value: torch.Tensor,
        key_cache: torch.Tensor,
        value_cache: torch.Tensor,
        output: torch.Tensor,
        attn_metadata: FlashAttentionMetadata,
        q_descale: torch.Tensor | None = None,
        k_descale: torch.Tensor | None = None,
        v_descale: torch.Tensor | None = None,
    ) -> torch.Tensor:
        cu_seqlens_q = attn_metadata.query_start_loc
        max_seqlen_q = attn_metadata.max_query_len
        block_table = attn_metadata.block_table

        query = query.contiguous()
        query_across_dcp = get_dcp_group().all_gather(query, dim=1)
        context_attn_out, context_lse = flash_attn_varlen_func(
            q=query_across_dcp,
            k=key_cache,
            v=value_cache,
            out=None,
            cu_seqlens_q=cu_seqlens_q,
            max_seqlen_q=max_seqlen_q,
            seqused_k=attn_metadata.dcp_context_kv_lens,
            max_seqlen_k=attn_metadata.max_dcp_context_kv_len,
            softmax_scale=self.scale,
            causal=False,
            alibi_slopes=self.alibi_slopes,
            window_size=self.sliding_window,
            block_table=block_table,
            softcap=self.logits_soft_cap,
            return_softmax_lse=True,
            scheduler_metadata=attn_metadata.scheduler_metadata,
            fa_version=self.vllm_flash_attn_version,
            q_descale=q_descale,
            k_descale=k_descale,
            v_descale=v_descale,
        )
        # FA returns LSE in shape [ H, B ] but cp_lse_ag_out_rs wants [ B, H ]
        context_attn_out_cor, context_lse_cor = cp_lse_ag_out_rs(
            context_attn_out,
            context_lse.transpose(0, 1),
            get_dcp_group(),
            return_lse=True,
        )
        context_lse_cor = context_lse_cor.transpose(0, 1).contiguous()

        query_attn_out, query_lse = flash_attn_varlen_func(
            q=query,
            k=key,
            v=value,
            out=None,
            cu_seqlens_q=cu_seqlens_q,
            max_seqlen_q=max_seqlen_q,
            cu_seqlens_k=cu_seqlens_q,
            max_seqlen_k=max_seqlen_q,
            softmax_scale=self.scale,
            causal=attn_metadata.causal,
            alibi_slopes=self.alibi_slopes,
            window_size=self.sliding_window,
            softcap=self.logits_soft_cap,
            return_softmax_lse=True,
            fa_version=self.vllm_flash_attn_version,
            q_descale=q_descale,
            k_descale=k_descale,
            v_descale=v_descale,
        )
        assert context_attn_out_cor.shape == query_attn_out.shape
        assert context_lse_cor.shape == query_lse.shape
        merge_attn_states(
            output,
            context_attn_out_cor,
            context_lse_cor,
            query_attn_out,
            query_lse,
>>>>>>> 720394de
        )

    def _forward_encoder_attention(
        self,
        query: torch.Tensor,
        key: torch.Tensor,
        value: torch.Tensor,
        output: torch.Tensor,
        attn_metadata: FlashAttentionMetadata,
        layer: torch.nn.Module,
    ) -> torch.Tensor:
        """Forward pass for encoder attention without KV cache.

        Args:
            query: shape = [num_encoder_tokens, num_heads, head_size]
            key: shape = [num_encoder_tokens, num_kv_heads, head_size]
            value: shape = [num_encoder_tokens, num_kv_heads, head_size]
            output: shape = [num_encoder_tokens, num_heads, head_size]
            attn_metadata: Encoder attention metadata
            layer: The attention layer
        """
        # For encoder attention, process FP8 quantization if needed
        if self.kv_cache_dtype.startswith("fp8"):
            raise NotImplementedError(
                "quantization is not supported for encoder attention"
            )

        # Use encoder-specific metadata for sequence information
        cu_seqlens_q = attn_metadata.query_start_loc
        cu_seqlens_k = attn_metadata.query_start_loc
        max_seqlen_q = attn_metadata.max_query_len
        max_seqlen_k = attn_metadata.max_query_len

        descale_shape = (
            cu_seqlens_q.shape[0] - 1,  # type: ignore[union-attr]
            self.num_kv_heads,
        )

        # Call flash attention directly on Q, K, V tensors
        flash_attn_varlen_func(
            q=query,
            k=key,
            v=value,
            out=output,
            cu_seqlens_q=cu_seqlens_q,
            cu_seqlens_k=cu_seqlens_k,
            max_seqlen_q=max_seqlen_q,
            max_seqlen_k=max_seqlen_k,
            softmax_scale=self.scale,
            causal=False,  # Encoder attention is bidirectional
            alibi_slopes=self.alibi_slopes,
            window_size=self.sliding_window,
            softcap=self.logits_soft_cap,
            fa_version=self.vllm_flash_attn_version,
            q_descale=layer._q_scale.expand(descale_shape),
            k_descale=layer._k_scale.expand(descale_shape),
            v_descale=layer._v_scale.expand(descale_shape),
        )

        return output


def use_cascade_attention(
    common_prefix_len: int,
    query_lens: np.ndarray,
    num_query_heads: int,
    num_kv_heads: int,
    use_alibi: bool,
    use_sliding_window: bool,
    use_local_attention: bool,
    num_sms: int,
    dcp_world_size: int,
) -> bool:
    """Decide whether to use cascade attention.

    This function 1) checks whether cascade attention is supported with the
    given configuration, and 2) heuristically decides whether using cascade
    attention can improve performance.
    """
    # Too short common prefix. Probably not worth using cascade attention.
    # We use an arbitrary threshold of 256 tokens. TODO: Tune this threshold.
    # NOTE(woosuk): This is the common case. We should return False as soon as
    # possible to avoid any unnecessary computation.
    if common_prefix_len < 256:
        return False
    # Cascade attention is currently not supported with these variants.
    if use_alibi or use_sliding_window or use_local_attention:
        return False
    # Too few queries. Probably not worth using cascade attention.
    # We use an arbitrary threshold of 8 queries. TODO: Tune this threshold.
    num_reqs = len(query_lens)
    if num_reqs < 8:
        return False
    # disable cascade attention for DCP
    if dcp_world_size > 1:
        return False

    # Heuristics to decide whether using cascade attention is beneficial.
    # 1. When FlashDecoding is not used for normal attention, cascade attention
    #    is likely to be faster since it saves memory bandwidth.
    num_queries_per_kv = num_query_heads // num_kv_heads
    # The criteria for using FlashDecoding can be found in the following link:
    # https://github.com/vllm-project/flash-attention/blob/96266b1111111f3d11aabefaf3bacbab6a89d03c/csrc/flash_attn/flash_api.cpp#L535
    use_flash_decoding = (
        num_queries_per_kv > 1
        and not use_sliding_window
        and not use_alibi
        and np.all(query_lens == 1)
    )
    if not use_flash_decoding:
        # Use cascade attention.
        return True

    # 2. When FlashDecoding is used for normal attention, it is not clear
    #    whether cascade attention is beneficial, because FlashDecoding can
    #    launch more CTAs than cascade attention.
    #    We use a simple performance model to compare the two methods.
    #    NOTE(woosuk): The performance model is very rough and may not be
    #    accurate.
    num_tokens = num_reqs
    # NOTE(woosuk): These are default tile sizes. flash-attn might use
    # different tile sizes (e.g., 64 or 256) depending on the configuration.
    q_tile_size = 128
    kv_tile_size = 128
    num_prefix_tiles = cdiv(common_prefix_len, kv_tile_size)

    cascade_ctas = num_query_heads * cdiv(num_tokens, q_tile_size)
    cascade_waves = cdiv(cascade_ctas, num_sms)
    cascade_time = cascade_waves * num_prefix_tiles

    flash_decoding_ctas = (
        num_reqs * num_kv_heads * cdiv(num_queries_per_kv, q_tile_size)
    )
    flash_decoding_ctas *= num_prefix_tiles
    flash_decoding_time = cdiv(flash_decoding_ctas, num_sms)

    # Use cascade attention if it is faster than FlashDecoding.
    return cascade_time < flash_decoding_time


def cascade_attention(
    output: torch.Tensor,
    query: torch.Tensor,
    key_cache: torch.Tensor,
    value_cache: torch.Tensor,
    cu_query_lens: torch.Tensor,
    max_query_len: int,
    cu_prefix_query_lens: torch.Tensor,
    prefix_kv_lens: torch.Tensor,
    suffix_kv_lens: torch.Tensor,
    max_kv_len: int,
    softmax_scale: float,
    alibi_slopes: torch.Tensor | None,
    sliding_window: tuple[int, int],
    logits_soft_cap: float,
    block_table: torch.Tensor,
    common_prefix_len: int,
    fa_version: int,
    prefix_scheduler_metadata: torch.Tensor | None = None,
    suffix_scheduler_metadata: torch.Tensor | None = None,
    q_descale: torch.Tensor | None = None,
    k_descale: torch.Tensor | None = None,
    v_descale: torch.Tensor | None = None,
    s_aux: torch.Tensor | None = None,
) -> torch.Tensor:
    assert alibi_slopes is None, "Cascade attention does not support ALiBi."
    # TODO: Support sliding window.
    assert sliding_window == (-1, -1), (
        "Cascade attention does not support sliding window."
    )

    num_tokens = query.shape[0]
    block_size = key_cache.shape[-3]
    assert common_prefix_len % block_size == 0
    num_common_kv_blocks = common_prefix_len // block_size
    assert num_common_kv_blocks > 0
    descale_shape = (cu_prefix_query_lens.shape[0] - 1, key_cache.shape[-2])

    # Process shared prefix.
    prefix_output, prefix_lse = flash_attn_varlen_func(
        q=query,
        k=key_cache,
        v=value_cache,
        cu_seqlens_q=cu_prefix_query_lens,
        seqused_k=prefix_kv_lens,
        max_seqlen_q=num_tokens,
        max_seqlen_k=common_prefix_len,
        softmax_scale=softmax_scale,
        causal=False,
        window_size=sliding_window,
        block_table=block_table[:1],
        softcap=logits_soft_cap,
        return_softmax_lse=True,
        scheduler_metadata=prefix_scheduler_metadata,
        fa_version=fa_version,
        q_descale=q_descale.expand(descale_shape) if q_descale is not None else None,
        k_descale=k_descale.expand(descale_shape) if k_descale is not None else None,
        v_descale=v_descale.expand(descale_shape) if v_descale is not None else None,
        # s_aux is incorporated into prefix_lse inside the GPU kernel,
        # enabling its effect during the final attention merge.
        s_aux=s_aux,
    )

    descale_shape = (cu_query_lens.shape[0] - 1, key_cache.shape[-2])

    # Process suffix per query.
    suffix_output, suffix_lse = flash_attn_varlen_func(
        q=query,
        k=key_cache,
        v=value_cache,
        cu_seqlens_q=cu_query_lens,
        seqused_k=suffix_kv_lens,
        max_seqlen_q=max_query_len,
        max_seqlen_k=max_kv_len - common_prefix_len,
        softmax_scale=softmax_scale,
        causal=True,
        window_size=sliding_window,
        block_table=block_table[:, num_common_kv_blocks:],
        softcap=logits_soft_cap,
        return_softmax_lse=True,
        scheduler_metadata=suffix_scheduler_metadata,
        fa_version=fa_version,
        q_descale=q_descale.expand(descale_shape) if q_descale is not None else None,
        k_descale=k_descale.expand(descale_shape) if k_descale is not None else None,
        v_descale=v_descale.expand(descale_shape) if v_descale is not None else None,
    )

    # Merge prefix and suffix outputs, and store the result in output.
    merge_attn_states(output, prefix_output, prefix_lse, suffix_output, suffix_lse)<|MERGE_RESOLUTION|>--- conflicted
+++ resolved
@@ -648,7 +648,6 @@
         )
         return output
 
-<<<<<<< HEAD
     def do_kv_cache_update(
         self,
         layer: torch.nn.Module,
@@ -694,7 +693,8 @@
             self.kv_cache_dtype,
             layer._k_scale,
             layer._v_scale,
-=======
+        )
+
     def _forward_with_dcp(
         self,
         query: torch.Tensor,
@@ -773,7 +773,6 @@
             context_lse_cor,
             query_attn_out,
             query_lse,
->>>>>>> 720394de
         )
 
     def _forward_encoder_attention(
