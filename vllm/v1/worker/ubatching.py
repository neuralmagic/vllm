# SPDX-License-Identifier: Apache-2.0
# SPDX-FileCopyrightText: Copyright contributors to the vLLM project
import threading
from typing import Optional

import torch

from vllm import forward_context
from vllm.forward_context import ForwardContext
from vllm.utils import current_stream

_THREAD_ID_TO_CONTEXT: dict = {}
_CURRENT_CONTEXTS: list[Optional['UBatchContext']] = [None, None]


class UBatchContext:
    """
    Context manager for micro-batching synchronization using threading events.
    """

    def __init__(self,
                 id: int,
                 comm_stream: torch.cuda.Stream,
                 compute_stream: torch.cuda.Stream,
                 forward_context: ForwardContext,
                 ready_barrier: threading.Barrier,
                 cpu_wait_event: threading.Event,
                 cpu_signal_event: threading.Event,
                 gpu_comm_done_event: torch.cuda.Event,
                 gpu_compute_done_event: torch.cuda.Event,
                 schedule: str = "default"):
        self.id = id
        self.comm_stream = comm_stream
        self.compute_stream = compute_stream
        self.forward_context = forward_context
        self.ready_barrier = ready_barrier
        self.cpu_wait_event = cpu_wait_event
        self.cpu_signal_event = cpu_signal_event
        self.current_stream = compute_stream
        self.gpu_comm_done_event = gpu_comm_done_event
        self.gpu_compute_done_event = gpu_compute_done_event
        self.schedule = schedule
        self.recv_hook = None

    def __enter__(self):
        global _CURRENT_CONTEXTS, _THREAD_ID_TO_CONTEXT
        _THREAD_ID_TO_CONTEXT[threading.get_ident()] = self.id
        _CURRENT_CONTEXTS[self.id] = self
        self.ready_barrier.wait()

        self.cpu_wait_event.wait()
        self.cpu_wait_event.clear()
        self._restore_context()
        # Assume we start on the compute stream
        assert current_stream() == self.compute_stream
        return self

    def __exit__(self, exc_type, exc_val, exc_tb):
        global _CURRENT_CONTEXTS, _THREAD_ID_TO_CONTEXT
        _CURRENT_CONTEXTS[self.id] = None
        del _THREAD_ID_TO_CONTEXT[threading.get_ident()]
        self.maybe_run_recv_hook()
        self.cpu_signal_event.set()
        self.cpu_wait_event.clear()
        return False

    def _restore_context(self):
        forward_context._forward_context = self.forward_context
        torch.cuda.set_stream(self.current_stream)

    def update_stream(self, stream):
        self.current_stream = stream
        torch.cuda.set_stream(self.current_stream)

    def _signal_comm_done(self):
        self.gpu_comm_done_event.record(self.comm_stream)

    def _signal_compute_done(self):
        self.gpu_compute_done_event.record(self.compute_stream)

    def _wait_compute_done(self):
        self.comm_stream.wait_event(self.gpu_compute_done_event)

    def _wait_comm_done(self):
        self.compute_stream.wait_event(self.gpu_comm_done_event)

    def stream_string(self):
        if current_stream() == self.compute_stream:
            assert self.current_stream == self.compute_stream
            return "COMPUTE"
        elif current_stream() == self.comm_stream:
            assert self.current_stream == self.comm_stream
            return "COMM"

    def _cpu_yield(self):
        # It is critical for correctness that only one thread is running
        # at a time. These asserts just make sure that this is the only
        # thread running before waking the other one up and going to sleep
        assert forward_context._forward_context == self.forward_context
        assert current_stream() == self.current_stream
        assert not self.cpu_wait_event.is_set()

        self.cpu_signal_event.set()
        self.cpu_wait_event.wait()
        self.cpu_wait_event.clear()
        self._restore_context()

    def switch_to_comm_sync(self):
        self._signal_compute_done()
        self.update_stream(self.comm_stream)
        self._wait_compute_done()
        
    def switch_to_compute_sync(self):
        self._signal_comm_done()
        self.update_stream(self.compute_stream)
        self._wait_comm_done()

    def maybe_run_recv_hook(self):
        if self.recv_hook is not None:
            self.recv_hook()
            self.recv_hook = None

    def yield_(self):
        self.current_stream = current_stream()
        self._cpu_yield()
        if self.current_stream != current_stream():
            self.update_stream(self.current_stream)

    def yield_and_switch_from_compute_to_comm(self):
        assert current_stream() == self.compute_stream
        self._signal_compute_done()
        self._cpu_yield()
        assert self.current_stream == self.compute_stream
        self.update_stream(self.comm_stream)
        self._wait_compute_done()

    def yield_and_switch_from_comm_to_compute(self):
        assert current_stream() == self.comm_stream
        self._signal_comm_done()
        self._cpu_yield()
        assert self.current_stream == self.comm_stream
        self.update_stream(self.compute_stream)
        self._wait_comm_done()


def dbo_enabled() -> bool:
    return len(_THREAD_ID_TO_CONTEXT) > 0


def dbo_current_ubatch_id() -> int:
    if len(_THREAD_ID_TO_CONTEXT) == 0:
        return 0
    return _THREAD_ID_TO_CONTEXT[threading.get_ident()]


<<<<<<< HEAD
def _register_ubatch_function(func, context_offset):

    def wrapper(*args, **kwargs):
        if len(_THREAD_ID_TO_CONTEXT) > 0:
            ctx_idx = _THREAD_ID_TO_CONTEXT[
                threading.get_ident()] + context_offset
=======
def _register_ubatch_function(func):

    def wrapper(*args, **kwargs):
        if len(_THREAD_ID_TO_CONTEXT) > 0:
            ctx_idx = _THREAD_ID_TO_CONTEXT[threading.get_ident()]
>>>>>>> bce18981
            ctx = _CURRENT_CONTEXTS[ctx_idx]
            func(ctx, *args, **kwargs)

    return wrapper


dbo_yield_and_switch_from_compute_to_comm = _register_ubatch_function(
<<<<<<< HEAD
    UBatchContext.yield_and_switch_from_compute_to_comm, 0)
dbo_yield_and_switch_from_comm_to_compute = _register_ubatch_function(
    UBatchContext.yield_and_switch_from_comm_to_compute, 0)
dbo_switch_to_comm_sync = _register_ubatch_function(
    UBatchContext.switch_to_comm_sync, 0)
dbo_switch_to_compute_sync = _register_ubatch_function(
    UBatchContext.switch_to_compute_sync, 0)
dbo_yield = _register_ubatch_function(
    UBatchContext.yield_, 0)
dbo_maybe_run_recv_hook = _register_ubatch_function(
    UBatchContext.maybe_run_recv_hook, 0)
dbo_switch_to_comm_sync = _register_ubatch_function(
    UBatchContext.switch_to_comm_sync, 0)
=======
    UBatchContext.yield_and_switch_from_compute_to_comm)
dbo_yield_and_switch_from_comm_to_compute = _register_ubatch_function(
    UBatchContext.yield_and_switch_from_comm_to_compute)
dbo_yield = _register_ubatch_function(UBatchContext.yield_)
dbo_maybe_run_recv_hook = _register_ubatch_function(
    UBatchContext.maybe_run_recv_hook)
dbo_switch_to_comm_sync = _register_ubatch_function(
    UBatchContext.switch_to_comm_sync)
>>>>>>> bce18981


def dbo_register_recv_hook(recv_hook):
    if len(_THREAD_ID_TO_CONTEXT) > 0:
        ctx_idx = _THREAD_ID_TO_CONTEXT[threading.get_ident()]
        next_ctx = _CURRENT_CONTEXTS[(ctx_idx + 1) % 2]
        next_ctx.recv_hook = recv_hook


def make_ubatch_contexts(
    num_micro_batches: int,
    compute_stream: torch.cuda.Stream,
    comm_stream: torch.cuda.Stream,
    forward_contexts: list[ForwardContext],
    ready_barrier: threading.Barrier,
    schedule: str = "default",
) -> list[UBatchContext]:
    assert num_micro_batches == 2, "only been tested with 2 micro-batches"
    """
    Create a context manager for micro-batching synchronization.
    """
    cpu_events = [threading.Event() for _ in range(num_micro_batches)]
    gpu_comm_done_events = [
        torch.cuda.Event() for _ in range(num_micro_batches)
    ]
    gpu_compute_done_events = [
        torch.cuda.Event() for _ in range(num_micro_batches)
    ]

    assert len(forward_contexts) == 2

    ctxs = []
    for i in range(num_micro_batches):
        ctx = UBatchContext(id=i,
                            compute_stream=compute_stream,
                            comm_stream=comm_stream,
                            forward_context=forward_contexts[i],
                            ready_barrier=ready_barrier,
                            cpu_wait_event=cpu_events[i],
                            cpu_signal_event=cpu_events[(i + 1) %
                                                        num_micro_batches],
                            gpu_comm_done_event=gpu_comm_done_events[i],
                            gpu_compute_done_event=gpu_compute_done_events[i],
                            schedule=schedule)
        ctxs.append(ctx)

    return ctxs<|MERGE_RESOLUTION|>--- conflicted
+++ resolved
@@ -109,7 +109,7 @@
         self._signal_compute_done()
         self.update_stream(self.comm_stream)
         self._wait_compute_done()
-        
+
     def switch_to_compute_sync(self):
         self._signal_comm_done()
         self.update_stream(self.compute_stream)
@@ -153,20 +153,11 @@
     return _THREAD_ID_TO_CONTEXT[threading.get_ident()]
 
 
-<<<<<<< HEAD
-def _register_ubatch_function(func, context_offset):
-
-    def wrapper(*args, **kwargs):
-        if len(_THREAD_ID_TO_CONTEXT) > 0:
-            ctx_idx = _THREAD_ID_TO_CONTEXT[
-                threading.get_ident()] + context_offset
-=======
 def _register_ubatch_function(func):
 
     def wrapper(*args, **kwargs):
         if len(_THREAD_ID_TO_CONTEXT) > 0:
             ctx_idx = _THREAD_ID_TO_CONTEXT[threading.get_ident()]
->>>>>>> bce18981
             ctx = _CURRENT_CONTEXTS[ctx_idx]
             func(ctx, *args, **kwargs)
 
@@ -174,30 +165,18 @@
 
 
 dbo_yield_and_switch_from_compute_to_comm = _register_ubatch_function(
-<<<<<<< HEAD
-    UBatchContext.yield_and_switch_from_compute_to_comm, 0)
-dbo_yield_and_switch_from_comm_to_compute = _register_ubatch_function(
-    UBatchContext.yield_and_switch_from_comm_to_compute, 0)
-dbo_switch_to_comm_sync = _register_ubatch_function(
-    UBatchContext.switch_to_comm_sync, 0)
-dbo_switch_to_compute_sync = _register_ubatch_function(
-    UBatchContext.switch_to_compute_sync, 0)
-dbo_yield = _register_ubatch_function(
-    UBatchContext.yield_, 0)
-dbo_maybe_run_recv_hook = _register_ubatch_function(
-    UBatchContext.maybe_run_recv_hook, 0)
-dbo_switch_to_comm_sync = _register_ubatch_function(
-    UBatchContext.switch_to_comm_sync, 0)
-=======
     UBatchContext.yield_and_switch_from_compute_to_comm)
 dbo_yield_and_switch_from_comm_to_compute = _register_ubatch_function(
     UBatchContext.yield_and_switch_from_comm_to_compute)
+dbo_switch_to_comm_sync = _register_ubatch_function(
+    UBatchContext.switch_to_comm_sync)
+dbo_switch_to_compute_sync = _register_ubatch_function(
+    UBatchContext.switch_to_compute_sync)
 dbo_yield = _register_ubatch_function(UBatchContext.yield_)
 dbo_maybe_run_recv_hook = _register_ubatch_function(
     UBatchContext.maybe_run_recv_hook)
 dbo_switch_to_comm_sync = _register_ubatch_function(
     UBatchContext.switch_to_comm_sync)
->>>>>>> bce18981
 
 
 def dbo_register_recv_hook(recv_hook):
