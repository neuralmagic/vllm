# SPDX-License-Identifier: Apache-2.0
# SPDX-FileCopyrightText: Copyright contributors to the vLLM project
import threading
from contextlib import contextmanager
from enum import Enum
from typing import Optional
from torch.library import Library
from functools import lru_cache
import torch

from vllm import forward_context
from vllm.forward_context import ForwardContext
from vllm.utils import current_stream

_THREAD_ID_TO_CONTEXT: dict = {}
_CURRENT_CONTEXTS: list[Optional['UBatchContext']] = [None, None]


class Schedule(Enum):
    # Schedule notation legend:
    #    S = Shared expert
    #    A0 = MLA qkv pro, 
    #    A1 = Core attn + out proj + MoE gate
    #    D = Dispatch
    #    C = Combine
    
    # Comp: |-A0₀-A1₀-S₀-||-MLP₁-||-MLP₀-||-A0₁-A1₁-S₁-|
    # Comm: |-----D₁-----||--D₀--||--C₁--||-----C₀-----|
    # Order: D₁ send, A0₀, A1₀, S₀, D₁ recv, D₀ send, MLP₁, D₀ recv,
    #        C₁ send, MLP₀, C₁ recv, C₀ send, A0₁, A1₁, S₁, C₀ recv.
    MLP_OVERLAP = "mlp_overlap"

    # Comp: |-A0₀-A1₀-||-MLP₁-||-S₁-MLP₀-||-S₀-A0₁-A1₁-|
    # Comm: |----D₁---||--D₀--||----C₁---||-----C₀-----|
    # Order: D₁ send, A0₀, A1₀, D₁ recv, D₀ send, MLP₁, D₀ recv,
    #        C₁ send, S₁, MLP₀, C₁ recv, C₀ send, S₀, A0₁, A1₁, C₀ recv.
    MLP_SHARED_OVERLAP = "mlp_shared_overlap"

    # Comp: |-S₀-A0₁-|-MLP₀-|-A1₁-||-S₁-A0₀-|-MLP₁-|-A1₀-|
    # Comm: |---D₀---|      |-C₀--||---D₁---|      |-C₁--|
    # Order: D₀ send, S₀, A0₁, D₀ recv, MLP₀, C₀ send, A1₁, C₀ recv,
    #        D₁ send, S₁, A0₀, D₁ recv, MLP₁, C₁ send, A1₀, C₁ recv.
    ATTN_SHARED_OVERLAP = "attn_shared_overlap"
    
_SCHEDULE_WAIT_STAGES = { # Default is 1
    Schedule.ATTN_SHARED_OVERLAP: 2,
}


class UBatchContext:
    """
    Context manager for micro-batching synchronization using threading events.
    """

    def __init__(self,
                 id: int,
                 comm_stream: torch.cuda.Stream,
                 compute_stream: torch.cuda.Stream,
                 forward_context: ForwardContext,
                 ready_barrier: threading.Barrier,
                 cpu_wait_event: threading.Event,
                 cpu_signal_event: threading.Event,
                 gpu_comm_done_event: torch.cuda.Event,
                 gpu_compute_done_event: torch.cuda.Event,
                 started: bool = True,
                 schedule: Schedule = Schedule.MLP_OVERLAP):
        self.id = id
        self.comm_stream = comm_stream
        self.compute_stream = compute_stream
        self.forward_context = forward_context
        self.ready_barrier = ready_barrier
        self.cpu_wait_event = cpu_wait_event
        self.cpu_signal_event = cpu_signal_event
        self.current_stream = compute_stream
        self.gpu_comm_done_event = gpu_comm_done_event
        self.gpu_compute_done_event = gpu_compute_done_event
        self.schedule = schedule
        self.started = started
        self.recv_hook = None

    def __enter__(self):
        global _CURRENT_CONTEXTS, _THREAD_ID_TO_CONTEXT
        _THREAD_ID_TO_CONTEXT[threading.get_ident()] = self.id
        _CURRENT_CONTEXTS[self.id] = self
        self.ready_barrier.wait()

        self.cpu_wait_event.wait()
        self.cpu_wait_event.clear()

        if self.id > 0:
            wait_stages = _SCHEDULE_WAIT_STAGES.get(self.schedule, 1)
            for _ in range(wait_stages - 1):
                self._cpu_yield(check_context=False)

        self._restore_context()
        # Assume we start on the compute stream
        assert current_stream() == self.compute_stream
        return self

    def __exit__(self, exc_type, exc_val, exc_tb):
        global _CURRENT_CONTEXTS, _THREAD_ID_TO_CONTEXT
<<<<<<< HEAD

        if self.id == 0:
            # Keep advancing the next micro-batch
            wait_stages = _SCHEDULE_WAIT_STAGES.get(self.schedule, 1)
            for _ in range(wait_stages - 1):
                self.yield_()
                # Cleanup and trailing recv hooks
                self.maybe_run_recv_hook()

=======
        _CURRENT_CONTEXTS[self.id] = None
        del _THREAD_ID_TO_CONTEXT[threading.get_ident()]
>>>>>>> 2def98df
        self.maybe_run_recv_hook()
        self.cpu_signal_event.set()
        self.cpu_wait_event.clear()
        
        del _THREAD_ID_TO_CONTEXT[threading.get_ident()]
        _CURRENT_CONTEXTS[self.id] = None

        self.current_stream = self.compute_stream
        torch.cuda.set_stream(self.current_stream)
        return False

    def _restore_context(self):
        forward_context._forward_context = self.forward_context
        torch.cuda.set_stream(self.current_stream)

    def update_stream(self, stream):
        self.current_stream = stream
        torch.cuda.set_stream(self.current_stream)

    def _signal_comm_done(self):
        self.gpu_comm_done_event.record(self.comm_stream)

    def _signal_compute_done(self):
        self.gpu_compute_done_event.record(self.compute_stream)

    def _wait_compute_done(self):
        self.comm_stream.wait_event(self.gpu_compute_done_event)

    def _wait_comm_done(self):
        self.compute_stream.wait_event(self.gpu_comm_done_event)

    def stream_string(self):
        if current_stream() == self.compute_stream:
            assert self.current_stream == self.compute_stream
            return "COMPUTE"
        elif current_stream() == self.comm_stream:
            assert self.current_stream == self.comm_stream
            return "COMM"

    def _cpu_yield(self, check_context: bool = True):
        # It is critical for correctness that only one thread is running
        # at a time. These asserts just make sure that this is the only
        # thread running before waking the other one up and going to sleep
        print(f"CPU yield {self.id} {type(forward_context._forward_context)} {type(self.forward_context)}")
        assert (
            not check_context or
            forward_context._forward_context is self.forward_context)
        assert (
            not check_context or
            current_stream() == self.current_stream)
        assert not self.cpu_wait_event.is_set()

        self.cpu_signal_event.set()
        self.cpu_wait_event.wait()
        self.cpu_wait_event.clear()
        self._restore_context()

    def switch_to_comm_sync(self):
        self._signal_compute_done()
        self.update_stream(self.comm_stream)
        self._wait_comm_done()

    def switch_to_compute_sync(self):
        self._signal_comm_done()
        self.update_stream(self.compute_stream)
        self._wait_compute_done()

    def maybe_run_recv_hook(self):
        if self.recv_hook is not None:
            self.recv_hook()
            self.recv_hook = None

    def yield_(self):
        self.current_stream = current_stream()
        self._cpu_yield()
        if self.current_stream != current_stream():
            self.update_stream(self.current_stream)

    def yield_and_switch_from_compute_to_comm(self):
        assert current_stream() == self.compute_stream
        self._signal_compute_done()
        self._cpu_yield()
        assert self.current_stream == self.compute_stream
        self.update_stream(self.comm_stream)
        self._wait_compute_done()

    def yield_and_switch_from_comm_to_compute(self):
        assert current_stream() == self.comm_stream
        self._signal_comm_done()
        self._cpu_yield()
        assert self.current_stream == self.comm_stream
        self.update_stream(self.compute_stream)
        self._wait_comm_done()


def dbo_enabled() -> bool:
    return len(_THREAD_ID_TO_CONTEXT) > 0


def dbo_current_ubatch_id() -> int:
    if len(_THREAD_ID_TO_CONTEXT) == 0:
        return 0
    return _THREAD_ID_TO_CONTEXT[threading.get_ident()]


def dbo_start():
    if len(_THREAD_ID_TO_CONTEXT) > 0:
        ctx_idx = _THREAD_ID_TO_CONTEXT[threading.get_ident()]
        ctx = _CURRENT_CONTEXTS[ctx_idx]
        ctx.started = True


def dbo_current_schedule() -> Optional[Schedule]:
    if len(_THREAD_ID_TO_CONTEXT) == 0:
        return None
    return _CURRENT_CONTEXTS[dbo_current_ubatch_id()].schedule

def _register_ubatch_function(func, all_schedules_default: bool = False):

    def wrapper(schedules: tuple[Schedule] = (),
                all_schedules: bool = all_schedules_default):
        if len(_THREAD_ID_TO_CONTEXT) > 0:
            ctx_idx = _THREAD_ID_TO_CONTEXT[threading.get_ident()]
            ctx = _CURRENT_CONTEXTS[ctx_idx]
            if not ctx.started:
                return
            if all_schedules or ctx.schedule in schedules:
                func(ctx)

    return wrapper


dbo_yield_and_switch_from_compute_to_comm = _register_ubatch_function(
    UBatchContext.yield_and_switch_from_compute_to_comm)
dbo_yield_and_switch_from_comm_to_compute = _register_ubatch_function(
    UBatchContext.yield_and_switch_from_comm_to_compute)
dbo_yield = _register_ubatch_function(UBatchContext.yield_)
# For `dbo_maybe_run_recv_hook` we usually want to run the recv hook for
# since its already conditional on a recv_hook being registered, so we default
# all_schedules to True to make the code a bit simpler.
dbo_maybe_run_recv_hook = _register_ubatch_function(
    UBatchContext.maybe_run_recv_hook, all_schedules_default=True)
dbo_switch_to_comm_sync = _register_ubatch_function(
    UBatchContext.switch_to_comm_sync)
dbo_switch_to_compute_sync = _register_ubatch_function(
    UBatchContext.switch_to_compute_sync)


# DBO start needs to be callable from inside the torch compile region so 
# we register it as a custom op.
lib = Library("vllm_dbo", "DEF")
lib.define("start(Tensor! x) -> ()")  # in-place, returns x

@torch.library.impl("vllm_dbo::start", "CompositeImplicitAutograd")
def _dbo_start_impl(x: torch.Tensor):
    dbo_start()
    return None


@lru_cache(maxsize=1)
def dbo_debug_annotate():
    return True

def dbo_register_recv_hook(recv_hook,
                           schedules: tuple[Schedule] = (),
                           all_schedules: bool = False) -> bool:
    if len(_THREAD_ID_TO_CONTEXT) > 0:
        ctx_idx = _THREAD_ID_TO_CONTEXT[threading.get_ident()]
        if all_schedules or _CURRENT_CONTEXTS[ctx_idx].schedule in schedules:
            next_ctx = _CURRENT_CONTEXTS[(ctx_idx + 1) % 2]
            next_ctx.recv_hook = recv_hook
            return True
    return False


def make_ubatch_contexts(
    num_micro_batches: int,
    compute_stream: torch.cuda.Stream,
    comm_stream: torch.cuda.Stream,
    forward_contexts: list[ForwardContext],
    ready_barrier: threading.Barrier,
    device: Optional[torch.device] = None,
    schedule: Schedule = Schedule.MLP_OVERLAP,
    delayed_start: bool = False,
) -> list[UBatchContext]:
    assert num_micro_batches == 2, "only been tested with 2 micro-batches"
    """
    Create a context manager for micro-batching synchronization.
    """
    cpu_events = [threading.Event() for _ in range(num_micro_batches)]
    gpu_comm_done_events = [
        torch.cuda.Event() for _ in range(num_micro_batches)
    ]
    gpu_compute_done_events = [
        torch.cuda.Event() for _ in range(num_micro_batches)
    ]

    assert len(forward_contexts) == 2

    ctxs = []
    for i in range(num_micro_batches):
        ctx = UBatchContext(id=i,
                            compute_stream=compute_stream,
                            comm_stream=comm_stream,
                            forward_context=forward_contexts[i],
                            ready_barrier=ready_barrier,
                            cpu_wait_event=cpu_events[i],
                            cpu_signal_event=cpu_events[(i + 1) %
                                                        num_micro_batches],
                            gpu_comm_done_event=gpu_comm_done_events[i],
                            gpu_compute_done_event=gpu_compute_done_events[i],
                            started=not delayed_start,
                            schedule=schedule)
        ctxs.append(ctx)

    return ctxs<|MERGE_RESOLUTION|>--- conflicted
+++ resolved
@@ -99,7 +99,6 @@
 
     def __exit__(self, exc_type, exc_val, exc_tb):
         global _CURRENT_CONTEXTS, _THREAD_ID_TO_CONTEXT
-<<<<<<< HEAD
 
         if self.id == 0:
             # Keep advancing the next micro-batch
@@ -109,10 +108,8 @@
                 # Cleanup and trailing recv hooks
                 self.maybe_run_recv_hook()
 
-=======
         _CURRENT_CONTEXTS[self.id] = None
         del _THREAD_ID_TO_CONTEXT[threading.get_ident()]
->>>>>>> 2def98df
         self.maybe_run_recv_hook()
         self.cpu_signal_event.set()
         self.cpu_wait_event.clear()
