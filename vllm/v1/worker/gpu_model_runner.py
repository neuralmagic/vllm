--- conflicted
+++ resolved
@@ -2590,7 +2590,6 @@
         logger.info("Graph capturing finished in %.0f secs, took %.2f GiB",
                     elapsed_time, cuda_graph_size / (1 << 30))
 
-<<<<<<< HEAD
     def _capture_cudagraphs(self, compilation_cases: list[int],
                             cudagraph_runtime_mode: CUDAGraphMode,
                             uniform_decode: bool):
@@ -2624,7 +2623,7 @@
                             cudagraph_runtime_mode=cudagraph_runtime_mode,
                             uniform_decode=uniform_decode,
                             skip_eplb=True)
-=======
+
     def _initialize_single_attn_backend(
         self, kv_cache_spec: KVCacheSpec
     ) -> tuple[AttentionBackend, AttentionMetadataBuilder]:
@@ -2660,14 +2659,90 @@
             self.device,
         )
 
-        if (self.full_cuda_graph
-                and not attn_metadata_builder_i.full_cudagraph_supported):
-            raise ValueError(
-                f"Full CUDAGraph not supported for "
-                f"{attn_backend_i.__name__}. Turn off CompilationConfig."
-                f"full_cuda_graph or use a different attention backend.")
-        return attn_backend_i, attn_metadata_builder_i
->>>>>>> 1cbf951b
+        if self.cudagraph_mode == CUDAGraphMode.FULL:
+            attn_cg_i = attn_metadata_builder_i.attn_cudagraph_support
+            if attn_cg_i == AttentionCGSupport.NEVER:
+                raise ValueError(
+                    f"Full CUDAGraph for {attn_backend_i.__name__} is "
+                    f"no supported. Set CompilationConfig.cudagraph_mode "
+                    f"to `NONE` or `PIECEWISE`, or use a different "
+                    f"attention backend.")
+
+            if len(self.compilation_config.splitting_ops) == 0:
+                assert attn_cg_i in [
+                    AttentionCGSupport.ALWAYS_UNIFIED,
+                    AttentionCGSupport.ALWAYS_SEPARATE,
+                ], (f"Full CUDAGraph not supported for "
+                    f"{attn_backend_i.__name__} with "
+                    f"CompilationConfig.splitting_ops = []. "
+                    f"Set it to None (default values) "
+                    f"or use a different attention backend.")
+
+            # check if the attention backends compatible with
+            # CompilationConfig.cudagraph_separate_routine
+            if attn_cg_i == AttentionCGSupport.ALWAYS_UNIFIED and \
+                self.compilation_config.cudagraph_separate_routine:
+                logger.warning_once(
+                    f"Full CUDAGraph support for {attn_backend_i.__name__}"
+                    f" is {AttentionCGSupport.ALWAYS_UNIFIED}, which expect"
+                    f"CompilationConfig.cudagraph_separate_routine as "
+                    f"False. Set it to False now.")
+                self.compilation_config.cudagraph_separate_routine = \
+                                                                False
+
+            if attn_cg_i == AttentionCGSupport.PURE_DECODE_ONLY and \
+                not self.compilation_config.cudagraph_separate_routine:
+
+                logger.warning_once(
+                    f"Full CUDAGraph support for {attn_backend_i.__name__}"
+                    f" is {AttentionCGSupport.PURE_DECODE_ONLY}, which "
+                    f"expect CompilationConfig.cudagraph_separate_routine"
+                    f"as True. Set it to True now.")
+                self.compilation_config.cudagraph_separate_routine = \
+                                                                True
+
+            # when AttentionCGSupport.ALWAYS_SEPARATE, we don't change
+            # the cudagraph_separate_routine flag, but should inform
+            # the user that this flag can be turned on to obtain
+            # better performance.
+            if attn_cg_i == AttentionCGSupport.ALWAYS_SEPARATE and \
+                not self.compilation_config.cudagraph_separate_routine:
+                logger.warning_once(
+                    f"{attn_backend_i.__name__} generally performs better "
+                    f"when capturing full cudagraph for mix prefill-"
+                    f"decode batches and pure decode batches in separate. "
+                    f"To enable this behavior turn on "
+                    f"CompilationConfig.cudagraph_separate_routine.")
+
+            # for attn_cg is pure decode only, and no piecewise compilation,
+            # we skip capturing mix prefill-decode (general) batches.
+            if attn_cg_i == AttentionCGSupport.PURE_DECODE_ONLY:
+                if self.no_piecewise_compilation:
+                    logger.warning_once(
+                        f"Skipping capturing mixed prefill-decode batches, "
+                        f"since backend {attn_backend_i.__name__} "
+                        f"supports full cudagraph for pure decode only and "
+                        f"vllm piecewise compilation is disabled.")
+                    self.capture_mixed_batches = False
+                else:
+                    assert self.compilation_config.is_attention_splitting,\
+                    "Invalid splitting_ops for piecewise compilation "
+                    "with cudagraph_mode `FULL` for backend "
+                    f"{attn_backend_i.__name__}, which support "
+                    "cudagraph only for pure decode. Please include "
+                    "attention ops in compilation_config.splitting_ops."
+
+            # check if speculative decode is compatible for full cudagraph
+            if self.uniform_decode_query_len > 1:
+                assert attn_cg_i in [
+                    AttentionCGSupport.ALWAYS_UNIFIED,
+                    AttentionCGSupport.ALWAYS_SEPARATE,
+                ], (f"Speculative decode is not supported with full "
+                    f"cudagraph for attention backend "
+                    f"{attn_backend_i.__name__}, whose cudagraph support "
+                    f"is {attn_cg}. Turn off full cudagraph or try another "
+                    f"attention backend.")
+        return attn_backend_i, attn_metadata_builder_i, attn_cg_i
 
     def initialize_attn_backend(self, kv_cache_config: KVCacheConfig) -> None:
         """
@@ -2682,141 +2757,54 @@
         for i, kv_cache_group_spec in enumerate(
                 kv_cache_config.kv_cache_groups):
             kv_cache_spec = kv_cache_group_spec.kv_cache_spec
-<<<<<<< HEAD
-            if isinstance(kv_cache_spec, AttentionSpec):
-                attn_backend_i = get_attn_backend(
-                    kv_cache_spec.head_size,
-                    self.dtype,
-                    kv_cache_spec.dtype,
-                    kv_cache_spec.block_size,
-                    self.model_config.is_attention_free,
-                    use_mla=kv_cache_spec.use_mla,
-                )
-                if attn_backend_i is None:
-                    error_msg = (f"Error with get_attn_backend: "
-                                 f"{kv_cache_spec.head_size=}, "
-                                 f"{self.dtype=}, {kv_cache_spec.dtype=}, "
-                                 f"{kv_cache_spec.block_size=}, "
-                                 f"{self.model_config.is_attention_free=}, "
-                                 f"{kv_cache_spec.use_mla=}")
-                    logger.error(error_msg)
-                    raise NotImplementedError(
-                        "Non-Attention backend is not supported by V1 "
-                        "GPUModelRunner.")
-            elif isinstance(kv_cache_spec, MambaSpec):
-                attn_backend_i = Mamba2AttentionBackend
-            else:
-                raise ValueError(
-                    f"Unknown KV cache spec type: {type(kv_cache_spec)}")
-
-            attn_metadata_builder_i = attn_backend_i.get_builder_cls()(
-                kv_cache_spec,
-                self.vllm_config,
-                self.device,
-            )
-
-            if self.cudagraph_mode == CUDAGraphMode.FULL:
-                if attn_cg is None:
-                    attn_cg = attn_metadata_builder_i.attn_cudagraph_support
-                else:
-                    if attn_cg != attn_metadata_builder_i.\
-                        attn_cudagraph_support:
-                        raise ValueError(
-                            "All attention backends must have the same "
-                            "AttentionCGSupport type when using full "
-                            "CUDAGraph. Set CompilationConfig.cudagraph_mode"
-                            " to `PIECEWISE` instead.")
-
-                if attn_cg == AttentionCGSupport.NEVER:
-                    raise ValueError(
-                        f"Full CUDAGraph for {attn_backend_i.__name__} is "
-                        f"no supported. Set CompilationConfig.cudagraph_mode "
-                        f"to `NONE` or `PIECEWISE`, or use a different "
-                        f"attention backend.")
-
-                if len(self.compilation_config.splitting_ops) == 0:
-                    assert attn_cg in [
-                        AttentionCGSupport.ALWAYS_UNIFIED,
-                        AttentionCGSupport.ALWAYS_SEPARATE,
-                    ], (f"Full CUDAGraph not supported for "
-                        f"{attn_backend_i.__name__} with "
-                        f"CompilationConfig.splitting_ops = []. "
-                        f"Set it to None (default values) "
-                        f"or use a different attention backend.")
-
-                # check if the attention backends compatible with
-                # CompilationConfig.cudagraph_separate_routine
-                if attn_cg == AttentionCGSupport.ALWAYS_UNIFIED and \
-                    self.compilation_config.cudagraph_separate_routine:
-                    logger.warning_once(
-                        f"Full CUDAGraph support for {attn_backend_i.__name__}"
-                        f" is {AttentionCGSupport.ALWAYS_UNIFIED}, which expect"
-                        f"CompilationConfig.cudagraph_separate_routine as "
-                        f"False. Set it to False now.")
-                    self.compilation_config.cudagraph_separate_routine = \
-                                                                    False
-
-                if attn_cg == AttentionCGSupport.PURE_DECODE_ONLY and \
-                    not self.compilation_config.cudagraph_separate_routine:
-
-                    logger.warning_once(
-                        f"Full CUDAGraph support for {attn_backend_i.__name__}"
-                        f" is {AttentionCGSupport.PURE_DECODE_ONLY}, which "
-                        f"expect CompilationConfig.cudagraph_separate_routine"
-                        f"as True. Set it to True now.")
-                    self.compilation_config.cudagraph_separate_routine = \
-                                                                    True
-
-                # when AttentionCGSupport.ALWAYS_SEPARATE, we don't change
-                # the cudagraph_separate_routine flag, but should inform
-                # the user that this flag can be turned on to obtain
-                # better performance.
-                if attn_cg == AttentionCGSupport.ALWAYS_SEPARATE and \
-                    not self.compilation_config.cudagraph_separate_routine:
-                    logger.warning_once(
-                        f"{attn_backend_i.__name__} generally performs better "
-                        f"when capturing full cudagraph for mix prefill-"
-                        f"decode batches and pure decode batches in separate. "
-                        f"To enable this behavior turn on "
-                        f"CompilationConfig.cudagraph_separate_routine.")
-
-                # for attn_cg is pure decode only, and no piecewise compilation,
-                # we skip capturing mix prefill-decode (general) batches.
-                if attn_cg == AttentionCGSupport.PURE_DECODE_ONLY:
-                    if self.no_piecewise_compilation:
-                        logger.warning_once(
-                            f"Skipping capturing mixed prefill-decode batches, "
-                            f"since backend {attn_backend_i.__name__} "
-                            f"supports full cudagraph for pure decode only and "
-                            f"vllm piecewise compilation is disabled.")
-                        self.capture_mixed_batches = False
-                    else:
-                        assert self.compilation_config.is_attention_splitting,\
-                        "Invalid splitting_ops for piecewise compilation "
-                        "with cudagraph_mode `FULL` for backend "
-                        f"{attn_backend_i.__name__}, which support "
-                        "cudagraph only for pure decode. Please include "
-                        "attention ops in compilation_config.splitting_ops."
-
-                # check if speculative decode is compatible for full cudagraph
-                if self.uniform_decode_query_len > 1:
-                    assert attn_cg in [
-                        AttentionCGSupport.ALWAYS_UNIFIED,
-                        AttentionCGSupport.ALWAYS_SEPARATE,
-                    ], (f"Speculative decode is not supported with full "
-                        f"cudagraph for attention backend "
-                        f"{attn_backend_i.__name__}, whose cudagraph support "
-                        f"is {attn_cg}. Turn off full cudagraph or try another "
-                        f"attention backend.")
-=======
->>>>>>> 1cbf951b
-
-            attn_backend_i, attn_metadata_builder_i = \
+
+            attn_backend_i, attn_metadata_builder_i, attn_cg_i = \
                 self._initialize_single_attn_backend(kv_cache_spec)
             self.attn_backends.append(attn_backend_i)
             self.attn_metadata_builders.append(attn_metadata_builder_i)
-
-<<<<<<< HEAD
+            if attn_cg is None:
+                attn_cg = attn_cg_i
+            else:
+                if attn_cg != attn_cg_i:
+                    raise ValueError(
+                        "All attention backends must have the same "
+                        "AttentionCGSupport type when using full "
+                        "CUDAGraph. Set CompilationConfig.cudagraph_mode"
+                        " to `PIECEWISE` instead.")
+            
+        if len(self.attn_backends) == 0:
+
+          # Check if model is encoder-only
+          block_size = self.vllm_config.cache_config.block_size
+          use_mla = self.vllm_config.model_config.use_mla
+          attn_specs = list[AttentionSpec]()
+          attn_layers = get_layers_from_vllm_config(self.vllm_config, Attention)
+          for attn_module in attn_layers.values():
+
+              if attn_module.attn_type == AttentionType.ENCODER_ONLY:
+                  assert attn_module.sliding_window is None, "Sliding "
+                  "window attention is not supported for encoder-only models"
+
+                  attn_specs.append(
+                      FullAttentionSpec(block_size=block_size,
+                                        num_kv_heads=attn_module.num_kv_heads,
+                                        head_size=attn_module.head_size,
+                                        dtype=self.kv_cache_dtype,
+                                        use_mla=use_mla))
+              else:
+                  raise ValueError("Expected only encoder-only layers")
+
+          if len(attn_specs) > 0:
+              assert len(attn_specs) == len(attn_layers), \
+                  "All or none of the layers are expected to be encoder-only"
+
+              attn_backend, attn_metadata_builder, attn_cg_i = \
+                  self._initialize_single_attn_backend(attn_specs[0])
+              self.attn_backends.append(attn_backend)
+              self.attn_metadata_builders.append(attn_metadata_builder)
+              self.is_encoder_only_model = True
+              attn_cg = attn_cg_i
+
         # Trigger cudagraph dispatching keys initialization here (after
         # initializing attn backends).
         # TODO: move this to better place.
@@ -2827,40 +2815,6 @@
                             self.capture_mixed_batches
         self.cudagraph_dispatcher.initialize_cudagraph_keys(
             create_mixed_batch_full_cg, self.uniform_decode_query_len)
-=======
-        if len(self.attn_backends) > 0:
-            return
-
-        # Check if model is encoder-only
-        block_size = self.vllm_config.cache_config.block_size
-        use_mla = self.vllm_config.model_config.use_mla
-        attn_specs = list[AttentionSpec]()
-        attn_layers = get_layers_from_vllm_config(self.vllm_config, Attention)
-        for attn_module in attn_layers.values():
-
-            if attn_module.attn_type == AttentionType.ENCODER_ONLY:
-                assert attn_module.sliding_window is None, "Sliding "
-                "window attention is not supported for encoder-only models"
-
-                attn_specs.append(
-                    FullAttentionSpec(block_size=block_size,
-                                      num_kv_heads=attn_module.num_kv_heads,
-                                      head_size=attn_module.head_size,
-                                      dtype=self.kv_cache_dtype,
-                                      use_mla=use_mla))
-            else:
-                raise ValueError("Expected only encoder-only layers")
-
-        if len(attn_specs) > 0:
-            assert len(attn_specs) == len(attn_layers), \
-                "All or none of the layers are expected to be encoder-only"
-
-            attn_backend, attn_metadata_builder = \
-                self._initialize_single_attn_backend(attn_specs[0])
-            self.attn_backends.append(attn_backend)
-            self.attn_metadata_builders.append(attn_metadata_builder)
-            self.is_encoder_only_model = True
->>>>>>> 1cbf951b
 
     def may_reinitialize_input_batch(self,
                                      kv_cache_config: KVCacheConfig) -> None:
