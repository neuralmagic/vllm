--- conflicted
+++ resolved
@@ -4214,17 +4214,16 @@
             for kv_cache_group in kv_cache_config.kv_cache_groups
             if not isinstance(kv_cache_group.kv_cache_spec, EncoderOnlyAttentionSpec)
         ]
-<<<<<<< HEAD
-        if len(block_sizes) > 0 and block_sizes != [self.cache_config.block_size]:
-=======
 
         # Generate kernel_block_sizes that matches each block_size
         kernel_block_sizes = self._prepare_kernel_block_sizes(kv_cache_config)
 
-        if block_sizes != [self.cache_config.block_size] or kernel_block_sizes != [
-            self.cache_config.block_size
-        ]:
->>>>>>> 784c2311
+        if (
+            len(block_sizes) > 0
+            and block_sizes != [self.cache_config.block_size]
+            or len(kernel_block_sizes) > 0
+            and kernel_block_sizes != [self.cache_config.block_size]
+        ):
             assert self.cache_config.cpu_offload_gb == 0, (
                 "Cannot re-initialize the input batch when CPU weight "
                 "offloading is enabled. See https://github.com/vllm-project/vllm/pull/18298 "  # noqa: E501
