--- conflicted
+++ resolved
@@ -4,7 +4,6 @@
 import dataclasses
 import gc
 import itertools
-import threading
 import time
 from collections import defaultdict
 from collections.abc import Iterator
@@ -23,8 +22,8 @@
 from vllm.attention.layers.chunked_local_attention import ChunkedLocalAttention
 from vllm.compilation.counter import compilation_counter
 from vllm.compilation.cuda_graph import CUDAGraphWrapper
+from vllm.compilation.monitor import set_cudagraph_capturing_enabled
 from vllm.compilation.ubatch_wrapper import UBatchWrapper
-from vllm.compilation.monitor import set_cudagraph_capturing_enabled
 from vllm.config import (CompilationLevel, CUDAGraphMode, VllmConfig,
                          get_layers_from_vllm_config, update_config)
 from vllm.distributed.eplb.eplb_state import EplbState
@@ -33,14 +32,8 @@
 from vllm.distributed.parallel_state import (
     get_pp_group, get_tp_group, graph_capture, is_global_first_rank,
     prepare_communication_buffer_for_model)
-<<<<<<< HEAD
 from vllm.forward_context import (BatchDescriptor, DPMetadata,
-                                  create_forward_context,
-                                  override_forward_context,
                                   set_forward_context)
-=======
-from vllm.forward_context import (BatchDescriptor, DPMetadata, set_forward_context)
->>>>>>> 197dad1b
 from vllm.logger import init_logger
 from vllm.model_executor.layers.mamba.mamba_mixer2 import MambaBase
 from vllm.model_executor.layers.rotary_embedding import MRotaryEmbedding
@@ -89,7 +82,6 @@
 from vllm.v1.worker.kv_connector_model_runner_mixin import (
     KVConnectorModelRunnerMixin, KVConnectorOutput)
 from vllm.v1.worker.lora_model_runner_mixin import LoRAModelRunnerMixin
-from vllm.v1.worker.ubatching import UBatchContext, make_ubatch_contexts
 
 from .utils import (AttentionGroup, MultiModalBudget, bind_kv_cache,
                     gather_mm_placeholders, initialize_kv_cache_for_kv_sharing,
@@ -115,6 +107,7 @@
                                         AttnMetadataDict]
 
 UBatchSlices: TypeAlias = list[UbatchSlice]
+
 
 class GPUModelRunner(LoRAModelRunnerMixin, KVConnectorModelRunnerMixin):
 
@@ -249,17 +242,8 @@
         # The convention is different.
         # self.cudagraph_batch_sizes sorts in ascending order.
         # The batch sizes in the config are in descending order.
-<<<<<<< HEAD
-        if self.compilation_config.cudagraph_capture_sizes and \
-                self.compilation_config.cudagraph_mode != CUDAGraphMode.NONE:
-            self.cudagraph_batch_sizes = list(
-                reversed(self.compilation_config.cudagraph_capture_sizes))
-
-        self.cudagraphs = {}  # type: ignore
-=======
         self.cudagraph_batch_sizes = list(
             reversed(self.compilation_config.cudagraph_capture_sizes))
->>>>>>> 197dad1b
 
         # Cache the device properties.
         self._init_device_properties()
@@ -1375,9 +1359,7 @@
 
     def get_model(self) -> nn.Module:
         # get raw model out of the cudagraph wrapper.
-        if isinstance(self.model, CUDAGraphWrapper):
-            return self.model.unwrap()
-        elif isinstance(self.model, UBatchWrapper):
+        if isinstance(self.model, (CUDAGraphWrapper, UBatchWrapper)):
             return self.model.unwrap()
         return self.model
 
@@ -1682,312 +1664,6 @@
         return DPMetadata.should_ubatch_across_dp(should_ubatch, dp_size,
                                                   dp_rank)
 
-<<<<<<< HEAD
-    def _get_dummy_model_inputs(self, tokens_slice) -> tuple:
-        # Dummy batch. (hopefully we are the last one so we can just
-        # update this to a one token batch and return)
-
-        if self.supports_mm_inputs:
-            raise AssertionError()
-            input_ids = None
-            inputs_embeds = self.inputs_embeds[tokens_slice]
-            # model_kwargs = {
-            #         **self._init_model_kwargs(num_tokens),
-            #         **self._dummy_mm_kwargs(num_reqs),
-            #     }
-        else:
-            input_ids = self.input_ids[tokens_slice]
-            inputs_embeds = None
-            model_kwargs = self._init_model_kwargs(tokens_slice.stop -
-                                                   tokens_slice.start)
-
-        if self.uses_mrope:
-            positions = self.mrope_positions[:, tokens_slice]
-        else:
-            positions = self.positions[tokens_slice]
-
-        if get_pp_group().is_first_rank:
-            intermediate_tensors = None
-        else:
-            raise RuntimeError("It is not first rank")
-
-        return (input_ids, positions, inputs_embeds, intermediate_tensors,
-                model_kwargs)
-
-    def _get_model_inputs(self, tokens_slice: slice,
-                          scheduler_output: Optional["SchedulerOutput"]):
-        assert tokens_slice.stop - tokens_slice.start > 0
-
-        # _prepare_inputs may reorder the batch, so we must gather multi
-        # modal outputs after that to ensure the correct order
-        if self.supports_mm_inputs:
-            # Run the multimodal encoder if any.
-            assert scheduler_output is not None
-            self._execute_mm_encoder(scheduler_output)
-            mm_embeds = self._gather_mm_embeddings(scheduler_output)
-        else:
-            mm_embeds = []
-
-        if self.supports_mm_inputs and get_pp_group().is_first_rank:
-            raise AssertionError()  # TODO Sage fix this
-            # NOTE(woosuk): To unify token ids and soft tokens (vision
-            # embeddings), we always use embeddings (rather than token ids)
-            # as input to the multimodal model, even when the input is text.
-            input_ids = self.input_ids[tokens_slice]
-            if mm_embeds:
-                inputs_embeds = self.model.get_input_embeddings(
-                    input_ids, mm_embeds)
-            else:
-                inputs_embeds = self.model.get_input_embeddings(input_ids)
-            # TODO(woosuk): Avoid the copy. Optimize.
-            self.inputs_embeds[tokens_slice].copy_(inputs_embeds)
-            inputs_embeds = self.inputs_embeds[tokens_slice]
-            input_ids = None
-        else:
-            # For text-only models, we use token ids as input.
-            # While it is possible to use embeddings as input just like the
-            # multimodal models, it is not desirable for performance since
-            # then the embedding layer is not included in the CUDA graph.
-            input_ids = self.input_ids[tokens_slice]
-            inputs_embeds = None
-            model_kwargs = self._init_model_kwargs(tokens_slice.stop -
-                                                   tokens_slice.start)
-        if self.uses_mrope:
-            positions = self.mrope_positions[:, tokens_slice]
-        else:
-            positions = self.positions[tokens_slice]
-
-        if get_pp_group().is_first_rank:
-            intermediate_tensors = None
-        else:
-            intermediate_tensors = self.sync_and_slice_intermediate_tensors(
-                tokens_slice, intermediate_tensors, True)
-        return (input_ids, positions, inputs_embeds, intermediate_tensors,
-                model_kwargs)
-
-    def model_inputs(self, tokens_slice: slice,
-                     scheduler_output: Optional["SchedulerOutput"],
-                     use_dummy_input: bool) -> tuple:
-        if use_dummy_input:
-            # print("MAKING DUMMY BATCH")
-            # assert num_dummy_tokens == 1
-            return self._get_dummy_model_inputs(tokens_slice)
-        else:
-            return self._get_model_inputs(tokens_slice, scheduler_output)
-
-    def _make_ubatch_metadata(self, ubatch_slices, attn_metadata,
-                              compute_stream, num_tokens_across_dp,
-                              batch_descriptor, cudagraph_runtime_mode,
-                              scheduler_output,
-                              is_dummy_run) -> list[UbatchMetadata]:
-
-        # Create one forward context per ubatch
-        forward_contexts = []
-        for i, ubatch_slice in enumerate(ubatch_slices):
-            num_tokens = (ubatch_slice.token_slice.stop -
-                          ubatch_slice.token_slice.start)
-            forward_contexts.append(
-                create_forward_context(
-                    attn_metadata[i] if attn_metadata is not None else None,
-                    self.vllm_config,
-                    num_tokens=num_tokens,
-                    num_tokens_across_dp=num_tokens_across_dp,
-                    batch_descriptor=batch_descriptor,
-                    cudagraph_runtime_mode=cudagraph_runtime_mode))
-
-        ubatch_ctxs = make_ubatch_contexts(
-            num_micro_batches=len(ubatch_slices),
-            comm_stream=self.comm_stream,
-            compute_stream=compute_stream,
-            forward_contexts=forward_contexts,
-            device=self.device,
-            enable_async_comms=self.parallel_config.enable_async_comms)
-
-        ubatch_metadata: list[UbatchMetadata] = []
-        for i, ubatch_slice in enumerate(ubatch_slices):
-            input_ids, positions, inputs_embeds, intermediate_tensors, \
-                model_kwargs = self.model_inputs(
-                    ubatch_slice.token_slice, scheduler_output, is_dummy_run)
-            ubatch_metadata.append(
-                UbatchMetadata(context=ubatch_ctxs[i],
-                               input_ids=input_ids,
-                               positions=positions,
-                               inputs_embeds=inputs_embeds,
-                               intermediate_tensors=intermediate_tensors,
-                               num_tokens=ubatch_slice.token_slice.stop -
-                               ubatch_slice.token_slice.start))
-
-        return ubatch_metadata
-
-    def _capture_ubatches(self, ubatch_metadata, model) -> torch.Tensor:
-
-        def _capture_ubatch_thread(results, ubatch_metadata, start_signal):
-            # print(f"Starting Request on ubatch: {ubatch_ctx.id}", flush=True)
-            context = ubatch_metadata.context
-            with torch.cuda.stream(context.compute_stream):
-                _ = torch.cuda.current_blas_handle()
-            with torch.cuda.stream(context.comm_stream):
-                _ = torch.cuda.current_blas_handle()
-            with context:
-                start_signal.wait()
-                model_output = model(
-                    input_ids=ubatch_metadata.input_ids,
-                    positions=ubatch_metadata.positions,
-                    intermediate_tensors=ubatch_metadata.intermediate_tensors,
-                    inputs_embeds=ubatch_metadata.inputs_embeds,
-                )
-
-            results.append((ubatch_metadata.context.id, model_output))
-
-        results: list[tuple[int, torch.Tensor]] = []
-        compute_stream = ubatch_metadata[0].context.compute_stream
-        num_tokens = ubatch_metadata[0].num_tokens + \
-            ubatch_metadata[1].num_tokens
-
-        # Ubatches will manually manage the forward context, so we override
-        # it to None here so we can have it restored correctly later
-        with override_forward_context(None):
-            ubatch_threads = []
-            start_signals = []
-            for metadata in ubatch_metadata:
-                start_signal = threading.Event()
-                thread = threading.Thread(target=_capture_ubatch_thread,
-                                          args=(
-                                              results,
-                                              metadata,
-                                              start_signal,
-                                          ))
-                ubatch_threads.append(thread)
-                thread.start()
-                start_signals.append(start_signal)
-
-            # DO capture
-            cudagraph_metadata = \
-                CUDAGraphMetaData(
-                            cudagraph=torch.cuda.CUDAGraph(),
-                            ubatch_metadata=ubatch_metadata,
-                        )
-            with torch.cuda.graph(cudagraph_metadata.cudagraph,
-                                  stream=compute_stream):
-                # logger.info("STARTING WAKEUP LOOP")
-                for start_signal in start_signals:
-                    start_signal.set()
-                # logger.info("FINISHED WAKEUP LOOP")
-                ubatch_metadata[0].context.cpu_wait_event.set()
-                for thread in ubatch_threads:
-                    thread.join()
-                sorted_results = [value for position, value in sorted(results)]
-                result = torch.cat(sorted_results, dim=0)
-                cudagraph_metadata.outputs = result
-            # if is_global_first_rank():
-            #     logger.info(f"IN UBATCH RUNNER: "
-            #                 f"Capturing for {num_tokens} tokens")
-            self.cudagraphs[num_tokens] = cudagraph_metadata
-        return cudagraph_metadata.outputs
-
-    def _run_ubatches(self, ubatch_metadata, model) -> torch.Tensor:
-
-        @torch.inference_mode()
-        def _ubatch_thread(results, model, ubatch_metadata):
-            with ubatch_metadata.context:
-                model_output = model(
-                    input_ids=ubatch_metadata.input_ids,
-                    positions=ubatch_metadata.positions,
-                    intermediate_tensors=ubatch_metadata.intermediate_tensors,
-                    inputs_embeds=ubatch_metadata.inputs_embeds,
-                )
-            results.append((ubatch_metadata.context.id, model_output))
-
-        results: list[tuple[int, torch.Tensor]] = []
-
-        # Ubatch threads will manually manage the forward context, so we
-        # override it to None here so we can have it restored correctly
-        # after both threads have finished
-        with override_forward_context(None):
-            ubatch_threads = []
-            for metadata in ubatch_metadata:
-                thread = threading.Thread(target=_ubatch_thread,
-                                          args=(
-                                              results,
-                                              model,
-                                              metadata,
-                                          ))
-                ubatch_threads.append(thread)
-                thread.start()
-
-            ubatch_metadata[0].context.cpu_wait_event.set()
-            for thread in ubatch_threads:
-                thread.join()
-        sorted_results = [value for position, value in sorted(results)]
-        result = torch.cat(sorted_results, dim=0)
-        return result
-
-    def _run_model(self,
-                   attn_metadata: Optional[PerLayerAttnMetadata],
-                   num_scheduled_tokens: int,
-                   scheduler_output: Optional["SchedulerOutput"] = None,
-                   ubatch_slices: Optional[UBatchSlices] = None,
-                   is_dummy_run: bool = False,
-                   num_tokens_across_dp: Optional[torch.Tensor] = None,
-                   cudagraph_runtime_mode: CUDAGraphMode = CUDAGraphMode.NONE,
-                   batch_descriptor: Optional[BatchDescriptor] = None):
-
-        # run micro-batched
-        if ubatch_slices is not None:
-            assert len(ubatch_slices) == 2, "Only two ubatches has been tested"
-
-            compute_stream = torch.cuda.current_stream()
-            ubatch_metadata = self._make_ubatch_metadata(
-                ubatch_slices=ubatch_slices,
-                attn_metadata=attn_metadata,
-                compute_stream=compute_stream,
-                num_tokens_across_dp=num_tokens_across_dp,
-                batch_descriptor=batch_descriptor,
-                cudagraph_runtime_mode=CUDAGraphMode.
-                NONE,  # Disable picewise compilation
-                scheduler_output=scheduler_output,
-                is_dummy_run=is_dummy_run)
-            if num_scheduled_tokens not in self.cudagraphs \
-                and cudagraph_runtime_mode is CUDAGraphMode.FULL:
-                if is_global_first_rank():
-                    logger.debug("CAPTURING %s", num_scheduled_tokens)
-                return self._capture_ubatches(ubatch_metadata, self.model)
-            elif num_scheduled_tokens in self.cudagraphs \
-                and cudagraph_runtime_mode is CUDAGraphMode.FULL:
-                cudagraph_metadata = self.cudagraphs[num_scheduled_tokens]
-                if is_global_first_rank():
-                    logger.debug("UBATCH REPLAY %s", num_scheduled_tokens)
-                cudagraph_metadata.cudagraph.replay()
-                return cudagraph_metadata.outputs
-            else:
-                if is_global_first_rank():
-                    logger.debug("RUNNING NORMALLY %s", num_scheduled_tokens)
-                return self._run_ubatches(ubatch_metadata, self.model)
-        # run normal batch
-        else:
-            input_ids, positions, inputs_embeds, intermediate_tensors, \
-                model_kwargs = self.model_inputs(slice(0, num_scheduled_tokens),
-                                                 scheduler_output,
-                                                 is_dummy_run)
-            if is_global_first_rank():
-                logger.debug("RUNNING FULL BATCH %s", num_scheduled_tokens)
-            if self.parallel_config.enable_microbatching:
-                cudagraph_runtime_mode = CUDAGraphMode.NONE
-            with set_forward_context(
-                    attn_metadata,
-                    vllm_config=self.vllm_config,
-                    num_tokens=num_scheduled_tokens or 1,
-                    num_tokens_across_dp=num_tokens_across_dp,
-                    batch_descriptor=batch_descriptor,
-                    cudagraph_runtime_mode=cudagraph_runtime_mode):
-                return self.model(input_ids=input_ids,
-                                  positions=positions,
-                                  intermediate_tensors=intermediate_tensors,
-                                  inputs_embeds=inputs_embeds,
-                                  **model_kwargs)
-
-=======
->>>>>>> 197dad1b
     def _pool(
         self,
         hidden_states: torch.Tensor,
@@ -2112,36 +1788,21 @@
             intermediate_tensors = self.sync_and_slice_intermediate_tensors(
                 num_input_tokens, intermediate_tensors, True)
         kv_connector_output = None
-<<<<<<< HEAD
-        model_output = self._run_model(
-            attn_metadata=attn_metadata,
-            num_scheduled_tokens=num_input_tokens,
-            scheduler_output=scheduler_output,
-            ubatch_slices=ubatch_slices,
-            num_tokens_across_dp=num_tokens_after_padding,
-            batch_descriptor=batch_descriptor,
-            cudagraph_runtime_mode=cudagraph_runtime_mode)
-        # self.maybe_wait_for_kv_save()
-        # finished_sending, finished_recving = (
-        #     self.get_finished_kv_transfers(scheduler_output))
-=======
         if ubatch_slices is not None:
             num_input_tokens = num_input_tokens // 2
         with set_forward_context(attn_metadata,
-                                    vllm_config=self.vllm_config,
-                                    num_tokens=num_input_tokens or 1,
-                                    num_tokens_across_dp=num_tokens_after_padding,
-                                    batch_descriptor=batch_descriptor,
-                                    cudagraph_runtime_mode=cudagraph_runtime_mode,
-                                    ubatch_slices=ubatch_slices):
+                                 vllm_config=self.vllm_config,
+                                 num_tokens=num_input_tokens or 1,
+                                 num_tokens_across_dp=num_tokens_after_padding,
+                                 batch_descriptor=batch_descriptor,
+                                 cudagraph_runtime_mode=cudagraph_runtime_mode,
+                                 ubatch_slices=ubatch_slices):
             model_output = self.model(
                 input_ids=input_ids,
                 positions=positions,
                 intermediate_tensors=intermediate_tensors,
                 inputs_embeds=inputs_embeds,
-                **model_kwargs
-            )
->>>>>>> 197dad1b
+                **model_kwargs)
 
         if self.use_aux_hidden_state_outputs:
             hidden_states, aux_hidden_states = model_output
@@ -2585,10 +2246,11 @@
                                           runtime_mode=CUDAGraphMode.FULL)
         elif self.parallel_config.enable_microbatching:
             if self.compilation_config.cudagraph_mode.has_full_cudagraphs():
-                self.model = UBatchWrapper(self.model, self.vllm_config, CUDAGraphMode.FULL, self.device)
+                self.model = UBatchWrapper(self.model, self.vllm_config,
+                                           CUDAGraphMode.FULL, self.device)
             else:
-                self.model = UBatchWrapper(self.model, self.vllm_config, CUDAGraphMode.NONE, self.device)
-
+                self.model = UBatchWrapper(self.model, self.vllm_config,
+                                           CUDAGraphMode.NONE, self.device)
 
     def reload_weights(self) -> None:
         assert getattr(self, "model", None) is not None, \
@@ -3327,11 +2989,13 @@
         # We skip EPLB here since we don't want to record dummy metrics
         if enable_microbatching and uniform_decode:
             for num_tokens in compilation_cases:
-                # If the number of tokens is greater than the microbatching threshold,
-                # don't generate a microbatched cudagraph
-                if num_tokens < self.parallel_config.microbatching_token_threshold:
+                # If the number of tokens is greater than the microbatching
+                # threshold, don't generate a microbatched cudagraph
+                if num_tokens < \
+                        self.parallel_config.microbatching_token_threshold:
                     continue
-                for _ in range(self.compilation_config.cudagraph_num_of_warmups):
+                for _ in range(
+                        self.compilation_config.cudagraph_num_of_warmups):
                     force_attention = (
                         cudagraph_runtime_mode == CUDAGraphMode.FULL)
                     self._dummy_run(num_tokens,
@@ -3340,7 +3004,8 @@
                                     uniform_decode=True,
                                     allow_microbatching=True,
                                     skip_eplb=True)
-                # DBO Only supports running with Full cudagraphs with uniform decode lengths
+                # DBO Only supports running with Full cudagraphs with uniform
+                # decode lengths
                 self._dummy_run(num_tokens,
                                 cudagraph_runtime_mode=CUDAGraphMode.FULL,
                                 uniform_decode=True,
@@ -3405,25 +3070,18 @@
                     layer_names,
                     self.vllm_config,
                     self.device,
-<<<<<<< HEAD
-                )
-                attn_group = AttentionGroup(
-                    attn_backend,
-                    [attn_metadata_builder_i, attn_metadata_builder_2],
-                    layer_names)
-=======
                 ))
                 if self.parallel_config.enable_microbatching:
-                    attn_metadata_builders.append(attn_backend.get_builder_cls()(
-                        kv_cache_spec,
-                        layer_names,
-                        self.vllm_config,
-                        self.device,
-                    ))
+                    attn_metadata_builders.append(
+                        attn_backend.get_builder_cls()(
+                            kv_cache_spec,
+                            layer_names,
+                            self.vllm_config,
+                            self.device,
+                        ))
                 attn_group = AttentionGroup(attn_backend,
                                             attn_metadata_builders,
                                             layer_names)
->>>>>>> 197dad1b
                 attn_groups.append(attn_group)
             return attn_groups
 
