--- conflicted
+++ resolved
@@ -822,20 +822,6 @@
                 request_id]
             is_partial_req = request_id in scheduler_output.partial_req_ids
             req_idx = self.input_batch.req_id_to_index[request_id]
-<<<<<<< HEAD
-            start = self.input_batch.num_computed_tokens_cpu[req_idx]
-            end = start + scheduler_output.num_scheduled_tokens[request_id]
-            if not is_partial_req:
-                # Exclude the sample token if there is one.
-                end -= 1
-            prompt_hidden_states = hidden_states[start:end]
-            logits = self.model.compute_logits(prompt_hidden_states, None)
-            # - Offset `prompt_indices` by 1 because (in general) the logprob
-            #   distribution at sequence position i is predicting position i+1
-            chunk_prompt_token_ids = self.input_batch.token_ids_cpu_tensor[
-                req_idx, start + 1: end + 1]
-
-=======
             # Index of this request's first scheduled prompt token within
             # model input token vector
             start_idx_in_inp_ids = self.query_start_loc_np[req_idx].item()
@@ -857,7 +843,6 @@
             #   of the last token in the current chunk.
             chunk_prompt_token_ids = self.input_ids[start_idx_in_inp_ids +
                                                     1:end_idx_in_inp_ids + 1]
->>>>>>> 091c2e17
             # Compute prompt logprobs.
             prompt_logprobs_dict[request_id] = self.model.sampler.get_logprobs(
                 logits,
