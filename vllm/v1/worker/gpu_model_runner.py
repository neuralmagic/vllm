--- conflicted
+++ resolved
@@ -56,16 +56,11 @@
 from vllm.sequence import IntermediateTensors, PoolerOutput
 from vllm.tasks import GenerationTask, PoolingTask, SupportedTask
 from vllm.utils import (STR_DTYPE_TO_TORCH_DTYPE, DeviceMemoryProfiler,
-<<<<<<< HEAD
-                        GiB_bytes, LazyLoader, cdiv, check_use_alibi,
+                        GiB_bytes, LazyLoader, check_use_alibi, get_dtype_size,
                         get_dtype_size, is_pin_memory_available, round_up,
                         supports_dynamo)
 from vllm.v1.attention.backends.flash_attn import AttentionMetadata
-=======
-                        GiB_bytes, LazyLoader, check_use_alibi, get_dtype_size,
-                        is_pin_memory_available, round_up, supports_dynamo)
 from vllm.v1.attention.backends.gdn_attn import GDNAttentionMetadataBuilder
->>>>>>> 404c85ca
 from vllm.v1.attention.backends.utils import (
     AttentionCGSupport, AttentionMetadataBuilder, CommonAttentionMetadata,
     create_fast_prefill_custom_backend,
@@ -1099,7 +1094,15 @@
                         builder,
                     )
 
-<<<<<<< HEAD
+                extra_attn_metadata_args = {}
+                if use_spec_decode and isinstance(builder,
+                                                  GDNAttentionMetadataBuilder):
+                    extra_attn_metadata_args = dict(
+                        num_accepted_tokens=self.num_accepted_tokens.
+                        gpu[:num_reqs],
+                        num_draft_tokens=self.num_draft_tokens.gpu[:num_reqs],
+                    )
+
                 if ubatch_slices is not None:
                     common_attn_metadata_list = split_attn_metadata(
                         ubatch_slices, common_attn_metadata)
@@ -1118,27 +1121,10 @@
                     attn_metadata_i = builder.build(
                         common_prefix_len=common_prefix_len,
                         common_attn_metadata=common_attn_metadata,
+                        **extra_attn_metadata_args
                     )
                     for layer_name in attn_group.layer_names:
                         attn_metadata[layer_name] = attn_metadata_i
-=======
-                extra_attn_metadata_args = {}
-                if use_spec_decode and isinstance(builder,
-                                                  GDNAttentionMetadataBuilder):
-                    extra_attn_metadata_args = dict(
-                        num_accepted_tokens=self.num_accepted_tokens.
-                        gpu[:num_reqs],
-                        num_draft_tokens=self.num_draft_tokens.gpu[:num_reqs],
-                    )
-
-                attn_metadata_i = builder.build(
-                    common_prefix_len=common_prefix_len,
-                    common_attn_metadata=common_attn_metadata,
-                    **extra_attn_metadata_args)
-
-                for layer_name in attn_group.layer_names:
-                    attn_metadata[layer_name] = attn_metadata_i
->>>>>>> 404c85ca
 
         # Hot-Swap lora model
         if self.lora_config:
