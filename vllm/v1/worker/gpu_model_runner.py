--- conflicted
+++ resolved
@@ -230,7 +230,6 @@
         return output
 
 
-<<<<<<< HEAD
 class ForceAttention(enum.Enum):
     """
     This enum determines whether we want to force compilation of attention
@@ -246,8 +245,6 @@
     NONE = enum.auto()
 
 
-class GPUModelRunner(LoRAModelRunnerMixin, KVConnectorModelRunnerMixin):
-=======
 class ExecuteModelState(NamedTuple):
     """Ephemeral cached state transferred between execute_model() and
     sample_tokens(), after execute_model() returns None."""
@@ -266,7 +263,6 @@
 class GPUModelRunner(
     LoRAModelRunnerMixin, KVConnectorModelRunnerMixin, ECConnectorModelRunnerMixin
 ):
->>>>>>> a742134c
     def __init__(
         self,
         vllm_config: VllmConfig,
@@ -1323,6 +1319,8 @@
         total_num_scheduled_tokens: int,
         max_num_scheduled_tokens: int,
         num_reqs: int,
+        force_attention: ForceAttention = ForceAttention.NONE,
+        cudagraph_runtime_mode: CUDAGraphMode = CUDAGraphMode.NONE,
         ubatch_slices: UBatchSlices | None = None,
         logits_indices: torch.Tensor | None = None,
         use_spec_decode: bool = False,
@@ -1389,6 +1387,10 @@
         for kv_cache_gid, kv_cache_group in enumerate(
             self.kv_cache_config.kv_cache_groups
         ):
+            if force_attention == ForceAttention.SEPARATE_KV_UPDATE_ONLY and isinstance(
+                kv_cache_group.kv_cache_spec, EncoderOnlyAttentionSpec
+            ):
+                continue
             encoder_seq_lens = self._get_encoder_seq_lens(
                 scheduled_encoder_inputs or {},
                 kv_cache_group.kv_cache_spec,
@@ -1460,6 +1462,15 @@
                         ],
                     )
 
+                # Only capture attention for backends that split KV Cache
+                # update and attention op, unless cudagraph_runtime_mode is
+                # FULL.
+                if (
+                    force_attention == ForceAttention.SEPARATE_KV_UPDATE_ONLY
+                    and cudagraph_runtime_mode != CUDAGraphMode.FULL
+                    and attn_group.backend.forward_includes_kv_cache
+                ):
+                    continue
                 if ubatch_slices is not None:
                     common_attn_metadata_list = split_attn_metadata(
                         ubatch_slices, common_attn_metadata
@@ -3543,7 +3554,6 @@
 
         attn_metadata: PerLayerAttnMetadata | None = None
 
-<<<<<<< HEAD
         # We always capture attention if cudagraph_runtime_mode is FULL.
         # Otherwise, if force_attention is not ALL, we capture attention
         # for all backends. If it's SEPARATE_KV_UPDATE_ONLY, we capture
@@ -3555,15 +3565,6 @@
             force_attention != ForceAttention.NONE
             or cudagraph_runtime_mode == CUDAGraphMode.FULL
         ):
-            attn_metadata = {}
-            if ubatch_slices is not None:
-                attn_metadata = [dict() for _ in range(len(ubatch_slices))]
-
-=======
-        # If force_attention is True, we always capture attention. Otherwise,
-        # it only happens for cudagraph_runtime_mode=FULL.
-        if force_attention or cudagraph_runtime_mode == CUDAGraphMode.FULL:
->>>>>>> a742134c
             if create_mixed_batch:
                 # In the mixed batch mode (used for FI warmup), we use
                 # shorter sequence lengths to run faster.
@@ -3579,81 +3580,15 @@
             self.query_start_loc.np[1 : num_reqs + 1] = cum_num_tokens
             self.query_start_loc.copy_to_gpu()
 
-<<<<<<< HEAD
-            for kv_cache_group_id, kv_cache_group_spec in enumerate(
-                self.kv_cache_config.kv_cache_groups
-            ):
-                if (
-                    force_attention == ForceAttention.SEPARATE_KV_UPDATE_ONLY
-                    and isinstance(
-                        kv_cache_group_spec.kv_cache_spec, EncoderOnlyAttentionSpec
-                    )
-                ):
-                    continue
-                common_attn_metadata = CommonAttentionMetadata(
-                    query_start_loc=self.query_start_loc.gpu[: num_reqs + 1],
-                    query_start_loc_cpu=self.query_start_loc.cpu[: num_reqs + 1],
-                    seq_lens=self.seq_lens.gpu[:num_reqs],
-                    seq_lens_cpu=self.seq_lens.cpu[:num_reqs],
-                    num_computed_tokens_cpu=self.input_batch.num_computed_tokens_cpu_tensor[
-                        :num_reqs
-                    ],
-                    num_reqs=num_reqs,
-                    num_actual_tokens=num_tokens,
-                    max_query_len=max_query_len,
-                    max_seq_len=self.max_model_len,
-                    block_table_tensor=self.input_batch.block_table[
-                        kv_cache_group_id
-                    ].get_device_tensor(num_reqs),
-                    slot_mapping=self.input_batch.block_table[
-                        kv_cache_group_id
-                    ].slot_mapping.gpu[:num_tokens],
-                    causal=True,
-                    dcp_local_seq_lens=self.dcp_local_seq_lens.gpu[:num_reqs]
-                    if self.dcp_world_size > 1
-                    else None,
-                )
-                for attn_group in self.attn_groups[kv_cache_group_id]:
-                    # Only capture attention for backends that split KV Cache
-                    # update and attention op, unless cudagraph_runtime_mode is
-                    # FULL.
-                    if (
-                        force_attention == ForceAttention.SEPARATE_KV_UPDATE_ONLY
-                        and cudagraph_runtime_mode != CUDAGraphMode.FULL
-                        and attn_group.backend.forward_includes_kv_cache
-                    ):
-                        continue
-                    if ubatch_slices is not None:
-                        common_attn_metadata_list = split_attn_metadata(
-                            ubatch_slices, common_attn_metadata
-                        )
-                        for ubid, common_attn_metadata in enumerate(
-                            common_attn_metadata_list
-                        ):
-                            assert common_attn_metadata.max_query_len == 1
-                            attn_metadata_i = attn_group.get_metadata_builder(
-                                ubatch_id=ubid
-                            ).build_for_cudagraph_capture(common_attn_metadata)
-                            for layer_name in attn_group.layer_names:
-                                assert type(attn_metadata) is list
-                                attn_metadata[ubid][layer_name] = attn_metadata_i
-                    else:
-                        assert type(attn_metadata) is dict
-                        metadata_builder = attn_group.get_metadata_builder()
-                        attn_metadata_i = metadata_builder.build_for_cudagraph_capture(
-                            common_attn_metadata
-                        )
-                        for layer_name in attn_group.layer_names:
-                            attn_metadata[layer_name] = attn_metadata_i
-=======
             attn_metadata, _ = self._build_attention_metadata(
                 total_num_scheduled_tokens=num_tokens,
                 max_num_scheduled_tokens=max_query_len,
                 num_reqs=num_reqs,
+                force_attention=force_attention,
+                cudagraph_runtime_mode=cudagraph_runtime_mode,
                 ubatch_slices=ubatch_slices,
                 for_cudagraph_capture=True,
             )
->>>>>>> a742134c
 
         with self.maybe_dummy_run_with_lora(
             self.lora_config,
