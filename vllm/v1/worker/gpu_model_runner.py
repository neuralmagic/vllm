# SPDX-License-Identifier: Apache-2.0
# SPDX-FileCopyrightText: Copyright contributors to the vLLM project

import gc
import itertools
import time
from collections import defaultdict
from collections.abc import Iterator
from contextlib import contextmanager
from typing import TYPE_CHECKING, Any, Optional, TypeAlias, Union, cast

import numpy as np
import torch
import torch.distributed
import torch.nn as nn
from tqdm import tqdm
from copy import deepcopy

import vllm.envs as envs
from vllm.attention import Attention, AttentionType
from vllm.attention.backends.abstract import AttentionBackend
from vllm.attention.layers.chunked_local_attention import ChunkedLocalAttention
from vllm.compilation.counter import compilation_counter
from vllm.compilation.cuda_graph import CUDAGraphWrapper
from vllm.compilation.ubatch_wrapper import UBatchWrapper
from vllm.compilation.monitor import set_cudagraph_capturing_enabled
from vllm.config import (CompilationLevel, CUDAGraphMode, VllmConfig,
                         get_layers_from_vllm_config, update_config)
from vllm.distributed.eplb.eplb_state import EplbState
from vllm.distributed.kv_transfer import (get_kv_transfer_group,
                                          has_kv_transfer_group)
from vllm.distributed.parallel_state import (
    get_pp_group, get_tp_group, graph_capture, is_global_first_rank,
    prepare_communication_buffer_for_model)
from vllm.forward_context import (BatchDescriptor, DPMetadata, set_forward_context)
from vllm.logger import init_logger
from vllm.model_executor.layers.attention_layer_base import AttentionLayerBase
from vllm.model_executor.layers.mamba.abstract import MambaBase
from vllm.model_executor.layers.rotary_embedding import MRotaryEmbedding
from vllm.model_executor.model_loader import TensorizerLoader, get_model_loader
from vllm.model_executor.models.interfaces import (is_mixture_of_experts,
                                                   supports_eagle3,
                                                   supports_transcription)
from vllm.model_executor.models.interfaces_base import (
    VllmModelForPooling, is_pooling_model, is_text_generation_model)
from vllm.multimodal import MULTIMODAL_REGISTRY
from vllm.multimodal.inputs import (BatchedTensorInputs, MultiModalKwargsItem,
                                    PlaceholderRange)
from vllm.multimodal.utils import group_mm_kwargs_by_modality
from vllm.pooling_params import PoolingParams
from vllm.sampling_params import SamplingType
from vllm.sequence import IntermediateTensors, PoolerOutput
from vllm.tasks import GenerationTask, PoolingTask, SupportedTask
from vllm.utils import (STR_DTYPE_TO_TORCH_DTYPE, DeviceMemoryProfiler,
                        GiB_bytes, LazyLoader, cdiv, check_use_alibi,
                        get_dtype_size, is_pin_memory_available, round_up,
                        supports_dynamo)
from vllm.v1.attention.backends.flash_attn import FlashAttentionMetadata
from vllm.v1.attention.backends.utils import (
    AttentionCGSupport, AttentionMetadataBuilder, CommonAttentionMetadata,
    UbatchSlice, split_attn_metadata, 
    create_fast_prefill_custom_backend,
    reorder_batch_to_split_decodes_and_prefills)
from vllm.v1.cudagraph_dispatcher import CudagraphDispatcher
from vllm.v1.kv_cache_interface import (AttentionSpec,
                                        ChunkedLocalAttentionSpec,
                                        EncoderOnlyAttentionSpec,
                                        FullAttentionSpec, KVCacheConfig,
                                        KVCacheGroupSpec, KVCacheSpec,
                                        MambaSpec, SlidingWindowSpec)
from vllm.v1.outputs import (EMPTY_MODEL_RUNNER_OUTPUT, AsyncModelRunnerOutput,
                             DraftTokenIds, LogprobsTensors, ModelRunnerOutput)
from vllm.v1.pool.metadata import PoolingMetadata
from vllm.v1.sample.logits_processor import LogitsProcessors, build_logitsprocs
from vllm.v1.sample.metadata import SamplingMetadata
from vllm.v1.sample.rejection_sampler import RejectionSampler
from vllm.v1.sample.sampler import Sampler
from vllm.v1.spec_decode.eagle import EagleProposer
from vllm.v1.spec_decode.medusa import MedusaProposer
from vllm.v1.spec_decode.metadata import SpecDecodeMetadata
from vllm.v1.spec_decode.ngram_proposer import NgramProposer
from vllm.v1.utils import CpuGpuBuffer
from vllm.v1.worker.gpu_input_batch import CachedRequestState, InputBatch
from vllm.v1.worker.kv_connector_model_runner_mixin import (
    KVConnectorModelRunnerMixin, KVConnectorOutput)
from vllm.v1.worker.lora_model_runner_mixin import LoRAModelRunnerMixin
from vllm.v1.worker.ubatching import UBatchContext, make_ubatch_contexts

from .utils import (AttentionGroup, MultiModalBudget,
                    add_kv_sharing_layers_to_kv_cache_groups, bind_kv_cache,
                    gather_mm_placeholders, sanity_check_mm_encoder_outputs,
                    scatter_mm_placeholders)

if TYPE_CHECKING:
    import xgrammar as xgr
    import xgrammar.kernels.apply_token_bitmask_inplace_torch_compile as xgr_torch_compile  # noqa: E501

    from vllm.model_executor.model_loader.tensorizer import TensorizerConfig
    from vllm.v1.core.sched.output import SchedulerOutput
else:
    xgr = LazyLoader("xgr", globals(), "xgrammar")
    xgr_torch_compile = LazyLoader(
        "xgr_torch_compile", globals(),
        "xgrammar.kernels.apply_token_bitmask_inplace_torch_compile")

logger = init_logger(__name__)

AttnMetadataDict: TypeAlias = dict[str, FlashAttentionMetadata]
# list when ubatching is enabled
PerLayerAttnMetadata: TypeAlias = Union[list[AttnMetadataDict],
                                        AttnMetadataDict]

UBatchSlices: TypeAlias = list[UbatchSlice]

class GPUModelRunner(LoRAModelRunnerMixin, KVConnectorModelRunnerMixin):

    def __init__(
        self,
        vllm_config: VllmConfig,
        device: torch.device,
    ):
        self.vllm_config = vllm_config
        self.model_config = vllm_config.model_config
        self.cache_config = vllm_config.cache_config
        self.compilation_config = vllm_config.compilation_config
        self.lora_config = vllm_config.lora_config
        self.load_config = vllm_config.load_config
        self.parallel_config = vllm_config.parallel_config
        self.scheduler_config = vllm_config.scheduler_config
        self.speculative_config = vllm_config.speculative_config
        self.observability_config = vllm_config.observability_config

        from vllm.model_executor.models.utils import set_cpu_offload_max_bytes
        set_cpu_offload_max_bytes(
            int(self.cache_config.cpu_offload_gb * 1024**3))

        model_config = self.model_config
        cache_config = self.cache_config
        scheduler_config = self.scheduler_config
        parallel_config = self.parallel_config
        self.device = device
        self.pin_memory = is_pin_memory_available()
        self.dtype = self.model_config.dtype
        if cache_config.cache_dtype == "auto":
            self.kv_cache_dtype = self.dtype
        else:
            self.kv_cache_dtype = STR_DTYPE_TO_TORCH_DTYPE[
                cache_config.cache_dtype]

        self.is_pooling_model = model_config.pooler_config is not None
        self.is_multimodal_raw_input_only_model = (
            model_config.is_multimodal_raw_input_only_model)

        self.max_model_len = model_config.max_model_len
        self.max_num_tokens = scheduler_config.max_num_batched_tokens
        self.max_num_reqs = scheduler_config.max_num_seqs

        # Model-related.
        self.num_query_heads = model_config.get_num_attention_heads(
            parallel_config)
        self.hidden_size = model_config.get_hidden_size()
        self.attention_chunk_size = model_config.attention_chunk_size
        # Only relevant for models using ALiBi (e.g, MPT)
        self.use_alibi = check_use_alibi(model_config)

        self.cascade_attn_enabled = not self.model_config.disable_cascade_attn

        # Multi-modal data support
        self.mm_registry = MULTIMODAL_REGISTRY
        self.uses_mrope = model_config.uses_mrope
        self.supports_mm_inputs = self.mm_registry.supports_multimodal_inputs(
            model_config)

        # Sampler
        self.sampler = Sampler(logprobs_mode=self.model_config.logprobs_mode)

        self.eplb_state: Optional[EplbState] = None
        """
        State of the expert parallelism load balancer.

        Will be lazily initialized when the model is loaded.
        """

        # Lazy initializations
        # self.model: nn.Module  # Set after load_model
        # Initialize in initialize_kv_cache
        self.kv_caches: list[torch.Tensor] = []
        # indexes: [kv_cache_group_id][attn_group]
        self.attn_groups: list[list[AttentionGroup]] = []
        # self.kv_cache_config: KVCacheConfig

        # mm_hash ->  encoder_output
        self.encoder_cache: dict[str, torch.Tensor] = {}

        self.use_aux_hidden_state_outputs = False
        # Set up speculative decoding.
        # NOTE(Jiayi): currently we put the entire draft model on
        # the last PP rank. This is not ideal if there are many
        # layers in the draft model.
        if self.speculative_config and get_pp_group().is_last_rank:
            if self.speculative_config.method == "ngram":
                self.drafter = NgramProposer(self.vllm_config)
            elif self.speculative_config.use_eagle():
                self.drafter = EagleProposer(self.vllm_config, self.device,
                                             self)  # type: ignore
                if self.speculative_config.method == "eagle3":
                    self.use_aux_hidden_state_outputs = True
            elif self.speculative_config.method == "medusa":
                self.drafter = MedusaProposer(
                    vllm_config=self.vllm_config,
                    device=self.device)  # type: ignore
            else:
                raise ValueError("Unknown speculative decoding method: "
                                 f"{self.speculative_config.method}")
            self.rejection_sampler = RejectionSampler()

        # Request states.
        self.requests: dict[str, CachedRequestState] = {}
        self.comm_stream = torch.cuda.Stream()

        # Input Batch
        # NOTE(Chen): Ideally, we should initialize the input batch inside
        # `initialize_kv_cache` based on the kv cache config. However, as in
        # https://github.com/vllm-project/vllm/pull/18298, due to some unknown
        # reasons, we have to initialize the input batch before `load_model`,
        # quantization + weight offloading will fail otherwise. As a temporary
        # solution, we initialize the input batch here, and re-initialize it
        # in `initialize_kv_cache` if the block_sizes here is different from
        # the block_sizes in the kv cache config.
        self.input_batch = InputBatch(
            max_num_reqs=self.max_num_reqs,
            max_model_len=self.max_model_len,
            max_num_batched_tokens=self.max_num_tokens,
            device=self.device,
            pin_memory=self.pin_memory,
            vocab_size=self.model_config.get_vocab_size(),
            block_sizes=[self.cache_config.block_size],
            is_spec_decode=bool(self.vllm_config.speculative_config),
            logitsprocs=build_logitsprocs(
                self.vllm_config, self.device, self.pin_memory,
                self.is_pooling_model,
                self.vllm_config.model_config.logits_processors),
            is_pooling_model=self.is_pooling_model,
        )

        self.use_async_scheduling = self.scheduler_config.async_scheduling

        # TODO(woosuk): Provide an option to tune the max cudagraph batch size.
        # The convention is different.
        # self.cudagraph_batch_sizes sorts in ascending order.
        # The batch sizes in the config are in descending order.
        if self.compilation_config.cudagraph_capture_sizes and \
                self.compilation_config.cudagraph_mode != CUDAGraphMode.NONE:
            self.cudagraph_batch_sizes = list(
                reversed(self.compilation_config.cudagraph_capture_sizes))

        # Cache the device properties.
        self._init_device_properties()

        # Persistent buffers for CUDA graphs.
        self.input_ids = self._make_buffer(self.max_num_tokens,
                                           dtype=torch.int32)
        self.positions = self._make_buffer(self.max_num_tokens,
                                           dtype=torch.int64)
        self.query_start_loc = self._make_buffer(self.max_num_reqs + 1,
                                                 dtype=torch.int32)
        self.seq_lens = self._make_buffer(self.max_num_reqs, dtype=torch.int32)
        self.inputs_embeds = torch.zeros(
            (self.max_num_tokens, self.hidden_size),
            dtype=self.dtype,
            device=self.device)

        # Only relevant for models using M-RoPE (e.g, Qwen2-VL)
        if self.uses_mrope:
            # NOTE: `mrope_positions` is implemented with one additional dummy
            # position on purpose to make it non-contiguous so that it can work
            # with torch compile.
            # See detailed explanation in https://github.com/vllm-project/vllm/pull/12128#discussion_r1926431923

            # NOTE: When M-RoPE is enabled, position ids are 3D regardless of
            # the modality of inputs. For text-only inputs, each dimension has
            # identical position IDs, making M-RoPE functionally equivalent to
            # 1D-RoPE.
            # See page 5 of https://arxiv.org/abs/2409.12191
            self.mrope_positions = self._make_buffer(
                (3, self.max_num_tokens + 1), dtype=torch.int64)

        # None in the first PP rank. The rest are set after load_model.
        self.intermediate_tensors: Optional[IntermediateTensors] = None

        # OPTIMIZATION: Cache the tensors rather than creating them every step.
        # Keep in int64 to avoid overflow with long context
        self.arange_np = np.arange(max(self.max_num_reqs + 1,
                                       self.max_model_len,
                                       self.max_num_tokens),
                                   dtype=np.int64)

        # Layer pairings for cross-layer KV sharing.
        # If an Attention layer `layer_name` is in the keys of this dict, it
        # means this layer will perform attention using the keys and values
        # from the KV cache of `shared_kv_cache_layers[layer_name]`.
        self.shared_kv_cache_layers: dict[str, str] = {}
        self.kv_sharing_fast_prefill_eligible_layers: set[str] = set()

        self.kv_sharing_fast_prefill_logits_indices = None
        if self.cache_config.kv_sharing_fast_prefill:
            self.kv_sharing_fast_prefill_logits_indices = torch.zeros(
                self.max_num_tokens, dtype=torch.int32, device=self.device)

        self.uniform_decode_query_len = 1 if not self.speculative_config else \
            1 + self.speculative_config.num_speculative_tokens

        # Cudagraph dispatcher for runtime cudagraph dispatching.
        self.cudagraph_dispatcher = CudagraphDispatcher(self.vllm_config)

        self.mm_budget = (MultiModalBudget(
            self.model_config,
            self.scheduler_config,
            self.mm_registry,
        ) if self.supports_mm_inputs else None)

        self.reorder_batch_threshold: Optional[int] = None

        # Attention layers that are only in the KVCacheConfig of the runner
        # (e.g., KV sharing, encoder-only attention), but not in the
        # KVCacheConfig of the scheduler.
        self.runner_only_attn_layers: set[str] = set()

        # Cached outputs.
        self._draft_token_ids: Optional[Union[list[list[int]],
                                              torch.Tensor]] = None
        self.transfer_event = torch.cuda.Event()
        self.sampled_token_ids_pinned_cpu = torch.empty(
            (self.max_model_len, 1),
            dtype=torch.int64,
            device="cpu",
            pin_memory=self.pin_memory)

    def _make_buffer(self, *args, dtype: torch.dtype) -> CpuGpuBuffer:
        return CpuGpuBuffer(*args,
                            dtype=dtype,
                            device=self.device,
                            pin_memory=self.pin_memory)

    def _init_model_kwargs(self, num_tokens: int):
        model_kwargs = dict[str, Any]()
        num_reqs = self.input_batch.num_reqs

        num_pooling_reqs = len(self.input_batch.pooling_params)

        if num_pooling_reqs == 0:
            return model_kwargs

        # This does nontrivial work.
        pooling_params = self.input_batch.pooling_metadata.pooling_params

        assert num_pooling_reqs == num_reqs

        token_type_id_requests = dict[int, Any]()
        for i, param in enumerate(pooling_params):
            if param.extra_kwargs is not None and \
            (token_types := param.extra_kwargs.get(
                "compressed_token_type_ids")) is not None:
                token_type_id_requests[i] = token_types

        if len(token_type_id_requests) == 0:
            return model_kwargs

        seq_lens = self.seq_lens.gpu[:num_reqs]
        token_type_ids = []

        for i in range(num_reqs):
            pos = token_type_id_requests.get(i, seq_lens[i])
            ids = (torch.arange(seq_lens[i]) >= pos).int()
            token_type_ids.append(ids)

        model_kwargs["token_type_ids"] = torch.concat(token_type_ids).to(
            device=self.device)
        return model_kwargs

    def _may_reorder_batch(self, scheduler_output: "SchedulerOutput") -> None:
        """
        Update the order of requests in the batch based on the attention
        backend's needs. For example, some attention backends (namely MLA) may
        want to separate requests based on if the attention computation will be
        compute-bound or memory-bound.

        Args:
            scheduler_output: The scheduler output.
        """
        # Attention free models have zero kv_cache_goups, however models
        # like Mamba are also attention free but use the kv_cache for
        # keeping its internal state. This is why we check the number
        # of kv_cache groups instead of solely checking
        # for self.model_config.is_attention_free.
        if len(self.kv_cache_config.kv_cache_groups) == 0:
            return

        if self.reorder_batch_threshold is not None:
            reorder_batch_to_split_decodes_and_prefills(
                self.input_batch,
                scheduler_output,
                decode_threshold=self.reorder_batch_threshold)

    # Note: used for model runner override.
    def _init_device_properties(self) -> None:
        """Initialize attributes from torch.cuda.get_device_properties
        """
        self.device_properties = torch.cuda.get_device_properties(self.device)
        self.num_sms = self.device_properties.multi_processor_count

    # Note: used for model runner override.
    def _sync_device(self) -> None:
        torch.cuda.synchronize()

    def _update_states(self, scheduler_output: "SchedulerOutput") -> None:
        """Update the cached states and the persistent batch with the scheduler
        output.

        The updated states are used by the `_prepare_inputs` function to create
        the input GPU tensors for the model.

        The SamplingMetadata is updated and copied to the GPU if there is a
        new/resumed/paused/finished request in the batch.
        """
        # Remove finished requests from the cached states.
        for req_id in scheduler_output.finished_req_ids:
            self.requests.pop(req_id, None)
        # Remove the finished requests from the persistent batch.
        # NOTE(woosuk): There could be an edge case where finished_req_ids and
        # scheduled_req_ids overlap. This happens when a request is aborted and
        # then resubmitted with the same ID. In this case, we treat them as two
        # distinct requests - clearing the cached states for the first request
        # and handling the second as a new request.
        for req_id in scheduler_output.finished_req_ids:
            self.input_batch.remove_request(req_id)

        # Free the cached encoder outputs.
        for mm_hash in scheduler_output.free_encoder_mm_hashes:
            self.encoder_cache.pop(mm_hash, None)

        # Remove the unscheduled requests from the persistent batch.
        # NOTE(woosuk): The unscheduled requests are either preempted requests
        # or running requests that are not scheduled in this step. We remove
        # them from the persistent batch but keep their cached states since
        # they will be scheduled again sometime in the future.
        scheduled_req_ids = scheduler_output.num_scheduled_tokens.keys()
        cached_req_ids = self.input_batch.req_id_to_index.keys()
        unscheduled_req_ids = cached_req_ids - scheduled_req_ids
        # NOTE(woosuk): The persistent batch optimization assumes that
        # consecutive batches contain mostly the same requests. If batches
        # have low request overlap (e.g., alternating between two distinct
        # sets of requests), this optimization becomes very inefficient.
        for req_id in unscheduled_req_ids:
            self.input_batch.remove_request(req_id)

        reqs_to_add: list[CachedRequestState] = []
        # Add new requests to the cached states.
        for new_req_data in scheduler_output.scheduled_new_reqs:
            req_id = new_req_data.req_id
            sampling_params = new_req_data.sampling_params
            pooling_params = new_req_data.pooling_params

            if sampling_params and \
                sampling_params.sampling_type == SamplingType.RANDOM_SEED:
                generator = torch.Generator(device=self.device)
                generator.manual_seed(sampling_params.seed)
            else:
                generator = None

            if pooling_params:
                task = pooling_params.task
                assert task is not None, "You did not set `task` in the API"

                model = cast(VllmModelForPooling, self.get_model())
                to_update = model.pooler.get_pooling_updates(task)
                to_update.apply(pooling_params)

            req_state = CachedRequestState(
                req_id=req_id,
                prompt_token_ids=new_req_data.prompt_token_ids,
                mm_kwargs=new_req_data.mm_kwargs,
                mm_positions=new_req_data.mm_positions,
                mm_hashes=new_req_data.mm_hashes,
                sampling_params=sampling_params,
                pooling_params=pooling_params,
                generator=generator,
                block_ids=new_req_data.block_ids,
                num_computed_tokens=new_req_data.num_computed_tokens,
                output_token_ids=[],
                lora_request=new_req_data.lora_request,
            )
            self.requests[req_id] = req_state

            # Only relevant for models using M-RoPE (e.g, Qwen2-VL)
            if self.uses_mrope:
                self._init_mrope_positions(req_state)

            reqs_to_add.append(req_state)

        # Update the states of the running/resumed requests.
        is_last_rank = get_pp_group().is_last_rank
        req_data = scheduler_output.scheduled_cached_reqs
        for i, req_id in enumerate(req_data.req_ids):
            req_state = self.requests[req_id]
            num_computed_tokens = req_data.num_computed_tokens[i]
            new_block_ids = req_data.new_block_ids[i]
            resumed_from_preemption = req_data.resumed_from_preemption[i]

            # Update the cached states.
            req_state.num_computed_tokens = num_computed_tokens

            if not is_last_rank:
                # When using PP, the scheduler sends the sampled tokens back,
                # because there's no direct communication between the first-
                # stage worker and the last-stage worker.
                new_token_ids = req_data.new_token_ids[i]
                # Add the sampled token(s) from the previous step (if any).
                # This doesn't include "unverified" tokens like spec tokens.
                num_new_tokens = (num_computed_tokens + len(new_token_ids) -
                                  req_state.num_tokens)
                if num_new_tokens == 1:
                    # Avoid slicing list in most common case.
                    req_state.output_token_ids.append(new_token_ids[-1])
                elif num_new_tokens > 0:
                    req_state.output_token_ids.extend(
                        new_token_ids[-num_new_tokens:])

            # Update the block IDs.
            if not resumed_from_preemption:
                if new_block_ids is not None:
                    # Append the new blocks to the existing block IDs.
                    for block_ids, new_ids in zip(req_state.block_ids,
                                                  new_block_ids):
                        block_ids.extend(new_ids)
            else:
                assert new_block_ids is not None
                # The request is resumed from preemption.
                # Replace the existing block IDs with the new ones.
                req_state.block_ids = new_block_ids

            req_index = self.input_batch.req_id_to_index.get(req_id)
            if req_index is None:
                # The request is not in the persistent batch.
                # The request was either preempted and resumed later, or was not
                # scheduled in the previous step and needs to be added again.
                reqs_to_add.append(req_state)
                continue

            # Update the persistent batch.
            self.input_batch.num_computed_tokens_cpu[req_index] = (
                num_computed_tokens)
            if new_block_ids is not None:
                self.input_batch.block_table.append_row(
                    new_block_ids, req_index)

            # For the last rank, we don't need to update the token_ids_cpu
            # because the sampled tokens are already cached.
            if not is_last_rank:
                # Add new_token_ids to token_ids_cpu.
                start_token_index = num_computed_tokens
                end_token_index = num_computed_tokens + len(new_token_ids)
                self.input_batch.token_ids_cpu[
                    req_index,
                    start_token_index:end_token_index] = new_token_ids
                self.input_batch.num_tokens_no_spec[
                    req_index] = end_token_index
                self.input_batch.num_tokens[req_index] = end_token_index

            # Add spec_token_ids to token_ids_cpu.
            spec_token_ids = (
                scheduler_output.scheduled_spec_decode_tokens.get(req_id, ()))
            if spec_token_ids:
                num_spec_tokens = len(spec_token_ids)
                start_index = self.input_batch.num_tokens_no_spec[req_index]
                end_token_index = start_index + num_spec_tokens
                self.input_batch.token_ids_cpu[
                    req_index, start_index:end_token_index] = spec_token_ids
                # NOTE(woosuk): `num_tokens` here may include spec tokens.
                self.input_batch.num_tokens[req_index] += num_spec_tokens

        # Add the new or resumed requests to the persistent batch.
        # The smaller empty indices are filled first.
        for request in reqs_to_add:
            self.input_batch.add_request(request)

        # Condense the batched states if there are gaps left by removed requests
        self.input_batch.condense()
        # Allow attention backend to reorder the batch, potentially
        self._may_reorder_batch(scheduler_output)
        # Refresh batch metadata with any pending updates.
        self.input_batch.refresh_metadata()

    def _ubatch_split(
        self, max_num_scheduled_tokens: int,
        scheduler_output: "SchedulerOutput"
    ) -> tuple[Optional[UBatchSlices], int, Optional[torch.Tensor]]:
        # Don't bother with the should_ubatch handshaking unless microbatching
        # is enabled
        if not self.parallel_config.enable_microbatching:
            return (None, 0, None)

        total_num_scheduled_tokens = scheduler_output.total_num_scheduled_tokens
        num_reqs = self.input_batch.num_reqs
        should_attempt_ubatching = \
            self.parallel_config.enable_microbatching and \
            total_num_scheduled_tokens >= \
            self.parallel_config.microbatching_token_threshold \
            and max_num_scheduled_tokens == 1

        # For pure decode we can just create ubatches by cutting the request
        # in half
        ubatch_slices = None
        if should_attempt_ubatching:
            b0_reqs_end = num_reqs // 2
            b0_tokens_end = total_num_scheduled_tokens // 2
            assert b0_reqs_end < num_reqs and \
                b0_tokens_end < total_num_scheduled_tokens
            ubatch_slices = [
                UbatchSlice(slice(0, b0_reqs_end), slice(0, b0_tokens_end)),
                UbatchSlice(slice(b0_reqs_end, num_reqs),
                            slice(b0_tokens_end, total_num_scheduled_tokens)),
            ]

        # Don't microbatch unless every other DP worker is also microbatching
        num_pad_tokens = 0
        num_tokens_after_padding = None
        should_ubatch, num_pad_tokens, num_tokens_after_padding = self.get_dp_padding_ubatch(
            ubatch_slices)
        if not should_ubatch:
            return (None, 0, None)
        assert ubatch_slices


        # Compute ubatch padding. This currently only accounts for DP padding
        if num_pad_tokens > 0:
            self.pad_out_ubatch_first_stage(ubatch_slices, num_pad_tokens)

        return (ubatch_slices, num_pad_tokens, num_tokens_after_padding)
    
    def _init_mrope_positions(self, req_state: CachedRequestState):
        image_grid_thw = []
        video_grid_thw = []
        second_per_grid_ts = []
        audio_feature_lengths = []
        use_audio_in_video = False
        for mm_item in req_state.mm_kwargs:
            mm_input = mm_item.get_data()
            if (t := mm_input.get("image_grid_thw")) is not None:
                image_grid_thw.append(t.tolist())
            if (t := mm_input.get("video_grid_thw")) is not None:
                video_grid_thw.append(t.tolist())
            if (t := mm_input.get("second_per_grid_ts")) is not None:
                second_per_grid_ts.append(t)
            if (t := mm_input.get("audio_feature_lengths")) is not None:
                audio_feature_lengths.append(t)
            if mm_input.get("use_audio_in_video") is True:
                use_audio_in_video = True

        req_state.mrope_positions, req_state.mrope_position_delta = \
            MRotaryEmbedding.get_input_positions_tensor(
                req_state.prompt_token_ids,
                hf_config=self.model_config.hf_config,
                image_grid_thw=image_grid_thw,
                video_grid_thw=video_grid_thw,
                second_per_grid_ts=second_per_grid_ts,
                audio_feature_lengths=audio_feature_lengths,
                use_audio_in_video=use_audio_in_video,
            )

    def _extract_mm_kwargs(
        self,
        scheduler_output: "SchedulerOutput",
    ) -> BatchedTensorInputs:
        if not scheduler_output or not self.is_multimodal_raw_input_only_model:
            return {}

        mm_kwargs = list[MultiModalKwargsItem]()
        for req in scheduler_output.scheduled_new_reqs:
            mm_kwargs.extend(req.mm_kwargs)

        # Input all modalities at once
        mm_kwargs_combined: BatchedTensorInputs = {}
        for _, _, mm_kwargs_group in group_mm_kwargs_by_modality(
                mm_kwargs,
                device=self.device,
                pin_memory=self.pin_memory,
        ):
            mm_kwargs_combined.update(mm_kwargs_group)

        return mm_kwargs_combined

    def _dummy_mm_kwargs(self, num_seqs: int) -> BatchedTensorInputs:
        if not self.is_multimodal_raw_input_only_model:
            return {}

        mm_budget = self.mm_budget
        assert mm_budget is not None

        dummy_modality = mm_budget.get_modality_with_max_tokens()
        return self._get_mm_dummy_batch(dummy_modality, num_seqs)

    def _get_cumsum_and_arange(
        self,
        num_tokens: np.ndarray,
        cumsum_dtype: Optional[np.dtype] = None,
    ) -> tuple[np.ndarray, np.ndarray]:
        """Get the cumulative sum and batched arange of the given array.
        # E.g., [2, 5, 3] -> ([2, 7, 10], [0, 1, 0, 1, 2, 3, 4, 0, 1, 2])
        # Equivalent to but faster than:
        # np.concatenate([np.arange(n) for n in num_tokens])
        """
        # Step 1. [2, 5, 3] -> [2, 7, 10]
        cu_num_tokens = np.cumsum(num_tokens, dtype=cumsum_dtype)
        total_num_tokens = cu_num_tokens[-1]
        # Step 2. [2, 7, 10] -> [0, 0, 2, 2, 2, 2, 2, 7, 7, 7]
        cumsums_offsets = np.repeat(cu_num_tokens - num_tokens, num_tokens)
        # Step 3. [0, 1, 0, 1, 2, 3, 4, 0, 1, 2]
        arange = self.arange_np[:total_num_tokens] - cumsums_offsets

        return cu_num_tokens, arange

    def _prepare_input_ids(self, total_num_scheduled_tokens: int,
                           cu_num_tokens: np.ndarray) -> None:
        """Prepare the input IDs for the current batch.
        
        Carefully handles the `prev_sampled_token_ids` which can be cached
        from the previous engine iteration, in which case those tokens on the
        GPU need to be copied into the corresponding slots into input_ids."""

        if self.input_batch.prev_sampled_token_ids is not None:
            # Async scheduling case, we need to copy the sampled token ids
            # from the previous iteration.
            prev_req_id_to_index = self.input_batch.prev_req_id_to_index
            current_req_id_to_index = self.input_batch.req_id_to_index
            assert prev_req_id_to_index is not None
            common_req_ids = set(prev_req_id_to_index.keys()).intersection(
                set(current_req_id_to_index.keys()))
            if common_req_ids:
                current_common_req_indices = [
                    current_req_id_to_index[req_id]
                    for req_id in common_req_ids
                ]
                prev_common_req_indices = [
                    prev_req_id_to_index[req_id] for req_id in common_req_ids
                ]
                # We need to compute the flattened input_ids index of the
                # last token in each common request.
                flattened_indices = [
                    int(cu_num_tokens[idx]) - 1
                    for idx in current_common_req_indices
                ]
                if len(flattened_indices) < total_num_scheduled_tokens:
                    # If not all requests are decodes from the last iteration,
                    # We need to copy the input_ids_cpu to the GPU first.
                    self.input_ids.copy_to_gpu(total_num_scheduled_tokens)
                if flattened_indices == prev_common_req_indices and \
                    set(flattened_indices) == \
                        set(range(len(flattened_indices))):
                    # Common-case optimization: the batch is unchanged
                    # and no reordering happened.
                    # The indices are both the same permutation of 0..N-1
                    self.input_ids.gpu[:len(flattened_indices)].copy_(
                        self.input_batch.prev_sampled_token_ids[:len(
                            flattened_indices)].squeeze(1),
                        non_blocking=True)
                else:
                    # Upload the index tensors asynchronously
                    # so the scatter can be non-blocking
                    input_ids_index_tensor = torch.tensor(
                        flattened_indices,
                        dtype=torch.int64,
                        pin_memory=self.pin_memory).to(self.device,
                                                       non_blocking=True)
                    prev_common_req_indices_tensor = torch.tensor(
                        prev_common_req_indices,
                        dtype=torch.int64,
                        pin_memory=self.pin_memory).to(self.device,
                                                       non_blocking=True)
                    self.input_ids.gpu.scatter_(
                        dim=0,
                        index=input_ids_index_tensor,
                        src=self.input_batch.prev_sampled_token_ids[
                            prev_common_req_indices_tensor].squeeze(1))
            else:
                self.input_ids.copy_to_gpu(total_num_scheduled_tokens)
        else:
            self.input_ids.copy_to_gpu(total_num_scheduled_tokens)

    def _prepare_inputs(
        self, scheduler_output: "SchedulerOutput"
    ) -> tuple[PerLayerAttnMetadata, torch.Tensor,
               Optional[SpecDecodeMetadata], np.ndarray,
               Optional[CommonAttentionMetadata], int, Optional[UBatchSlices], int,
               Optional[torch.Tensor]]:
        """
        :return: tuple[
            attn_metadata: layer-to-attention_metadata mapping,
            logits_indices, spec_decode_metadata
        ]
        """
        total_num_scheduled_tokens = scheduler_output.total_num_scheduled_tokens
        assert total_num_scheduled_tokens > 0
        num_reqs = self.input_batch.num_reqs
        assert num_reqs > 0

        # OPTIMIZATION: Start copying the block table first.
        # This way, we can overlap the copy with the following CPU operations.
        self.input_batch.block_table.commit_block_table(num_reqs)

        # Get the number of scheduled tokens for each request.
        req_ids = self.input_batch.req_ids
        tokens = [scheduler_output.num_scheduled_tokens[i] for i in req_ids]
        num_scheduled_tokens = np.array(tokens, dtype=np.int32)
        max_num_scheduled_tokens = max(tokens)

        # Get request indices.
        # E.g., [2, 5, 3] -> [0, 0, 1, 1, 1, 1, 1, 2, 2, 2]
        req_indices = np.repeat(self.arange_np[:num_reqs],
                                num_scheduled_tokens)

        # cu_num_tokens: [2, 5, 3] -> [2, 7, 10]
        # arange: [0, 1, 0, 1, 2, 3, 4, 0, 1, 2]
        cu_num_tokens, arange = self._get_cumsum_and_arange(
            num_scheduled_tokens)

        # Get positions.
        positions_np = self.positions.np[:total_num_scheduled_tokens]
        np.add(self.input_batch.num_computed_tokens_cpu[req_indices],
               arange,
               out=positions_np)

        # Calculate M-RoPE positions.
        # Only relevant for models using M-RoPE (e.g, Qwen2-VL)
        if self.uses_mrope:
            self._calc_mrope_positions(scheduler_output)

        # Get token indices.
        # E.g., [0, 1, 0, 1, 2, 3, 4, 0, 1, 2]
        # -> [0, 1, M, M + 1, M + 2, M + 3, M + 4, 2 * M, 2 * M + 1, 2 * M + 2]
        # where M is the max_model_len.
        token_indices = (positions_np +
                         req_indices * self.input_batch.token_ids_cpu.shape[1])

        # NOTE(woosuk): We use torch.index_select instead of np.take here
        # because torch.index_select is much faster than np.take for large
        # tensors.
        torch.index_select(self.input_batch.token_ids_cpu_tensor.flatten(),
                           0,
                           torch.from_numpy(token_indices),
                           out=self.input_ids.cpu[:total_num_scheduled_tokens])

        self.input_batch.block_table.compute_slot_mapping(
            req_indices, positions_np)
        self.input_batch.block_table.commit_slot_mapping(
            total_num_scheduled_tokens)

        # Prepare the attention metadata.
        self.query_start_loc.np[0] = 0
        self.query_start_loc.np[1:num_reqs + 1] = cu_num_tokens
        # Note: pad query_start_loc to be non-decreasing, as kernels
        # like FlashAttention requires that
        self.query_start_loc.np[num_reqs + 1:].fill(cu_num_tokens[-1])
        self.query_start_loc.copy_to_gpu()
        query_start_loc = self.query_start_loc.gpu[:num_reqs + 1]

        ubatch_slices, num_pad_tokens, num_tokens_after_padding = \
            self._ubatch_split(max_num_scheduled_tokens,
                               scheduler_output)

        self.seq_lens.np[:num_reqs] = (
            self.input_batch.num_computed_tokens_cpu[:num_reqs] +
            num_scheduled_tokens)
        # Fill unused with 0 for full cuda graph mode.
        self.seq_lens.np[num_reqs:].fill(0)
        self.seq_lens.copy_to_gpu()
        seq_lens = self.seq_lens.gpu[:num_reqs]
        max_seq_len = self.seq_lens.np[:num_reqs].max().item()

        # Copy the tensors to the GPU.
        self._prepare_input_ids(total_num_scheduled_tokens, cu_num_tokens)

        if self.uses_mrope:
            # Only relevant for models using M-RoPE (e.g, Qwen2-VL)
            self.mrope_positions.gpu[:, :total_num_scheduled_tokens].copy_(
                self.mrope_positions.cpu[:, :total_num_scheduled_tokens],
                non_blocking=True)
        else:
            # Common case (1D positions)
            self.positions.copy_to_gpu(total_num_scheduled_tokens)

        use_spec_decode = len(
            scheduler_output.scheduled_spec_decode_tokens) > 0
        if not use_spec_decode:
            # NOTE(woosuk): Due to chunked prefills, the batch may contain
            # partial requests. While we should not sample any token
            # from these partial requests, we do so for simplicity.
            # We will ignore the sampled tokens from the partial requests.
            # TODO: Support prompt logprobs.
            logits_indices = query_start_loc[1:] - 1
            spec_decode_metadata = None
        else:
            # Get the number of draft tokens for each request.
            # Iterate over the dictionary rather than all requests since not all
            # requests have draft tokens.
            num_draft_tokens = np.zeros(num_reqs, dtype=np.int32)
            for req_id, draft_token_ids in (
                    scheduler_output.scheduled_spec_decode_tokens.items()):
                req_idx = self.input_batch.req_id_to_index[req_id]
                num_draft_tokens[req_idx] = len(draft_token_ids)

            spec_decode_metadata = self._calc_spec_decode_metadata(
                num_draft_tokens, cu_num_tokens)
            logits_indices = spec_decode_metadata.logits_indices

        logits_indices_padded = None
        if self.cache_config.kv_sharing_fast_prefill:
            logits_indices_padded = self._prepare_kv_sharing_fast_prefill(
                logits_indices)

        attn_metadata: PerLayerAttnMetadata = {}
        if ubatch_slices is not None:
            attn_metadata = [dict() for _ in range(len(ubatch_slices))]

        # Used in the below loop.
        query_start_loc_cpu = self.query_start_loc.cpu[:num_reqs + 1]
        seq_lens_cpu = self.seq_lens.cpu[:num_reqs]
        num_computed_tokens_cpu = (
            self.input_batch.num_computed_tokens_cpu_tensor[:num_reqs])
        spec_decode_common_attn_metadata = None

        # Prepare the attention metadata for each KV cache group and make layers
        # in the same group share the same metadata.
        for kv_cache_group_id, kv_cache_group_spec in enumerate(
                self.kv_cache_config.kv_cache_groups):

            if isinstance(kv_cache_group_spec.kv_cache_spec,
                          EncoderOnlyAttentionSpec):
                # Encoder-only layers do not have KV cache, so we need to
                # create a dummy block table and slot mapping for them.
                blk_table_tensor = torch.zeros(
                    (num_reqs, 1),
                    dtype=torch.int32,
                    device=self.device,
                )
                slot_mapping = torch.zeros(
                    (total_num_scheduled_tokens, ),
                    dtype=torch.int64,
                    device=self.device,
                )
                num_common_prefix_blocks = 0
            else:
                blk_table = self.input_batch.block_table[kv_cache_group_id]
                blk_table_tensor = blk_table.get_device_tensor()[:num_reqs]
                slot_mapping = blk_table.slot_mapping[:
                                                      total_num_scheduled_tokens]

                # Fill unused with -1. Needed for reshape_and_cache in full cuda
                # graph mode.
                blk_table.slot_mapping[total_num_scheduled_tokens:].fill_(-1)
                num_common_prefix_blocks = (
                    scheduler_output.
                    num_common_prefix_blocks[kv_cache_group_id])

            common_attn_metadata = CommonAttentionMetadata(
                query_start_loc=query_start_loc,
                query_start_loc_cpu=query_start_loc_cpu,
                seq_lens=seq_lens,
                seq_lens_cpu=seq_lens_cpu,
                num_computed_tokens_cpu=num_computed_tokens_cpu,
                num_reqs=num_reqs,
                num_actual_tokens=total_num_scheduled_tokens,
                max_query_len=max_num_scheduled_tokens,
                max_seq_len=max_seq_len,
                block_table_tensor=blk_table_tensor,
                slot_mapping=slot_mapping,
                logits_indices_padded=logits_indices_padded,
                num_logits_indices=logits_indices.size(0),
                causal=True,
            )

            if self.speculative_config and \
                spec_decode_common_attn_metadata is None:
                spec_decode_common_attn_metadata = common_attn_metadata

            for attn_group in self.attn_groups[kv_cache_group_id]:
                # Prepare for cascade attention if enabled & beneficial.
                common_prefix_len = 0
                builder = attn_group.get_metadata_builder()
                if self.cascade_attn_enabled:
                    common_prefix_len = self._compute_cascade_attn_prefix_len(
                        num_scheduled_tokens,
                        num_common_prefix_blocks,
                        kv_cache_group_spec.kv_cache_spec,
                        builder,
                    )


                if ubatch_slices is not None:
                    common_attn_metadata_list = split_attn_metadata(
                        ubatch_slices, common_attn_metadata)
                    for ubid, common_attn_metadata in enumerate(
                            common_attn_metadata_list):
                        assert common_attn_metadata.max_query_len == 1
                        attn_metadata_i = (attn_group.get_metadata_builder(ubatch_id=ubid).build(
                                common_prefix_len=common_prefix_len,
                                common_attn_metadata=common_attn_metadata))
                        for layer_name in kv_cache_group_spec.layer_names:
                            assert type(attn_metadata) is list
                            attn_metadata[ubid][layer_name] = attn_metadata_i
                else:
                    assert isinstance(attn_metadata, dict)
                    attn_metadata_i = (builder.build(
                        common_prefix_len=common_prefix_len,
                        common_attn_metadata=common_attn_metadata,
                    ))
                    for layer_name in attn_group.layer_names:
                        attn_metadata[layer_name] = attn_metadata_i

        # Hot-Swap lora model
        if self.lora_config:
            self.set_active_loras(self.input_batch, num_scheduled_tokens)

        return (attn_metadata, logits_indices, spec_decode_metadata,
                num_scheduled_tokens, spec_decode_common_attn_metadata,
                max_num_scheduled_tokens, ubatch_slices,
                num_pad_tokens, num_tokens_after_padding)

    def _compute_cascade_attn_prefix_len(
        self,
        num_scheduled_tokens: np.ndarray,
        num_common_prefix_blocks: int,
        kv_cache_spec: KVCacheSpec,
        attn_metadata_builder: AttentionMetadataBuilder,
    ) -> int:
        """Compute the length of the common prefix for cascade attention.

        NOTE(woosuk): The common prefix length returned by this function
        represents the length used specifically for cascade attention, not the
        actual number of tokens shared between requests. When cascade attention
        is disabled (use_cascade=False), this function returns 0 even if
        requests share common tokens. Additionally, the common prefix length is
        truncated to a multiple of the block size and may be further truncated
        due to implementation details explained below.

        Args:
            num_scheduled_tokens: Number of tokens scheduled per request.
            num_common_prefix_blocks: Number of shared KV cache blocks.

        Returns:
            int: Length of common prefix in tokens.
        """
        common_prefix_len = num_common_prefix_blocks * kv_cache_spec.block_size
        if common_prefix_len == 0:
            # Common case.
            return 0

        # NOTE(woosuk): Cascade attention uses two attention kernels: one
        # for the common prefix and the other for the rest. For the first
        # kernel, we concatenate all the query tokens (possibly from
        # different requests) and treat them as if they are from the same
        # request. Then, we use bi-directional attention to process the
        # common prefix in the KV cache. Importantly, this means that the
        # first kernel does not do any masking.

        # Consider the following example:
        # Request 1's input query: [D, E, X]
        # Request 1's kv cache: [A, B, C, D, E, X]
        # Request 1's num_computed_tokens: 3 (i.e., [A, B, C])
        # Request 2's input query: [E, Y]
        # Request 2's kv cache: [A, B, C, D, E, Y]
        # Request 2's num_computed_tokens: 4 (i.e., [A, B, C, D])

        # If we use [A, B, C, D, E] as the common prefix, then the
        # first kernel will compute the bi-directional attention between
        # input query [D, E, X, E, Y] and common prefix [A, B, C, D, E].
        # However, this is wrong because D in Request 1 should not attend to
        # E in the common prefix (i.e., we need masking).
        # To avoid this, [A, B, C, D] should be the common prefix.
        # That is, the common prefix should be capped by the minimum
        # num_computed_tokens among the requests, and plus one to include
        # the first token of the query.

        # In practice, we use [A, B, C] as the common prefix, instead of
        # [A, B, C, D] (i.e., the common prefix is capped by the minimum
        # num_computed_tokens, without plus one).
        # This is because of an implementation detail: We want to always
        # use two kernels for cascade attention. Let's imagine:
        # Request 3's input query: [D]
        # Request 3's kv cache: [A, B, C, D]
        # Request 3's num_computed_tokens: 3 (i.e., [A, B, C])
        # If we use [A, B, C, D] as the common prefix for Request 1-3,
        # then Request 3 will be processed only by the first kernel,
        # and the second kernel will get an empty input. While this is not
        # a fundamental problem, our current implementation does not support
        # this case.
        num_reqs = len(num_scheduled_tokens)
        common_prefix_len = min(
            common_prefix_len,
            self.input_batch.num_computed_tokens_cpu[:num_reqs].min())
        # common_prefix_len should be a multiple of the block size.
        common_prefix_len = (common_prefix_len // kv_cache_spec.block_size *
                             kv_cache_spec.block_size)
        use_sliding_window = (isinstance(kv_cache_spec, SlidingWindowSpec) or
                              (isinstance(kv_cache_spec, FullAttentionSpec)
                               and kv_cache_spec.sliding_window is not None))
        use_local_attention = (
            isinstance(kv_cache_spec, ChunkedLocalAttentionSpec)
            or (isinstance(kv_cache_spec, FullAttentionSpec)
                and kv_cache_spec.attention_chunk_size is not None))
        assert isinstance(kv_cache_spec, AttentionSpec)
        use_cascade = attn_metadata_builder.use_cascade_attention(
            common_prefix_len=common_prefix_len,
            query_lens=num_scheduled_tokens,
            num_query_heads=self.num_query_heads,
            num_kv_heads=kv_cache_spec.num_kv_heads,
            use_alibi=self.use_alibi,
            use_sliding_window=use_sliding_window,
            use_local_attention=use_local_attention,
            num_sms=self.num_sms,
        )
        return common_prefix_len if use_cascade else 0

    def _calc_mrope_positions(self, scheduler_output: "SchedulerOutput"):
        mrope_pos_ptr = 0
        for index, req_id in enumerate(self.input_batch.req_ids):
            req = self.requests[req_id]
            assert req.mrope_positions is not None

            num_computed_tokens = \
                self.input_batch.num_computed_tokens_cpu[index]
            num_scheduled_tokens = \
                scheduler_output.num_scheduled_tokens[req_id]
            num_prompt_tokens = len(req.prompt_token_ids)

            if num_computed_tokens + num_scheduled_tokens > num_prompt_tokens:
                prompt_part_len = max(0,
                                      num_prompt_tokens - num_computed_tokens)
                completion_part_len = max(
                    0, num_scheduled_tokens - prompt_part_len)
            else:
                prompt_part_len = num_scheduled_tokens
                completion_part_len = 0

            assert num_scheduled_tokens == prompt_part_len + completion_part_len

            if prompt_part_len > 0:
                # prompt's mrope_positions are pre-computed
                dst_start = mrope_pos_ptr
                dst_end = mrope_pos_ptr + prompt_part_len
                src_start = num_computed_tokens
                src_end = num_computed_tokens + prompt_part_len

                self.mrope_positions.cpu[:, dst_start:dst_end] = (
                    req.mrope_positions[:, src_start:src_end])
                mrope_pos_ptr += prompt_part_len

            if completion_part_len > 0:
                # compute completion's mrope_positions on-the-fly
                dst_start = mrope_pos_ptr
                dst_end = mrope_pos_ptr + completion_part_len

                MRotaryEmbedding.get_next_input_positions_tensor(
                    out=self.mrope_positions.np,
                    out_offset=dst_start,
                    mrope_position_delta=req.mrope_position_delta,
                    context_len=num_computed_tokens + prompt_part_len,
                    num_new_tokens=completion_part_len,
                )

                mrope_pos_ptr += completion_part_len

    def _calc_spec_decode_metadata(
        self,
        num_draft_tokens: np.ndarray,
        cu_num_scheduled_tokens: np.ndarray,
    ) -> SpecDecodeMetadata:
        # Inputs:
        # cu_num_scheduled_tokens:  [  4, 104, 107, 207, 209]
        # num_draft_tokens:         [  3,   0,   2,   0,   1]
        # Outputs:
        # cu_num_draft_tokens:      [  3,   3,   5,   5,   6]
        # logits_indices:           [  0,   1,   2,   3, 103, 104, 105, 106,
        #                            206, 207, 208]
        # target_logits_indices:    [  0,   1,   2,   5,   6,   9]
        # bonus_logits_indices:     [  3,   4,   7,   8,  10]

        # Compute the logits indices.
        # [4, 1, 3, 1, 2]
        num_sampled_tokens = num_draft_tokens + 1

        # Step 1. cu_num_sampled_tokens: [4, 5, 8, 9, 11]
        # arange: [0, 1, 2, 3, 0, 0, 1, 2, 0, 0, 1]
        cu_num_sampled_tokens, arange = self._get_cumsum_and_arange(
            num_sampled_tokens, cumsum_dtype=np.int32)
        # Step 2. [0, 0, 0, 0, 103, 104, 104, 104, 206, 207, 207]
        logits_indices = np.repeat(
            cu_num_scheduled_tokens - num_sampled_tokens, num_sampled_tokens)
        # Step 3. [0, 1, 2, 3, 103, 104, 105, 106, 206, 207, 208]
        logits_indices += arange

        # Compute the bonus logits indices.
        bonus_logits_indices = cu_num_sampled_tokens - 1

        # Compute the draft logits indices.
        # cu_num_draft_tokens: [3, 3, 5, 5, 6]
        # arange: [0, 1, 2, 0, 1, 0]
        cu_num_draft_tokens, arange = self._get_cumsum_and_arange(
            num_draft_tokens, cumsum_dtype=np.int32)
        # [0, 0, 0, 5, 5, 9]
        target_logits_indices = np.repeat(
            cu_num_sampled_tokens - num_sampled_tokens, num_draft_tokens)
        # [0, 1, 2, 5, 6, 9]
        target_logits_indices += arange

        # TODO: Optimize the CPU -> GPU copy.
        cu_num_draft_tokens = torch.from_numpy(cu_num_draft_tokens).to(
            self.device, non_blocking=True)
        logits_indices = torch.from_numpy(logits_indices).to(self.device,
                                                             non_blocking=True)
        target_logits_indices = torch.from_numpy(target_logits_indices).to(
            self.device, non_blocking=True)
        bonus_logits_indices = torch.from_numpy(bonus_logits_indices).to(
            self.device, non_blocking=True)

        # Compute the draft token ids.
        # draft_token_indices:      [  1,   2,   3, 105, 106, 208]
        draft_token_ids = self.input_ids.gpu[logits_indices]
        draft_token_ids = draft_token_ids[target_logits_indices + 1]

        metadata = SpecDecodeMetadata(
            draft_token_ids=draft_token_ids,
            num_draft_tokens=num_draft_tokens.tolist(),
            cu_num_draft_tokens=cu_num_draft_tokens,
            target_logits_indices=target_logits_indices,
            bonus_logits_indices=bonus_logits_indices,
            logits_indices=logits_indices,
        )
        return metadata

    def _prepare_kv_sharing_fast_prefill(
        self,
        logits_indices: torch.Tensor,
    ) -> torch.Tensor:
        assert self.kv_sharing_fast_prefill_logits_indices is not None
        num_logits = logits_indices.shape[0]
        assert num_logits > 0
        self.kv_sharing_fast_prefill_logits_indices[:num_logits].copy_(
            logits_indices)
        # There might have leftover indices in logits_indices[num_logits:]
        # from previous iterations, whose values may be greater than the
        # batch size in the current iteration. To ensure indices are always
        # valid, we fill the padded indices with the last index.
        self.kv_sharing_fast_prefill_logits_indices[num_logits:].fill_(
            logits_indices[-1].item())
        if (self.compilation_config.cudagraph_mode != CUDAGraphMode.NONE
                and num_logits <= self.cudagraph_batch_sizes[-1]):
            # Use piecewise CUDA graphs.
            # Add padding to the batch size.
            num_logits_padded = self.vllm_config.pad_for_cudagraph(num_logits)
        else:
            num_logits_padded = num_logits
        logits_indices_padded = (
            self.kv_sharing_fast_prefill_logits_indices[:num_logits_padded])
        return logits_indices_padded

    def _execute_mm_encoder(self, scheduler_output: "SchedulerOutput"):
        scheduled_encoder_inputs = scheduler_output.scheduled_encoder_inputs
        if not scheduled_encoder_inputs:
            return
        # Batch the multi-modal inputs.
        mm_kwargs = list[MultiModalKwargsItem]()
        # list of tuple (mm_hash, position_info)
        mm_hashes_pos = list[tuple[str, PlaceholderRange]]()
        for req_id, encoder_input_ids in scheduled_encoder_inputs.items():
            req_state = self.requests[req_id]

            for mm_input_id in encoder_input_ids:
                mm_hash = req_state.mm_hashes[mm_input_id]
                mm_kwargs.append(req_state.mm_kwargs[mm_input_id])
                mm_hashes_pos.append(
                    (mm_hash, req_state.mm_positions[mm_input_id]))

        # Batch mm inputs as much as we can: if a request in the batch has
        # multiple modalities or a different modality than the previous one,
        # we process it separately to preserve item order.
        # FIXME(ywang96): This is a hacky way to deal with multiple modalities
        # in the same batch while still being able to benefit from batching
        # multimodal inputs. The proper solution should be reordering the
        # encoder outputs.
        encoder_outputs = []
        for _, num_items, mm_kwargs_group in group_mm_kwargs_by_modality(
                mm_kwargs,
                device=self.device,
                pin_memory=self.pin_memory,
        ):
            # Run the encoder.
            # `curr_group_outputs` is either of the following:
            # 1. A tensor of shape (num_items, feature_size, hidden_size)
            # in case feature_size is fixed across all multimodal items.
            # 2. A list or tuple (length: num_items) of tensors, each of shape
            # (feature_size, hidden_size) in case the feature size is dynamic
            # depending on the input multimodal items.
            curr_group_outputs = self.model.get_multimodal_embeddings(
                **mm_kwargs_group)

            sanity_check_mm_encoder_outputs(
                curr_group_outputs,
                expected_num_items=num_items,
            )

            for output in curr_group_outputs:
                encoder_outputs.append(output)

        # Cache the encoder outputs by mm_hash
        for (mm_hash, pos_info), output in zip(mm_hashes_pos, encoder_outputs):
            self.encoder_cache[mm_hash] = scatter_mm_placeholders(
                output,
                is_embed=pos_info.is_embed,
            )

    def _gather_mm_embeddings(
        self,
        scheduler_output: "SchedulerOutput",
        shift_computed_tokens: int = 0,
    ) -> list[torch.Tensor]:
        mm_embeds: list[torch.Tensor] = []
        for req_id in self.input_batch.req_ids:
            num_scheduled_tokens = scheduler_output.num_scheduled_tokens[
                req_id]
            req_state = self.requests[req_id]
            num_computed_tokens = \
                req_state.num_computed_tokens + shift_computed_tokens
            mm_positions = req_state.mm_positions
            mm_hashes = req_state.mm_hashes
            for i, pos_info in enumerate(mm_positions):
                start_pos = pos_info.offset
                num_encoder_tokens = pos_info.length

                # The encoder output is needed if the two ranges overlap:
                # [num_computed_tokens,
                #  num_computed_tokens + num_scheduled_tokens) and
                # [start_pos, start_pos + num_encoder_tokens)
                if start_pos >= num_computed_tokens + num_scheduled_tokens:
                    # The encoder output is not needed in this step.
                    break
                if start_pos + num_encoder_tokens <= num_computed_tokens:
                    # The encoder output is already processed and stored
                    # in the decoder's KV cache.
                    continue

                start_idx = max(num_computed_tokens - start_pos, 0)
                end_idx = min(
                    num_computed_tokens - start_pos + num_scheduled_tokens,
                    num_encoder_tokens,
                )
                assert start_idx < end_idx

                mm_hash = mm_hashes[i]
                encoder_output = self.encoder_cache.get(mm_hash, None)
                assert encoder_output is not None,\
                    f"Encoder cache miss for {mm_hash}."

                if (is_embed := pos_info.is_embed) is not None:
                    is_embed = is_embed[start_idx:end_idx]

                mm_embeds_item = gather_mm_placeholders(
                    encoder_output[start_idx:end_idx],
                    is_embed=is_embed,
                )
                mm_embeds.append(mm_embeds_item)
        return mm_embeds

    def get_model(self) -> nn.Module:
        # get raw model out of the cudagraph wrapper.
        if isinstance(self.model, CUDAGraphWrapper):
            return self.model.unwrap()
        elif isinstance(self.model, UBatchWrapper):
            return self.model.unwrap()
        return self.model

    def get_supported_generation_tasks(self) -> list[GenerationTask]:
        model = self.get_model()
        supported_tasks = list[GenerationTask]()

        if is_text_generation_model(model):
            supported_tasks.append("generate")

        if supports_transcription(model):
            if model.supports_transcription_only:
                return ["transcription"]

            supported_tasks.append("transcription")

        return supported_tasks

    def get_supported_pooling_tasks(self) -> list[PoolingTask]:
        model = self.get_model()
        if not is_pooling_model(model):
            return []

        supported_tasks = list(model.pooler.get_supported_tasks())

        if (self.scheduler_config.chunked_prefill_enabled
                and "encode" in supported_tasks):
            supported_tasks.remove("encode")

            logger.debug_once("Chunked prefill is not supported with "
                              "encode task which using ALL pooling. "
                              "Please turn off chunked prefill by "
                              "`--no-enable-chunked-prefill` before using it.")

        if "score" in supported_tasks:
            num_labels = getattr(self.model_config.hf_config, "num_labels", 0)
            if num_labels != 1:
                supported_tasks.remove("score")
                logger.debug_once(
                    "Score API is only enabled for num_labels == 1.")

        return supported_tasks

    def get_supported_tasks(self) -> tuple[SupportedTask, ...]:
        tasks = list[SupportedTask]()

        if self.model_config.runner_type == "generate":
            tasks.extend(self.get_supported_generation_tasks())
        if self.model_config.runner_type == "pooling":
            tasks.extend(self.get_supported_pooling_tasks())

        return tuple(tasks)

    def apply_grammar_bitmask(
        self,
        scheduler_output: "SchedulerOutput",
        logits: torch.Tensor,
    ):
        grammar_bitmask = scheduler_output.grammar_bitmask
        if grammar_bitmask is None:
            return

        # We receive the structured output bitmask from the scheduler,
        # compacted to contain bitmasks only for structured output requests.
        # The order of the requests in the bitmask is not guaranteed to be the
        # same as the order of the requests in the gpu runner's batch. We need
        # to sort the bitmask to match the order of the requests used here.

        # Get the batch indices of the structured output requests.
        # Keep track of the number of speculative tokens scheduled for every
        # request in the batch, as the logit indices are offset by this amount.
        struct_out_req_batch_indices: dict[str, int] = {}
        cumulative_offset = 0
        seq = sorted(self.input_batch.req_id_to_index.items(),
                     key=lambda x: x[1])
        for req_id, batch_index in seq:
            logit_index = batch_index + cumulative_offset
            cumulative_offset += len(
                scheduler_output.scheduled_spec_decode_tokens.get(req_id, []))
            if req_id in scheduler_output.structured_output_request_ids:
                struct_out_req_batch_indices[req_id] = logit_index

        out_indices = []

        # Reorder the bitmask to match the order of the requests in the batch.
        sorted_bitmask = np.full(shape=(logits.shape[0],
                                        grammar_bitmask.shape[1]),
                                 fill_value=-1,
                                 dtype=grammar_bitmask.dtype)
        cumulative_index = 0
        seq = sorted(scheduler_output.structured_output_request_ids.items(),
                     key=lambda x: x[1])
        for req_id, _ in seq:
            logit_index = struct_out_req_batch_indices[req_id]
            num_spec_tokens = len(
                scheduler_output.scheduled_spec_decode_tokens.get(req_id, []))
            for i in range(1 + num_spec_tokens):
                sorted_bitmask[logit_index + i] = \
                    grammar_bitmask[cumulative_index + i]
                out_indices.append(logit_index + i)
            cumulative_index += 1 + num_spec_tokens
        grammar_bitmask = sorted_bitmask

        # If the length of out indices and the logits have the same shape
        # we don't need to pass indices to the kernel,
        # since the bitmask is already aligned with the logits.
        skip_out_indices = len(out_indices) == logits.shape[0]

        # Serialization of np.ndarray is much more efficient than a tensor,
        # so we receive it in that format.
        grammar_bitmask = torch.from_numpy(grammar_bitmask).contiguous()

        # Force use of the torch.compile implementation from xgrammar to work
        # around issues with the Triton kernel in concurrent structured output
        # scenarios. See PR #19565 and issues #19493, #18376 for details.
        xgr_torch_compile.apply_token_bitmask_inplace_torch_compile(
            logits,
            grammar_bitmask.to(self.device, non_blocking=True),
            indices=out_indices if not skip_out_indices else None,
        )

    def sync_and_slice_intermediate_tensors(
            self, num_tokens: int, intermediate_tensors: IntermediateTensors,
            sync_self: bool) -> IntermediateTensors:

        assert self.intermediate_tensors is not None

        tp = self.vllm_config.parallel_config.tensor_parallel_size
        enabled_sp = self.compilation_config.pass_config. \
            enable_sequence_parallelism
        if enabled_sp:
            # When sequence parallelism is enabled, we always pad num_tokens
            # to be a multiple of tensor_parallel_size (tp) earlier
            assert num_tokens % tp == 0
        is_residual_scattered = tp > 1 and enabled_sp \
            and num_tokens % tp == 0

        # When sequence parallelism is enabled, the "residual" tensor is sharded
        # across tensor parallel ranks, so each rank only needs its own slice.
        if sync_self:
            assert intermediate_tensors is not None
            for k, v in intermediate_tensors.items():
                is_scattered = k == "residual" and is_residual_scattered
                copy_len = num_tokens // tp if is_scattered else \
                    num_tokens
                self.intermediate_tensors[k][:copy_len].copy_(
                    v[:copy_len], non_blocking=True)

        return IntermediateTensors({
            k:
            v[:num_tokens // tp]
            if k == "residual" and is_residual_scattered else v[:num_tokens]
            for k, v in self.intermediate_tensors.items()
        })

    def eplb_step(self,
                  is_dummy: bool = False,
                  is_profile: bool = False) -> None:
        """
        Step for the EPLB (Expert Parallelism Load Balancing) state.
        """
        if not self.parallel_config.enable_eplb:
            return

        assert self.eplb_state is not None
        model = self.get_model()
        assert is_mixture_of_experts(model)
        self.eplb_state.step(
            model,
            is_dummy,
            is_profile,
            log_stats=self.parallel_config.eplb_config.log_balancedness,
        )

    def get_dp_padding(self,
                       num_tokens: int) -> tuple[int, Optional[torch.Tensor]]:
        dp_size = self.vllm_config.parallel_config.data_parallel_size
        dp_rank = self.vllm_config.parallel_config.data_parallel_rank

        # For DP: Don't pad when setting enforce_eager.
        # This lets us set enforce_eager on the prefiller in a P/D setup and
        # still use CUDA graphs (enabled by this padding) on the decoder.
        #
        # TODO(tms) : There are many cases where padding is enabled for
        # prefills, causing unnecessary and excessive padding of activations.

        if dp_size == 1:
            # Early exit.
            return 0, None

        num_tokens_across_dp = DPMetadata.num_tokens_across_dp(
            num_tokens, dp_size, dp_rank)
        max_tokens_across_dp_cpu = torch.max(num_tokens_across_dp).item()
        num_tokens_after_padding = torch.tensor([max_tokens_across_dp_cpu] *
                                                dp_size,
                                                device="cpu",
                                                dtype=torch.int32)
        return max_tokens_across_dp_cpu - num_tokens, num_tokens_after_padding

    def get_padding(
            self,
            num_tokens_unpadded: int) -> tuple[int, Optional[torch.Tensor]]:

        num_tokens_padded = num_tokens_unpadded

        if (self.compilation_config.cudagraph_mode != CUDAGraphMode.NONE
                and not self.parallel_config.enable_microbatching
                and num_tokens_unpadded <= self.cudagraph_batch_sizes[-1]):
            # Use piecewise CUDA graphs.
            # Add padding to the batch size.
            num_tokens_padded = self.vllm_config.pad_for_cudagraph(
                num_tokens_unpadded)
        else:
            # Eager mode.
            # Pad tokens to multiple of tensor_parallel_size when
            # enabled collective fusion for SP
            tp_size = self.vllm_config.parallel_config.tensor_parallel_size
            if self.vllm_config.compilation_config.pass_config. \
                enable_sequence_parallelism and tp_size > 1:
                from vllm.utils import round_up
                num_tokens_padded = round_up(num_tokens_unpadded, tp_size)

        num_pad_tokens = num_tokens_padded - num_tokens_unpadded
        num_dp_pad_tokens, num_tokens_after_padding = self.get_dp_padding(
            num_tokens_padded)

        return num_dp_pad_tokens + num_pad_tokens, num_tokens_after_padding

    def get_dp_padding_ubatch(
            self,
            ubatch_slices: Optional[UBatchSlices]) -> tuple[bool, int, Optional[torch.Tensor]]:
        dp_size = self.vllm_config.parallel_config.data_parallel_size

        if dp_size == 1:
            # Early exit.
            return False, 0, None

        if ubatch_slices is None:
            (should_ubatch, num_tokens_across_dp) = self.should_ubatch_with_num_tokens(False, 0, 0)
            assert should_ubatch is False
            assert num_tokens_across_dp is None
            return should_ubatch, 0, num_tokens_across_dp

        first_ubatch_slice = ubatch_slices[0]
        second_ubatch_slice = ubatch_slices[1]

        first_ubatch_num_tokens = first_ubatch_slice.token_slice.stop - \
             first_ubatch_slice.token_slice.start
        second_ubatch_num_tokens = second_ubatch_slice.token_slice.stop - \
            second_ubatch_slice.token_slice.start
        # We don't support prefills yet so the two ubatches should only differ
        # by at most one token
        assert abs(first_ubatch_num_tokens - second_ubatch_num_tokens) <= 1

        num_tokens_unpadded = first_ubatch_num_tokens + second_ubatch_num_tokens
        num_tokens_padded = round_up(num_tokens_unpadded, 2)
        if (self.compilation_config.cudagraph_mode != CUDAGraphMode.NONE
                and num_tokens_unpadded <= self.cudagraph_batch_sizes[-1]):
            # Add padding to the batch size.
            num_tokens_padded = self.vllm_config.pad_for_cudagraph(
                num_tokens_unpadded)
        else:
            # Eager mode.
            # Pad tokens to multiple of tensor_parallel_size when
            # enabled collective fusion for SP
            tp_size = self.vllm_config.parallel_config.tensor_parallel_size
            if self.vllm_config.compilation_config.pass_config. \
                enable_sequence_parallelism and tp_size > 1:
                num_tokens_padded = round_up(num_tokens_unpadded, tp_size)

        num_tokens_per_ubatch = num_tokens_padded // 2

        should_ubatch = True

        # Sanity Check that cudagraph padding isn't giving us an empty second ubatch
        if num_tokens_unpadded <= num_tokens_padded // 2:
            logger.debug(f"Aborting Ubatching: {num_tokens_unpadded} {num_tokens_padded}")
            should_ubatch = False

        # Note that we compute the number of padded tokens per ubatch
        should_ubatch, num_tokens_across_dp= self.should_ubatch_with_num_tokens(should_ubatch,
            num_tokens_unpadded // 2, num_tokens_per_ubatch)
        if not should_ubatch:
            assert num_tokens_across_dp is None
            return should_ubatch, 0, num_tokens_across_dp

        assert num_tokens_across_dp is not None

        max_tokens_across_dp_cpu = torch.max(num_tokens_across_dp).item()
        num_tokens_after_padding = torch.tensor([max_tokens_across_dp_cpu] *
                                                dp_size,
                                                device="cpu",
                                                dtype=torch.int32)
        num_pad_tokens = max_tokens_across_dp_cpu - num_tokens_per_ubatch
        num_pad_tokens = ((num_pad_tokens + num_tokens_per_ubatch) * 2) - \
            num_tokens_unpadded
        return should_ubatch, num_pad_tokens, num_tokens_after_padding

    # This doesn't actually pad the ubatch slices. It just shifts the
    # split point to the correct value so that padding can be applied
    # to the second ubatch in pad_out_ubatch_second_stage. Should be 
    # called after ubatch slicing but before attention meta data creation
    def pad_out_ubatch_first_stage(self, ubatch_slices: UBatchSlices,
                                   num_pad_tokens: int):
        original_num_tokens = ubatch_slices[1].token_slice.stop
        assert num_pad_tokens < original_num_tokens, f"num_pad_tokens {num_pad_tokens} original_num_tokens {original_num_tokens}"
        total_num_tokens_per_ubatch = (original_num_tokens +
                                       num_pad_tokens) // 2
        padded_first_ubatch_slice = slice(0, total_num_tokens_per_ubatch)
        padded_second_ubatch_slice = slice(total_num_tokens_per_ubatch,
                                           original_num_tokens)

        ubatch_slices[0] = UbatchSlice(padded_first_ubatch_slice,
                                       padded_first_ubatch_slice)
        ubatch_slices[1] = UbatchSlice(padded_second_ubatch_slice,
                                       padded_second_ubatch_slice)

    # This is where the second ubatch is adjusted to account for the padding.
    # Should be called after attention metadata creation. This just pads
    # the second ubatch slice out to the total number of tokens
    # (num_tokens + padding)
    def pad_out_ubatch_second_stage(self, ubatch_slices: UBatchSlices,
                                    num_total_tokens: int):
        # TODO Add asserts to make sure stage one ran
        padded_second_ubatch_slice = slice(ubatch_slices[1].token_slice.start,
                                           num_total_tokens)
        ubatch_slices[1] = UbatchSlice(padded_second_ubatch_slice,
                                       padded_second_ubatch_slice)

    def should_ubatch_with_num_tokens(self, should_ubatch: bool, orig_num_tokens_per_ubatch: int,
                                      padded_num_tokens_per_ubatch: int,
                      ) -> tuple[bool, Optional[torch.Tensor]]:
        dp_size = self.vllm_config.parallel_config.data_parallel_size
        dp_rank = self.vllm_config.parallel_config.data_parallel_rank
        return DPMetadata.should_ubatch_across_dp(should_ubatch, 
                                                  orig_num_tokens_per_ubatch, 
                                                  padded_num_tokens_per_ubatch, 
                                                  dp_size, 
                                                  dp_rank)

    def _pool(
        self,
        hidden_states: torch.Tensor,
        num_scheduled_tokens: int,
        num_scheduled_tokens_np: np.ndarray,
        kv_connector_output: Optional[KVConnectorOutput],
    ) -> ModelRunnerOutput:
        assert self.input_batch.num_reqs ==\
            len(self.input_batch.pooling_params), \
        "Either all or none of the requests in" \
        " a batch must be pooling request"

        hidden_states = hidden_states[:num_scheduled_tokens]
        pooling_metadata = self.input_batch.pooling_metadata
        pooling_metadata.build_pooling_cursor(num_scheduled_tokens_np.tolist(),
                                              device=hidden_states.device)
        seq_lens_cpu = self.seq_lens.cpu[:self.input_batch.num_reqs]

        # Pooling models D2H & synchronize occurs in pooler.py:build_output
        raw_pooler_output = self.model.pooler(
            hidden_states=hidden_states, pooling_metadata=pooling_metadata)

        pooler_output: list[Optional[torch.Tensor]] = []
        for raw_output, seq_len, prompt_len in zip(
                raw_pooler_output, seq_lens_cpu, pooling_metadata.prompt_lens):

            output = raw_output.data if seq_len == prompt_len else None
            pooler_output.append(output)

        return ModelRunnerOutput(
            req_ids=self.input_batch.req_ids,
            req_id_to_index=self.input_batch.req_id_to_index,
            sampled_token_ids=[],
            logprobs=None,
            prompt_logprobs_dict={},
            pooler_output=pooler_output,
            kv_connector_output=kv_connector_output,
        )

    @torch.inference_mode()
    def execute_model(
        self,
        scheduler_output: "SchedulerOutput",
        intermediate_tensors: Optional[IntermediateTensors] = None,
    ) -> Union[ModelRunnerOutput, AsyncModelRunnerOutput, IntermediateTensors]:
        self._update_states(scheduler_output)
        if not scheduler_output.total_num_scheduled_tokens:
            if not has_kv_transfer_group():
                # Return empty ModelRunnerOutput if there's no work to do.
                return EMPTY_MODEL_RUNNER_OUTPUT

            return self.kv_connector_no_forward(scheduler_output,
                                                self.vllm_config)

        if self.cache_config.kv_sharing_fast_prefill:
            assert not self.input_batch.num_prompt_logprobs, (
                "--kv-sharing-fast-prefill produces incorrect logprobs for "
                "prompt tokens, tokens, please disable it when the requests "
                "need prompt logprobs")

        # Prepare the decoder inputs.
        (attn_metadata, logits_indices, spec_decode_metadata, 
         num_scheduled_tokens_np, spec_decode_common_attn_metadata, 
         max_query_len, ubatch_slices, num_pad_tokens,
         num_tokens_after_padding) = self._prepare_inputs(scheduler_output)

        num_scheduled_tokens = scheduler_output.total_num_scheduled_tokens
        num_input_tokens = num_scheduled_tokens
        if ubatch_slices and num_pad_tokens > 0:
            num_input_tokens += num_pad_tokens
            self.pad_out_ubatch_second_stage(ubatch_slices, num_input_tokens)
        elif ubatch_slices is None:
            num_pad, num_tokens_after_padding = self.get_padding(
                num_input_tokens)
            num_input_tokens += num_pad

        uniform_decode = (max_query_len == self.uniform_decode_query_len) and (
            num_scheduled_tokens == self.input_batch.num_reqs * max_query_len)
        batch_descriptor = BatchDescriptor(num_tokens=num_input_tokens,
                                           uniform_decode=uniform_decode)
        cudagraph_runtime_mode, batch_descriptor = \
            self.cudagraph_dispatcher.dispatch(batch_descriptor)

        if self.supports_mm_inputs:
            # Run the multimodal encoder if any.
            self._execute_mm_encoder(scheduler_output)
            mm_embeds = self._gather_mm_embeddings(scheduler_output)
        else:
            mm_embeds = []

        if self.supports_mm_inputs and get_pp_group().is_first_rank:
            # NOTE(woosuk): To unify token ids and soft tokens (vision
            # embeddings), we always use embeddings (rather than token ids)
            # as input to the multimodal model, even when the input is text.
            inputs_embeds_scheduled = self.model.get_input_embeddings(
                input_ids=self.input_ids.gpu[:num_scheduled_tokens],
                multimodal_embeddings=mm_embeds or None,
            )

            # TODO(woosuk): Avoid the copy. Optimize.
            self.inputs_embeds[:num_scheduled_tokens].copy_(
                inputs_embeds_scheduled)

            input_ids = None
            inputs_embeds = self.inputs_embeds[:num_input_tokens]
            model_kwargs = {
                **self._init_model_kwargs(num_scheduled_tokens),
                **self._extract_mm_kwargs(scheduler_output),
            }
        else:
            # For text-only models, we use token ids as input.
            # While it is possible to use embeddings as input just like the
            # multimodal models, it is not desirable for performance since
            # then the embedding layer is not included in the CUDA graph.
            input_ids = self.input_ids.gpu[:num_input_tokens]
            inputs_embeds = None
            model_kwargs = self._init_model_kwargs(num_input_tokens)
        if self.uses_mrope:
            positions = self.mrope_positions.gpu[:, :num_input_tokens]
        else:
            positions = self.positions.gpu[:num_input_tokens]

        if get_pp_group().is_first_rank:
            intermediate_tensors = None
        else:
            intermediate_tensors = self.sync_and_slice_intermediate_tensors(
                num_input_tokens, intermediate_tensors, True)

        if ubatch_slices is not None:
            num_input_tokens = num_input_tokens // 2

        uniform_decode = (max_query_len == self.uniform_decode_query_len) and (
            num_scheduled_tokens == self.input_batch.num_reqs * max_query_len)
        batch_descriptor = BatchDescriptor(num_tokens=num_input_tokens,
                                           uniform_decode=uniform_decode)
        cudagraph_runtime_mode, batch_descriptor = \
            self.cudagraph_dispatcher.dispatch(batch_descriptor)

        # Run the model.
        # Use persistent buffers for CUDA graphs.
        with set_forward_context(
                attn_metadata,
                self.vllm_config,
                num_tokens=num_input_tokens or 1,
                num_tokens_across_dp=num_tokens_after_padding,
                cudagraph_runtime_mode=cudagraph_runtime_mode,
                batch_descriptor=batch_descriptor,
                ubatch_slices=ubatch_slices
        ), self.maybe_get_kv_connector_output(
                scheduler_output) as kv_connector_output:

            model_output = self.model(
                input_ids=input_ids,
                positions=positions,
                intermediate_tensors=intermediate_tensors,
                inputs_embeds=inputs_embeds,
                **model_kwargs
            )

        if self.use_aux_hidden_state_outputs:
            hidden_states, aux_hidden_states = model_output
        else:
            hidden_states = model_output
            aux_hidden_states = None

        # Broadcast PP output for external_launcher (torchrun)
        # to make sure we are synced across pp ranks
        # TODO: Support overlapping mirco-batches
        # https://github.com/vllm-project/vllm/issues/18019
        broadcast_pp_output = \
            self.parallel_config.distributed_executor_backend \
            == "external_launcher" and len(get_pp_group().ranks) > 0
        if not get_pp_group().is_last_rank:
            # For mid-pipeline stages, return the hidden states.
            assert isinstance(hidden_states, IntermediateTensors)
            if not broadcast_pp_output:
                hidden_states.kv_connector_output = kv_connector_output
                return hidden_states
            get_pp_group().send_tensor_dict(hidden_states.tensors,
                                            all_gather_group=get_tp_group())
            logits = None
        else:
            if self.input_batch.pooling_params:
                return self._pool(hidden_states, num_scheduled_tokens,
                                  num_scheduled_tokens_np, kv_connector_output)

            sample_hidden_states = hidden_states[logits_indices]
            logits = self.model.compute_logits(sample_hidden_states, None)
        if broadcast_pp_output:
            model_output_broadcast_data = {
                "logits": logits.contiguous(),
            } if logits is not None else {}
            model_output_broadcast_data = get_pp_group().broadcast_tensor_dict(
                model_output_broadcast_data, src=len(get_pp_group().ranks) - 1)
            assert model_output_broadcast_data is not None
            logits = model_output_broadcast_data["logits"]

        # Apply structured output bitmasks if present
        if scheduler_output.grammar_bitmask is not None:
            self.apply_grammar_bitmask(scheduler_output, logits)

        # Sample the next token and get logprobs if needed.
        sampling_metadata = self.input_batch.sampling_metadata
        if spec_decode_metadata is None:
            sampler_output = self.sampler(
                logits=logits,
                sampling_metadata=sampling_metadata,
            )
        else:
            # When indexing with a tensor (bonus_logits_indices), PyTorch
            # creates a new tensor with separate storage from the original
            # logits tensor. This means any in-place operations on bonus_logits
            # won't affect the original logits tensor.
            assert logits is not None
            bonus_logits = logits[spec_decode_metadata.bonus_logits_indices]
            sampler_output = self.sampler(
                logits=bonus_logits,
                sampling_metadata=sampling_metadata,
            )
            bonus_token_ids = sampler_output.sampled_token_ids

            # Just like `bonus_logits`, `target_logits` is a new tensor with
            # separate storage from the original `logits` tensor. Therefore,
            # it is safe to update `target_logits` in place.
            target_logits = logits[spec_decode_metadata.target_logits_indices]
            output_token_ids = self.rejection_sampler(
                spec_decode_metadata,
                None,  # draft_probs
                target_logits,
                bonus_token_ids,
                sampling_metadata,
            )
            sampler_output.sampled_token_ids = output_token_ids

        num_nans_in_logits = {}
        if envs.VLLM_COMPUTE_NANS_IN_LOGITS:
            num_nans_in_logits = self._get_nans_in_logits(logits)

        # TODO(woosuk): The following loop can be slow since it iterates over
        # the requests one by one. Optimize.
        discard_sampled_tokens_req_indices = []
        for i, req_id in enumerate(self.input_batch.req_ids):
            req_state = self.requests[req_id]
            seq_len = (req_state.num_computed_tokens +
                       scheduler_output.num_scheduled_tokens[req_id])
            if seq_len < req_state.num_tokens:
                # Ignore the sampled token for partial prefills.
                # Rewind the generator state as if the token was not sampled.
                # This relies on cuda-specific torch-internal impl details
                generator = self.input_batch.generators.get(i)
                if generator is not None:
                    generator.set_offset(generator.get_offset() - 4)
                # Record the index of the request that should not be sampled,
                # so that we could clear the sampled tokens before returning.
                discard_sampled_tokens_req_indices.append(i)

        # Copy some objects so they don't get modified after returning.
        # This is important when using async scheduling.
        req_ids_output_copy = self.input_batch.req_ids.copy()
        req_id_to_index_output_copy = \
            self.input_batch.req_id_to_index.copy()

        # NOTE: GPU -> CPU Sync happens here.
        # Move as many CPU operations as possible before this sync point.
        logprobs_tensors = sampler_output.logprobs_tensors
        logprobs_lists = logprobs_tensors.tolists() \
            if logprobs_tensors is not None else None

        # Compute prompt logprobs if needed.
        prompt_logprobs_dict = self._get_prompt_logprobs_dict(
            hidden_states[:num_scheduled_tokens],
            scheduler_output.num_scheduled_tokens,
        )

        num_sampled_tokens = sampler_output.sampled_token_ids.shape[0]
        sampled_token_ids = sampler_output.sampled_token_ids
        if not self.use_async_scheduling:
            # Get the valid generated tokens.
            max_gen_len = sampled_token_ids.shape[-1]
            if max_gen_len == 1:
                # No spec decode tokens.
                valid_sampled_token_ids = self._to_list(sampled_token_ids)
            else:
                # Includes spec decode tokens.
                valid_sampled_token_ids = self.rejection_sampler.parse_output(
                    sampled_token_ids,
                    self.input_batch.vocab_size,
                )
            # Mask out the sampled tokens that should not be sampled.
            for i in discard_sampled_tokens_req_indices:
                valid_sampled_token_ids[i].clear()
        else:
            valid_sampled_token_ids = []
            invalid_req_indices = list(discard_sampled_tokens_req_indices)
            invalid_req_indices_set = set(invalid_req_indices)
            assert sampled_token_ids.shape[-1] == 1

            # Cache the sampled tokens on the GPU and avoid CPU sync.
            # These will be copied into input_ids in the next step
            # when preparing inputs.
            self.input_batch.prev_sampled_token_ids = \
                sampled_token_ids
            self.input_batch.prev_sampled_token_ids_invalid_indices = \
                invalid_req_indices_set
            self.input_batch.prev_req_id_to_index = {
                req_id: i
                for i, req_id in enumerate(self.input_batch.req_ids)
                if i not in invalid_req_indices_set
            }

        # Cache the sampled tokens in the model runner, so that the scheduler
        # doesn't need to send them back.
        # NOTE(woosuk): As an exception, when using PP, the scheduler sends
        # the sampled tokens back, because there's no direct communication
        # between the first-stage worker and the last-stage worker.
        req_ids = self.input_batch.req_ids
        for req_idx in range(num_sampled_tokens):
            if self.use_async_scheduling:
                sampled_ids = [-1] * 1 if \
                    req_idx not in invalid_req_indices_set else None
            else:
                sampled_ids = valid_sampled_token_ids[req_idx]
            if not sampled_ids:
                continue

            start_idx = self.input_batch.num_tokens_no_spec[req_idx]
            end_idx = start_idx + len(sampled_ids)
            assert end_idx <= self.max_model_len, (
                "Sampled token IDs exceed the max model length. "
                f"Total number of tokens: {end_idx} > max_model_len: "
                f"{self.max_model_len}")

            self.input_batch.token_ids_cpu[req_idx,
                                           start_idx:end_idx] = sampled_ids
            self.input_batch.num_tokens_no_spec[req_idx] = end_idx
            self.input_batch.num_tokens[req_idx] = end_idx

            req_id = req_ids[req_idx]
            req_state = self.requests[req_id]
            req_state.output_token_ids.extend(sampled_ids)

        if self.speculative_config:
            assert not ubatch_slices
            assert isinstance(attn_metadata, dict)
            assert spec_decode_common_attn_metadata is not None
            self._draft_token_ids = self.propose_draft_token_ids(
                scheduler_output,
                valid_sampled_token_ids,
                sampling_metadata,
                hidden_states,
                sample_hidden_states,
                aux_hidden_states,
                spec_decode_metadata,
                spec_decode_common_attn_metadata,
            )

        self.eplb_step()

        output = ModelRunnerOutput(
            req_ids=req_ids_output_copy,
            req_id_to_index=req_id_to_index_output_copy,
            sampled_token_ids=valid_sampled_token_ids,
            logprobs=logprobs_lists,
            prompt_logprobs_dict=prompt_logprobs_dict,
            pooler_output=[],
            kv_connector_output=kv_connector_output,
            num_nans_in_logits=num_nans_in_logits,
        )

        if self.use_async_scheduling:
            return AsyncModelRunnerOutput(
                model_runner_output=output,
                sampled_token_ids=sampled_token_ids,
                invalid_req_indices=invalid_req_indices,
            )

        return output

    def take_draft_token_ids(self) -> Optional[DraftTokenIds]:
        if self._draft_token_ids is None:
            return None
        req_ids = self.input_batch.req_ids
        if isinstance(self._draft_token_ids, torch.Tensor):
            draft_token_ids = self._draft_token_ids.tolist()
        else:
            draft_token_ids = self._draft_token_ids
        self._draft_token_ids = None
        return DraftTokenIds(req_ids, draft_token_ids)

    def propose_draft_token_ids(
        self,
        scheduler_output: "SchedulerOutput",
        sampled_token_ids: list[list[int]],
        sampling_metadata: SamplingMetadata,
        hidden_states: torch.Tensor,
        sample_hidden_states: torch.Tensor,
        aux_hidden_states: Optional[torch.Tensor],
        spec_decode_metadata: Optional[SpecDecodeMetadata],
        common_attn_metadata: CommonAttentionMetadata,
    ) -> Union[list[list[int]], torch.Tensor]:
        num_scheduled_tokens = scheduler_output.total_num_scheduled_tokens
        if self.speculative_config.method == "ngram":
            assert isinstance(self.drafter, NgramProposer)
            draft_token_ids = self.propose_ngram_draft_token_ids(
                sampled_token_ids)
        elif self.speculative_config.method == "medusa":
            assert isinstance(self.drafter, MedusaProposer)
            if sample_hidden_states.shape[0] == len(sampled_token_ids):
                # The input to the target model does not include draft tokens.
                hidden_states = sample_hidden_states
            else:
                indices = []
                offset = 0
                for num_draft, tokens in zip(
                        spec_decode_metadata.num_draft_tokens,
                        sampled_token_ids):
                    indices.append(offset + len(tokens) - 1)
                    offset += num_draft + 1
                indices = torch.tensor(indices, device=self.device)
                hidden_states = sample_hidden_states[indices]

            draft_token_ids = self.drafter.propose(
                target_hidden_states=hidden_states,
                sampling_metadata=sampling_metadata,
            )
        elif self.speculative_config.use_eagle():
            assert isinstance(self.drafter, EagleProposer)
            # TODO(woosuk): Refactor the loop.
            req_ids = self.input_batch.req_ids
            next_token_ids: list[int] = []
            for i, token_ids in enumerate(sampled_token_ids):
                if token_ids:
                    # Common case.
                    next_token_id = token_ids[-1]
                else:
                    # Partial prefill (rare case).
                    # Get the next token id from the request state.
                    req_id = req_ids[i]
                    req_state = self.requests[req_id]
                    seq_len = (req_state.num_computed_tokens +
                               scheduler_output.num_scheduled_tokens[req_id])
                    next_token_id = req_state.get_token_id(seq_len)
                next_token_ids.append(next_token_id)
            next_token_ids = torch.tensor(next_token_ids,
                                          dtype=torch.int32,
                                          device=self.device)

            if spec_decode_metadata is None:
                # input_ids can be None for multimodal models.
                target_token_ids = self.input_ids.gpu[:num_scheduled_tokens]
                # TODO(woosuk): Support M-RoPE.
                target_positions = self.positions.gpu[:num_scheduled_tokens]
                if self.use_aux_hidden_state_outputs:
                    target_hidden_states = torch.cat(
                        [h[:num_scheduled_tokens] for h in aux_hidden_states],
                        dim=-1)
                else:
                    target_hidden_states = hidden_states[:num_scheduled_tokens]
            else:
                # TODO(woosuk): Refactor this.
                num_draft_tokens = spec_decode_metadata.num_draft_tokens
                num_rejected_tokens = [
                    n + 1 - len(sampled_token_ids[i]) if n > 0 else 0
                    for i, n in enumerate(num_draft_tokens)
                ]
                num_rejected_tokens_cpu = torch.tensor(num_rejected_tokens,
                                                       dtype=torch.int32)
                common_attn_metadata, token_indices =\
                    self.drafter.prepare_inputs(
                    common_attn_metadata, num_rejected_tokens_cpu)

                target_token_ids = self.input_ids.gpu[token_indices]
                # TODO(woosuk): Support M-RoPE.
                target_positions = self.positions.gpu[token_indices]
                if self.use_aux_hidden_state_outputs:
                    target_hidden_states = torch.cat(
                        [h[token_indices] for h in aux_hidden_states], dim=-1)
                else:
                    target_hidden_states = hidden_states[token_indices]
            mm_embeds = None
            if self.supports_mm_inputs:
                mm_embeds = self._gather_mm_embeddings(scheduler_output,
                                                       shift_computed_tokens=1)

            draft_token_ids = self.drafter.propose(
                target_token_ids=target_token_ids,
                target_positions=target_positions,
                target_hidden_states=target_hidden_states,
                next_token_ids=next_token_ids,
                sampling_metadata=sampling_metadata,
                common_attn_metadata=common_attn_metadata,
                mm_embeds=mm_embeds,
            )
        return draft_token_ids

    def propose_ngram_draft_token_ids(
        self,
        sampled_token_ids: list[list[int]],
    ) -> list[list[int]]:
        # TODO(woosuk): Optimize.
        req_ids = self.input_batch.req_ids
        draft_token_ids: list[list[int]] = []
        for i, sampled_ids in enumerate(sampled_token_ids):
            num_sampled_ids = len(sampled_ids)
            if not num_sampled_ids:
                # Skip speculative decoding.
                draft_token_ids.append([])
                continue

            # Skip requests that require sampling parameters that are not
            # supported with speculative decoding.
            req_id = req_ids[i]
            if req_id in self.input_batch.spec_decode_unsupported_reqs:
                draft_token_ids.append([])
                continue

            num_tokens = self.input_batch.num_tokens_no_spec[i]
            if num_tokens >= self.max_model_len:
                # Skip requests that have already reached the max model length.
                draft_token_ids.append([])
                continue

            drafter_output = self.drafter.propose(
                self.input_batch.token_ids_cpu[i, :num_tokens])
            if drafter_output is None or len(drafter_output) == 0:
                draft_token_ids.append([])
            else:
                draft_token_ids.append(drafter_output.tolist())
        return draft_token_ids

    def update_config(self, overrides: dict[str, Any]) -> None:
        allowed_config_names = {"load_config", "model_config"}
        for config_name, config_overrides in overrides.items():
            assert config_name in allowed_config_names, \
                f"Config `{config_name}` not supported. " \
                f"Allowed configs: {allowed_config_names}"
            config = getattr(self, config_name)
            new_config = update_config(config, config_overrides)
            setattr(self, config_name, new_config)

    def load_model(self, eep_scale_up: bool = False) -> None:
        """
        Args:
            eep_scale_up: the model loading is for elastic EP scale up.
        """
        logger.info("Starting to load model %s...", self.model_config.model)
        if eep_scale_up:
            from vllm.distributed.parallel_state import get_ep_group
            num_local_physical_experts = torch.empty(1,
                                                     dtype=torch.int32,
                                                     device="cpu")
            torch.distributed.broadcast(num_local_physical_experts,
                                        group=get_ep_group().cpu_group,
                                        group_src=0)
            num_local_physical_experts = int(num_local_physical_experts.item())
            new_ep_size = get_ep_group().world_size
            global_expert_load, old_global_expert_indices = (
                EplbState.recv_state())
            num_logical_experts = global_expert_load.shape[1]
            self.parallel_config.eplb_config.num_redundant_experts = (
                num_local_physical_experts * new_ep_size - num_logical_experts)
            assert old_global_expert_indices.shape[
                1] % num_local_physical_experts == 0
            old_ep_size = old_global_expert_indices.shape[
                1] // num_local_physical_experts
            rank_mapping = {
                old_ep_rank: old_ep_rank
                for old_ep_rank in range(old_ep_size)
            }
        else:
            global_expert_load = None
            old_global_expert_indices = None
            rank_mapping = None

        with DeviceMemoryProfiler() as m:
            time_before_load = time.perf_counter()
            model_loader = get_model_loader(self.load_config)
            logger.info("Loading model from scratch...")
            self.model = model_loader.load_model(
                vllm_config=self.vllm_config, model_config=self.model_config)
            if self.lora_config:
                self.model = self.load_lora_model(self.model,
                                                  self.model_config,
                                                  self.scheduler_config,
                                                  self.lora_config,
                                                  self.device)
            if hasattr(self, "drafter"):
                logger.info("Loading drafter model...")
                self.drafter.load_model(self.model)
            if self.use_aux_hidden_state_outputs:
                if supports_eagle3(self.model):
                    self.model.set_aux_hidden_state_layers(
                        self.model.get_eagle3_aux_hidden_state_layers())
                else:
                    raise RuntimeError(
                        "Model does not support EAGLE3 interface but "
                        "aux_hidden_state_outputs was requested")
            time_after_load = time.perf_counter()
        self.model_memory_usage = m.consumed_memory
        logger.info("Model loading took %.4f GiB and %.6f seconds",
                    self.model_memory_usage / GiB_bytes,
                    time_after_load - time_before_load)
        prepare_communication_buffer_for_model(self.model)

        if is_mixture_of_experts(
                self.model) and self.parallel_config.enable_eplb:
            logger.info("EPLB is enabled for model %s.",
                        self.model_config.model)
            self.eplb_state = EplbState.build(
                self.model,
                self.device,
                self.parallel_config,
                global_expert_load,
                old_global_expert_indices,
                rank_mapping,
            )

        if (
            self.vllm_config.compilation_config.level == \
                CompilationLevel.DYNAMO_AS_IS and supports_dynamo()
        ):
            backend = self.vllm_config.compilation_config.init_backend(
                self.vllm_config)
            compilation_counter.dynamo_as_is_count += 1
            self.model.compile(
                fullgraph=envs.VLLM_TEST_DYNAMO_FULLGRAPH_CAPTURE,
                backend=backend)
            return
        # for other compilation levels, cudagraph behavior is controlled by
        # CudagraphWraper and CudagraphDispatcher of vllm.

        # wrap the model with full cudagraph wrapper if needed.
        if self.compilation_config.cudagraph_mode.has_full_cudagraphs() \
            and not self.parallel_config.enable_microbatching:
            self.model = CUDAGraphWrapper(self.model,
                                          self.vllm_config,
                                          runtime_mode=CUDAGraphMode.FULL)
        elif self.parallel_config.enable_microbatching:
            if self.compilation_config.cudagraph_mode.has_full_cudagraphs():
                self.model = UBatchWrapper(self.model, self.vllm_config, CUDAGraphMode.FULL, self.device)
            else:
                self.model = UBatchWrapper(self.model, self.vllm_config, CUDAGraphMode.NONE, self.device)


    def reload_weights(self) -> None:
        assert getattr(self, "model", None) is not None, \
            "Cannot reload weights before model is loaded."
        model_loader = get_model_loader(self.load_config)
        logger.info("Reloading weights inplace...")
        model = self.get_model()
        model_loader.load_weights(model, model_config=self.model_config)

    def save_tensorized_model(
        self,
        tensorizer_config: "TensorizerConfig",
    ) -> None:
        model = self.get_model()
        TensorizerLoader.save_model(
            model,
            tensorizer_config=tensorizer_config,
            model_config=self.model_config,
        )

    def _get_prompt_logprobs_dict(
        self,
        hidden_states: torch.Tensor,
        num_scheduled_tokens: dict[str, int],
    ) -> dict[str, Optional[LogprobsTensors]]:
        num_prompt_logprobs_dict = self.input_batch.num_prompt_logprobs
        if not num_prompt_logprobs_dict:
            return {}

        in_progress_dict = self.input_batch.in_progress_prompt_logprobs_cpu
        prompt_logprobs_dict: dict[str, Optional[LogprobsTensors]] = {}

        # Since prompt logprobs are a rare feature, prioritize simple,
        # maintainable loop over optimal performance.
        completed_prefill_reqs = []
        for req_id, num_prompt_logprobs in num_prompt_logprobs_dict.items():
            num_tokens = num_scheduled_tokens[req_id]

            # Get metadata for this request.
            request = self.requests[req_id]
            num_prompt_tokens = len(request.prompt_token_ids)
            prompt_token_ids = torch.tensor(request.prompt_token_ids).to(
                self.device, non_blocking=True)

            # Set up target LogprobsTensors object.
            logprobs_tensors = in_progress_dict.get(req_id)
            if not logprobs_tensors:
                # Create empty logprobs CPU tensors for the entire prompt.
                # If chunked, we'll copy in slice by slice.
                logprobs_tensors = LogprobsTensors.empty_cpu(
                    num_prompt_tokens - 1, num_prompt_logprobs + 1)
                in_progress_dict[req_id] = logprobs_tensors

            # Determine number of logits to retrieve.
            start_idx = request.num_computed_tokens
            start_tok = start_idx + 1
            num_remaining_tokens = num_prompt_tokens - start_tok
            if num_tokens <= num_remaining_tokens:
                # This is a chunk, more tokens remain.
                # In the == case, there are no more prompt logprobs to produce
                # but we want to defer returning them to the next step where we
                # have new generated tokens to return.
                num_logits = num_tokens
            else:
                # This is the last chunk of prompt tokens to return.
                num_logits = num_remaining_tokens
                completed_prefill_reqs.append(req_id)
                prompt_logprobs_dict[req_id] = logprobs_tensors

            if num_logits <= 0:
                # This can happen for the final chunk if we prefilled exactly
                # (num_prompt_tokens - 1) tokens for this request in the prior
                # step. There are no more prompt logprobs to produce.
                continue

            # Get the logits corresponding to this req's prompt tokens.
            # If this is a partial request (i.e. chunked prefill),
            # then there is prompt logprob generated for each index.
            req_idx = self.input_batch.req_id_to_index[req_id]
            offset = self.query_start_loc.np[req_idx].item()
            prompt_hidden_states = hidden_states[offset:offset + num_logits]
            logits = self.model.compute_logits(prompt_hidden_states, None)

            # Get the "target" tokens for each index. For prompt at index i,
            # the token at prompt index i+1 is the "sampled" token we want
            # to gather the logprob for.
            tgt_token_ids = prompt_token_ids[start_tok:start_tok + num_logits]

            # Compute prompt logprobs.
            logprobs = self.sampler.compute_logprobs(logits)
            token_ids, logprobs, ranks = self.sampler.gather_logprobs(
                logprobs, num_prompt_logprobs, tgt_token_ids)

            # Transfer GPU->CPU async.
            chunk_slice = slice(start_idx, start_idx + num_logits)
            logprobs_tensors.logprob_token_ids[chunk_slice].copy_(
                token_ids, non_blocking=True)
            logprobs_tensors.logprobs[chunk_slice].copy_(logprobs,
                                                         non_blocking=True)
            logprobs_tensors.selected_token_ranks[chunk_slice].copy_(
                ranks, non_blocking=True)

        # Remove requests that have completed prefill from the batch
        # num_prompt_logprobs_dict.
        for req_id in completed_prefill_reqs:
            del num_prompt_logprobs_dict[req_id]
            del in_progress_dict[req_id]

        # Must synchronize the non-blocking GPU->CPU transfers.
        if prompt_logprobs_dict:
            self._sync_device()

        return prompt_logprobs_dict

    def _get_nans_in_logits(
        self,
        logits: Optional[torch.Tensor],
    ) -> dict[str, int]:
        try:
            if logits is None:
                return {req_id: 0 for req_id in self.input_batch.req_ids}

            num_nans_in_logits = {}
            num_nans_for_index = logits.isnan().sum(dim=-1).cpu().numpy()
            for req_id in self.input_batch.req_ids:
                req_index = self.input_batch.req_id_to_index[req_id]
                num_nans_in_logits[req_id] = (
                    int(num_nans_for_index[req_index])
                    if num_nans_for_index is not None
                    and req_index < logits.shape[0] else 0)
            return num_nans_in_logits
        except IndexError:
            return {}

    @contextmanager
    def maybe_randomize_inputs(self, input_ids: torch.Tensor):
        """
        Randomize input_ids if VLLM_RANDOMIZE_DP_DUMMY_INPUTS is set.
        This is to help balance expert-selection
         - during profile_run
         - during DP rank dummy run
        """
        dp_size = self.vllm_config.parallel_config.data_parallel_size
        randomize_inputs = envs.VLLM_RANDOMIZE_DP_DUMMY_INPUTS and dp_size > 1
        if not randomize_inputs:
            yield
        else:
            import functools

            @functools.cache
            def rand_input_ids() -> torch.Tensor:
                return torch.randint_like(
                    self.input_ids.gpu,
                    low=0,
                    high=self.model_config.get_vocab_size(),
                    dtype=input_ids.dtype)

            logger.debug_once("Randomizing dummy data for DP Rank")
            input_ids.copy_(rand_input_ids()[:input_ids.size(0)],
                            non_blocking=True)
            yield
            input_ids.fill_(0)

    def _get_mm_dummy_batch(
        self,
        modality: str,
        max_items_per_batch: int,
    ) -> BatchedTensorInputs:
        """Dummy data for profiling and precompiling multimodal models."""
        assert self.mm_budget is not None

        dummy_decoder_data = self.mm_registry.get_decoder_dummy_data(
            model_config=self.model_config,
            seq_len=self.max_num_tokens,
            mm_counts={modality: 1},
            cache=self.mm_budget.cache,
        )
        dummy_mm_data = dummy_decoder_data.multi_modal_data

        # Result in the maximum GPU consumption of the model
        dummy_mm_item = dummy_mm_data[modality][0]
        dummy_mm_items = [dummy_mm_item] * max_items_per_batch

        return next(mm_kwargs_group
                    for _, _, mm_kwargs_group in group_mm_kwargs_by_modality(
                        dummy_mm_items,
                        device=self.device,
                        pin_memory=self.pin_memory,
                    ))

    @torch.inference_mode()
    def _dummy_run(
        self,
        num_tokens: int,
        cudagraph_runtime_mode: CUDAGraphMode = CUDAGraphMode.NONE,
        force_attention: bool = False,
        uniform_decode: bool = False,
        allow_microbatching: bool = False,
        skip_eplb: bool = False,
        is_profile: bool = False,
        remove_lora: bool = True,
    ) -> tuple[torch.Tensor, torch.Tensor]:
        """
        Run a dummy forward pass to warm up/profile run or capture the
        CUDA graph for the model.

        Args:
            num_tokens: Number of tokens to run the dummy forward pass.
            cudagraph_runtime_mode: used to control the behavior.
                - CUDAGraphMode.NONE: No cudagraph, for warm up and profile run
                - CUDAGraphMode.PIECEWISE: Piecewise cudagraph.
                - CUDAGraphMode.FULL: Full cudagraph, attention metadata is
                    needed.
            force_attention: If True, always create attention metadata. Used to
                warm up attention backend when mode is NONE.
            uniform_decode: If True, the batch is a uniform decode batch.
            skip_eplb: If True, skip EPLB state update.
            is_profile: If True, this is a profile run.
<<<<<<< HEAD
        """        
        ubatch_enabled = self.parallel_config.enable_microbatching
        should_ubatch = False
        if ubatch_enabled:
            should_ubatch = num_tokens >= \
                self.parallel_config.microbatching_token_threshold and \
                allow_microbatching
            should_ubatch, _ = self.should_ubatch_with_num_tokens(should_ubatch, num_tokens // 2, num_tokens // 2,)
=======
            remove_lora: If False, dummy LoRAs are not destroyed after the run
        """
>>>>>>> ef693c7e
        assert cudagraph_runtime_mode in {
            CUDAGraphMode.NONE, CUDAGraphMode.PIECEWISE, CUDAGraphMode.FULL
        }

        # Padding for DP
        num_tokens_across_dp = None
        num_pad = 0
        if not should_ubatch:
            num_pad, num_tokens_across_dp = self.get_dp_padding(num_tokens)
        num_tokens += num_pad

        # If cudagraph_mode.decode_mode() == FULL and
        # cudagraph_mode.seperate_routine(). This means that we are using
        # different graphs and/or modes for mixed prefill-decode batches vs.
        # uniform decode batches. A uniform decode batch means that all
        # requests have identical query length, except a potential virtual
        # request (shorter) in the batch account for padding.
        # Uniform decode batch could either be common pure decode, where
        # max_query_len == 1, or speculative decode, where
        # max_query_len == 1 + num_spec_decode_tokens.

        # When setting max_query_len = 1, we switch to and capture the optimized
        # routine of FA2 for pure decode, i.e., Flashdecode + an optimization
        # for GQA/MQA.
        max_query_len = self.uniform_decode_query_len if uniform_decode else \
                                                                num_tokens
        if allow_microbatching:
            assert self.uniform_decode_query_len == 1
            assert uniform_decode is True
            assert max_query_len == 1

        # Set num_scheduled_tokens based on num_tokens and max_num_seqs
        # for dummy run with LoRA so that the num_reqs collectively
        # has num_tokens in total.
        assert num_tokens <= self.scheduler_config.max_num_batched_tokens
        max_num_reqs = self.scheduler_config.max_num_seqs
        if uniform_decode:
            num_reqs = cdiv(num_tokens, max_query_len)
            assert num_reqs <= max_num_reqs, \
                "Do not capture num_reqs > max_num_reqs for uniform batch"
            num_scheduled_tokens_list = [max_query_len] * num_reqs
            if num_tokens % max_query_len != 0:
                num_scheduled_tokens_list[-1] = num_tokens % max_query_len
        else:
            num_reqs = min(num_tokens, max_num_reqs)
            min_tokens_per_req = num_tokens // num_reqs
            num_scheduled_tokens_list = [min_tokens_per_req] * num_reqs
            num_scheduled_tokens_list[-1] += num_tokens % num_reqs

        assert sum(num_scheduled_tokens_list) == num_tokens
        assert len(num_scheduled_tokens_list) == num_reqs
        num_scheduled_tokens = np.array(num_scheduled_tokens_list,
                                        dtype=np.int32)

        ubatch_slices = None
        # We currently only microbatch if the number of tokens is
        # over a certain threshold.
        if should_ubatch:
            # We only support decode-only cudagraphs
            assert num_reqs == num_tokens
            assert num_tokens % 2 == 0
            num_tokens_per_ubatch = num_tokens // 2
            dp_size = self.vllm_config.parallel_config.data_parallel_size
            num_tokens_across_dp = torch.tensor([num_tokens_per_ubatch] *
                                                dp_size,
                                                device="cpu",
                                                dtype=torch.int32)
            ubatch_slices = [
                UbatchSlice(slice(0, num_reqs // 2), slice(0,
                                                           num_tokens // 2)),
                UbatchSlice(slice(num_reqs // 2, num_reqs),
                            slice(num_tokens // 2, num_tokens))
            ]

        attn_metadata: Optional[PerLayerAttnMetadata] = None

        # If force_attention is True, we always capture attention. Otherwise,
        # it only happens for cudagraph_runtime_mode=FULL.
        if force_attention or cudagraph_runtime_mode == CUDAGraphMode.FULL:
            attn_metadata = {}
            if ubatch_slices is not None:
                attn_metadata = [dict() for _ in range(len(ubatch_slices))]

            # Make sure max_model_len is used at the graph capture time.
            self.seq_lens.np[:num_reqs] = self.max_model_len
            self.seq_lens.np[num_reqs:] = 0
            self.seq_lens.copy_to_gpu()

            for kv_cache_group_id, kv_cache_group_spec in enumerate(
                    self.kv_cache_config.kv_cache_groups):
                common_attn_metadata = CommonAttentionMetadata(
                    query_start_loc=self.query_start_loc.gpu[:num_reqs + 1],
                    query_start_loc_cpu=self.query_start_loc.cpu[:num_reqs +
                                                                 1],
                    seq_lens=self.seq_lens.gpu[:num_reqs],
                    seq_lens_cpu=self.seq_lens.cpu[:num_reqs],
                    num_computed_tokens_cpu=self.input_batch.
                    num_computed_tokens_cpu_tensor[:num_reqs],
                    num_reqs=num_reqs,
                    num_actual_tokens=num_tokens,
                    max_query_len=max_query_len,
                    max_seq_len=self.max_model_len,
                    block_table_tensor=self.input_batch.block_table[
                        kv_cache_group_id].get_device_tensor()[:num_reqs],
                    slot_mapping=self.input_batch.
                    block_table[kv_cache_group_id].slot_mapping[:num_tokens],
                    causal=True)
                assert common_attn_metadata.max_query_len == 1
                for attn_group in self.attn_groups[kv_cache_group_id]:
                    if ubatch_slices is not None:
                        common_attn_metadata_list = split_attn_metadata(
                            ubatch_slices, common_attn_metadata)
                        for ubid, common_attn_metadata in enumerate(
                                common_attn_metadata_list):
                            # Force query len to be 1 here.
                            common_attn_metadata.max_query_len = 1
                            attn_metadata_i = (attn_group\
                                               .get_metadata_builder(ubatch_id=ubid)\
                                               .build_for_cudagraph_capture(common_attn_metadata))
                            for layer_name in kv_cache_group_spec.layer_names:
                                assert type(attn_metadata) is list
                                attn_metadata[ubid][layer_name] = attn_metadata_i
                    else:
                        attn_metadata_i = attn_group.get_metadata_builder()\
                            .build_for_cudagraph_capture(common_attn_metadata)
                        for layer_name in kv_cache_group_spec.layer_names:
                            attn_metadata[layer_name] = attn_metadata_i

        with self.maybe_dummy_run_with_lora(self.lora_config,
                                            num_scheduled_tokens, remove_lora):
            if self.supports_mm_inputs:
                input_ids = None
                inputs_embeds = self.inputs_embeds[:num_tokens]
                model_kwargs = {
                    **self._init_model_kwargs(num_tokens),
                    **self._dummy_mm_kwargs(num_reqs),
                }
            else:
                input_ids = self.input_ids.gpu[:num_tokens]
                inputs_embeds = None
                model_kwargs = self._init_model_kwargs(num_tokens)

            if self.uses_mrope:
                positions = self.mrope_positions.gpu[:, :num_tokens]
            else:
                positions = self.positions.gpu[:num_tokens]

            if get_pp_group().is_first_rank:
                intermediate_tensors = None
            else:
                if self.intermediate_tensors is None:
                    self.intermediate_tensors = (
                        self.model.make_empty_intermediate_tensors(
                            batch_size=self.max_num_tokens,
                            dtype=self.model_config.dtype,
                            device=self.device))

                intermediate_tensors = self.sync_and_slice_intermediate_tensors(
                    num_tokens, None, False)
            if cudagraph_runtime_mode == CUDAGraphMode.NONE:
                batch_descriptor = None
            else:
                # filter out the valid batch descriptor
                _cg_mode, batch_descriptor = \
                    self.cudagraph_dispatcher.dispatch(
                        BatchDescriptor(num_tokens=num_tokens,
                                        uniform_decode=uniform_decode))
                # sanity check
                assert cudagraph_runtime_mode == _cg_mode, (
                    f"Cudagraph runtime mode mismatch at dummy_run. "
                    f"Expected {_cg_mode}, but got {cudagraph_runtime_mode}.")

            if ubatch_slices is not None:
                num_tokens = num_tokens // 2
            with self.maybe_randomize_inputs(input_ids), set_forward_context(
                    attn_metadata,
                    self.vllm_config,
                    num_tokens=num_tokens,
                    num_tokens_across_dp=num_tokens_across_dp,
                    cudagraph_runtime_mode=cudagraph_runtime_mode,
                    batch_descriptor=batch_descriptor,
                    ubatch_slices=ubatch_slices):
                outputs = self.model(
                    input_ids=input_ids,
                    positions=positions,
                    intermediate_tensors=intermediate_tensors,
                    inputs_embeds=inputs_embeds,
                    **model_kwargs,
                )

            if self.use_aux_hidden_state_outputs:
                hidden_states, _ = outputs
            else:
                hidden_states = outputs

            if self.speculative_config and self.speculative_config.use_eagle():
                assert isinstance(self.drafter, EagleProposer)
                self.drafter.dummy_run(num_tokens)

        # This is necessary to avoid blocking DP.
        # For dummy runs, we typically skip EPLB since we don't have any real
        # requests to process.
        # However, in DP settings, there may be cases when some DP ranks do
        # not have any requests to process, so they're executing dummy batches.
        # In such cases, we still have to trigger EPLB to make sure
        # ranks execute the rearrangement in synchronization.
        if not skip_eplb:
            self.eplb_step(is_dummy=True, is_profile=is_profile)

        logit_indices = np.cumsum(num_scheduled_tokens) - 1
        return hidden_states, hidden_states[logit_indices]

    @torch.inference_mode()
    def _dummy_sampler_run(
        self,
        hidden_states: torch.Tensor,
    ) -> torch.Tensor:
        # The dummy hidden states may contain special values,
        # like `inf` or `nan`.
        # To avoid breaking the sampler, we use a random tensor here instead.
        hidden_states = torch.rand_like(hidden_states)

        logits = self.model.compute_logits(hidden_states, None)
        num_reqs = logits.size(0)

        dummy_tensors = lambda v: torch.full(
            (num_reqs, ), v, device=self.device)

        dummy_metadata = SamplingMetadata(
            temperature=dummy_tensors(0.5),
            all_greedy=False,
            all_random=False,
            top_p=dummy_tensors(0.9),
            top_k=dummy_tensors(logits.size(1) - 1),
            generators={},
            max_num_logprobs=None,
            no_penalties=True,
            prompt_token_ids=None,
            frequency_penalties=dummy_tensors(0.1),
            presence_penalties=dummy_tensors(0.1),
            repetition_penalties=dummy_tensors(0.1),
            output_token_ids=[[] for _ in range(num_reqs)],
            allowed_token_ids_mask=None,
            bad_words_token_ids={},
            logitsprocs=LogitsProcessors(),
        )
        try:
            sampler_output = self.sampler(logits=logits,
                                          sampling_metadata=dummy_metadata)
        except RuntimeError as e:
            if 'out of memory' in str(e):
                raise RuntimeError(
                    "CUDA out of memory occurred when warming up sampler with "
                    f"{num_reqs} dummy requests. Please try lowering "
                    "`max_num_seqs` or `gpu_memory_utilization` when "
                    "initializing the engine.") from e
            else:
                raise e
        if self.speculative_config:
            draft_token_ids = [[0] for _ in range(num_reqs)]
            dummy_spec_decode_metadata = SpecDecodeMetadata.make_dummy(
                draft_token_ids, self.device)

            num_tokens = sum(len(ids) for ids in draft_token_ids)
            # draft_probs = torch.randn(
            #     num_tokens, logits.shape[-1], device=self.device,
            #     dtype=logits.dtype)
            draft_probs = None
            target_logits = torch.randn(num_tokens,
                                        logits.shape[-1],
                                        device=self.device,
                                        dtype=logits.dtype)
            # NOTE(woosuk): Here, we should use int32 because the sampler uses
            # int32 for bonus_token_ids. If the dtype mismatches, re-compilation
            # will occur at runtime.
            bonus_token_ids = torch.zeros(num_reqs,
                                          device=self.device,
                                          dtype=torch.int32)
            self.rejection_sampler(
                dummy_spec_decode_metadata,
                draft_probs,
                target_logits,
                bonus_token_ids,
                dummy_metadata,
            )
        return sampler_output

    def _dummy_pooler_run_task(
        self,
        hidden_states: torch.Tensor,
        task: PoolingTask,
    ) -> PoolerOutput:
        num_tokens = hidden_states.shape[0]
        max_num_reqs = self.scheduler_config.max_num_seqs
        num_reqs = min(num_tokens, max_num_reqs)
        min_tokens_per_req = num_tokens // num_reqs
        num_scheduled_tokens_list = [min_tokens_per_req] * num_reqs
        num_scheduled_tokens_list[-1] += num_tokens % num_reqs
        assert sum(num_scheduled_tokens_list) == num_tokens
        assert len(num_scheduled_tokens_list) == num_reqs

        req_num_tokens = num_tokens // num_reqs

        dummy_prompt_lens = torch.tensor(
            num_scheduled_tokens_list,
            device="cpu",
        )
        dummy_token_ids = torch.zeros((num_reqs, req_num_tokens),
                                      dtype=torch.int32,
                                      device=self.device)

        model = cast(VllmModelForPooling, self.get_model())
        dummy_pooling_params = PoolingParams(task=task)
        to_update = model.pooler.get_pooling_updates(task)
        to_update.apply(dummy_pooling_params)

        dummy_metadata = PoolingMetadata(
            prompt_lens=dummy_prompt_lens,
            prompt_token_ids=dummy_token_ids,
            pooling_params=[dummy_pooling_params] * num_reqs,
        )

        dummy_metadata.build_pooling_cursor(num_scheduled_tokens_list,
                                            device=hidden_states.device)

        try:
            return model.pooler(hidden_states=hidden_states,
                                pooling_metadata=dummy_metadata)
        except RuntimeError as e:
            if 'out of memory' in str(e):
                raise RuntimeError(
                    "CUDA out of memory occurred when warming up pooler "
                    f"({task=}) with {num_reqs} dummy requests. Please try "
                    "lowering `max_num_seqs` or `gpu_memory_utilization` when "
                    "initializing the engine.") from e
            else:
                raise e

    @torch.inference_mode()
    def _dummy_pooler_run(
        self,
        hidden_states: torch.Tensor,
    ) -> PoolerOutput:
        # Find the task that has the largest output for subsequent steps
        output_size = dict[PoolingTask, float]()
        for task in self.get_supported_pooling_tasks():
            # Run a full batch with each task to ensure none of them OOMs
            output = self._dummy_pooler_run_task(hidden_states, task)
            output_size[task] = output.get_data_nbytes()
            del output  # Allow GC

        max_task = max(output_size.items(), key=lambda x: x[1])[0]
        return self._dummy_pooler_run_task(hidden_states, max_task)

    def profile_run(self) -> None:
        # Profile with multimodal encoder & encoder cache.
        if self.supports_mm_inputs:
            if self.model_config.multimodal_config.skip_mm_profiling:
                logger.info(
                    "Skipping memory profiling for multimodal encoder and "
                    "encoder cache.")
            else:
                mm_budget = self.mm_budget
                assert mm_budget is not None

                # TODO: handle encoder-decoder models once we support them.
                if (encoder_budget := mm_budget.get_encoder_budget()) > 0:
                    # NOTE: Currently model is profiled with a single non-text
                    # modality with the max possible input tokens even when
                    # it supports multiple.
                    dummy_modality = mm_budget.get_modality_with_max_tokens()
                    max_mm_items_per_batch = mm_budget \
                        .max_items_per_batch_by_modality[dummy_modality]

                    logger.info(
                        "Encoder cache will be initialized with a budget of "
                        "%s tokens, and profiled with %s %s items of the "
                        "maximum feature size.",
                        encoder_budget,
                        max_mm_items_per_batch,
                        dummy_modality,
                    )

                    # Create dummy batch of multimodal inputs.
                    batched_dummy_mm_inputs = self._get_mm_dummy_batch(
                        dummy_modality,
                        max_mm_items_per_batch,
                    )

                    # Run multimodal encoder.
                    dummy_encoder_outputs = \
                        self.model.get_multimodal_embeddings(
                        **batched_dummy_mm_inputs)

                    sanity_check_mm_encoder_outputs(
                        dummy_encoder_outputs,
                        expected_num_items=max_mm_items_per_batch,
                    )

                    # Cache the dummy encoder outputs.
                    self.encoder_cache["tmp"] = dict(
                        enumerate(dummy_encoder_outputs))

        # Add `is_profile` here to pre-allocate communication buffers
        hidden_states, last_hidden_states \
            = self._dummy_run(self.max_num_tokens, is_profile=True)
        if get_pp_group().is_last_rank:
            if self.is_pooling_model:
                output = self._dummy_pooler_run(hidden_states)
            else:
                output = self._dummy_sampler_run(last_hidden_states)
        else:
            output = None
        self._sync_device()
        del hidden_states, output
        self.encoder_cache.clear()
        gc.collect()

    def capture_model(self) -> None:
        if self.compilation_config.cudagraph_mode == CUDAGraphMode.NONE:
            logger.warning(
                "Skipping CUDA graph capture. To turn on CUDA graph capture, "
                "ensure `cudagraph_mode` was not manually set to `NONE`")
            return
        else:
            self.initialize_cudagraph_capture()

        compilation_counter.num_gpu_runner_capture_triggers += 1

        start_time = time.perf_counter()
        start_free_gpu_memory = torch.cuda.mem_get_info()[0]

        @contextmanager
        def freeze_gc():
            # Optimize garbage collection during CUDA graph capture.
            # Clean up, then freeze all remaining objects from being included
            # in future collections.
            gc.collect()
            should_freeze = not envs.VLLM_ENABLE_CUDAGRAPH_GC
            if should_freeze:
                gc.freeze()
            try:
                yield
            finally:
                if should_freeze:
                    gc.unfreeze()

        # Trigger CUDA graph capture for specific shapes.
        # Capture the large shapes first so that the smaller shapes
        # can reuse the memory pool allocated for the large shapes.
        set_cudagraph_capturing_enabled(True)
        with freeze_gc(), graph_capture(device=self.device):
            cudagraph_mode = self.compilation_config.cudagraph_mode
            assert cudagraph_mode is not None
            if cudagraph_mode.mixed_mode() != CUDAGraphMode.NONE:
                cudagraph_runtime_mode = cudagraph_mode.mixed_mode()

                compilation_cases = list(reversed(self.cudagraph_batch_sizes))
                self._capture_cudagraphs(
                    compilation_cases,
                    cudagraph_runtime_mode=cudagraph_runtime_mode,
                    uniform_decode=False)

            # Capture full cudagraph for uniform decode batches if we have
            # dont already have full mixed prefill-decode cudagraphs
            if cudagraph_mode.decode_mode() == CUDAGraphMode.FULL and \
                cudagraph_mode.separate_routine():
                max_num_tokens = self.scheduler_config.max_num_seqs * \
                        self.uniform_decode_query_len
                decode_cudagraph_batch_sizes = [
                    x for x in self.cudagraph_batch_sizes if
                    x <= max_num_tokens and x >= self.uniform_decode_query_len
                ]
                compilation_cases_decode = list(
                    reversed(decode_cudagraph_batch_sizes))
                self._capture_cudagraphs(
                    compilation_cases=compilation_cases_decode,
                    cudagraph_runtime_mode=CUDAGraphMode.FULL,
                    uniform_decode=True)

        # Disable cudagraph capturing globally, so any unexpected cudagraph
        # capturing will be detected and raise an error after here.
        # Note: We don't put it into graph_capture context manager because
        # we may doing lazy capturing in future that still allows capturing
        # after here.
        set_cudagraph_capturing_enabled(False)

        end_time = time.perf_counter()
        end_free_gpu_memory = torch.cuda.mem_get_info()[0]
        elapsed_time = end_time - start_time
        cuda_graph_size = start_free_gpu_memory - end_free_gpu_memory
        # This usually takes 5~20 seconds.
        logger.info("Graph capturing finished in %.0f secs, took %.2f GiB",
                    elapsed_time, cuda_graph_size / (1 << 30))

    def _capture_cudagraphs(self, compilation_cases: list[int],
                            cudagraph_runtime_mode: CUDAGraphMode,
                            uniform_decode: bool):
        assert cudagraph_runtime_mode != CUDAGraphMode.NONE and \
            cudagraph_runtime_mode in [CUDAGraphMode.FULL,
                                        CUDAGraphMode.PIECEWISE]

        # Only rank 0 should print progress bar during capture
        if is_global_first_rank():
            compilation_cases = tqdm(
                compilation_cases,
                disable=not self.load_config.use_tqdm_on_load,
                desc="Capturing CUDA graphs ({}, {})".format(
                    "decode" if uniform_decode else "mixed prefill-decode",
                    cudagraph_runtime_mode.name))
        enable_microbatching = self.parallel_config.enable_microbatching
        # We skip EPLB here since we don't want to record dummy metrics
        if enable_microbatching and uniform_decode:
            for num_tokens in compilation_cases:
                # If the number of tokens is greater than the microbatching threshold,
                # don't generate a microbatched cudagraph
                if num_tokens < self.parallel_config.microbatching_token_threshold:
                    continue
                for _ in range(self.compilation_config.cudagraph_num_of_warmups):
                    force_attention = (
                        cudagraph_runtime_mode == CUDAGraphMode.FULL)
                    self._dummy_run(num_tokens,
                                    cudagraph_runtime_mode=CUDAGraphMode.NONE,
                                    force_attention=force_attention,
                                    uniform_decode=True,
                                    allow_microbatching=True,
                                    skip_eplb=True)
                # DBO Only supports running with Full cudagraphs with uniform decode lengths
                self._dummy_run(num_tokens,
                                cudagraph_runtime_mode=CUDAGraphMode.FULL,
                                uniform_decode=True,
                                allow_microbatching=True,
                                skip_eplb=True)
        for num_tokens in compilation_cases:
            for _ in range(self.compilation_config.cudagraph_num_of_warmups):
                # Use CUDAGraphRuntimeStyle.NONE (default) for warmup.
                # But be careful, warm up with `NONE`is orthogonal to
                # if we want to warm up attention or not. This is
                # different from the case where `FULL` implies capture
                # attention while `PIECEWISE` implies no attention.
                force_attention = (
                    cudagraph_runtime_mode == CUDAGraphMode.FULL)
                self._dummy_run(num_tokens,
                                cudagraph_runtime_mode=CUDAGraphMode.NONE,
                                force_attention=force_attention,
                                uniform_decode=uniform_decode,
                                skip_eplb=True,
                                remove_lora=False)
            self._dummy_run(num_tokens,
                            cudagraph_runtime_mode=cudagraph_runtime_mode,
                            uniform_decode=uniform_decode,
                            skip_eplb=True,
                            remove_lora=False)
        self.maybe_remove_all_loras(self.lora_config)

    def initialize_attn_backend(self, kv_cache_config: KVCacheConfig) -> None:
        """
        Initialize the attention backends and attention metadata builders.
        """
        assert len(self.attn_groups) == 0, \
            "Attention backends are already initialized"

        def get_attn_backends_for_layers(
                layer_names: list[str]
        ) -> dict[type[AttentionBackend], list[str]]:
            layers = get_layers_from_vllm_config(self.vllm_config,
                                                 AttentionLayerBase,
                                                 layer_names)
            attn_backends = {}
            attn_backend_layers = defaultdict(list)
            # Dedupe based on full class name; this is a bit safer than
            # using the class itself as the key because when we create dynamic
            # attention backend subclasses (e.g. ChunkedLocalAttention) unless
            # they are cached correctly, there will be different objects per
            # layer.
            for layer_name in layer_names:
                attn_backend = layers[layer_name].get_attn_backend()

                if layer_name in self.kv_sharing_fast_prefill_eligible_layers:
                    attn_backend = create_fast_prefill_custom_backend(
                        "FastPrefill",
                        attn_backend,
                    )

                key = attn_backend.full_cls_name()
                attn_backends[key] = attn_backend
                attn_backend_layers[key].append(layer_name)
            return {
                attn_backends[k]: v
                for k, v in attn_backend_layers.items()
            }

        def create_attn_groups(
            attn_backends_map: dict[AttentionBackend, list[str]],
            kv_cache_spec: KVCacheSpec,
        ) -> list[AttentionGroup]:
            attn_groups: list[AttentionGroup] = []
            for attn_backend, layer_names in attn_backends_map.items():
                attn_metadata_builders = []
                attn_metadata_builders.append(attn_backend.get_builder_cls()(
                    kv_cache_spec,
                    layer_names,
                    self.vllm_config,
                    self.device,
                ))
                if self.parallel_config.enable_microbatching:
                    attn_metadata_builders.append(attn_backend.get_builder_cls()(
                        kv_cache_spec,
                        layer_names,
                        self.vllm_config,
                        self.device,
                    ))
                attn_group = AttentionGroup(attn_backend,
                                            attn_metadata_builders,
                                            layer_names)
                attn_groups.append(attn_group)
            return attn_groups

        for kv_cache_group_spec in kv_cache_config.kv_cache_groups:
            kv_cache_spec = kv_cache_group_spec.kv_cache_spec
            attn_backends = get_attn_backends_for_layers(
                kv_cache_group_spec.layer_names)
            self.attn_groups.append(
                create_attn_groups(attn_backends, kv_cache_spec))

        # Calculate reorder batch threshold (if neeeded)
        self.calculate_reorder_batch_threshold()

    def initialize_cudagraph_capture(self) -> None:
        min_cg_support = AttentionCGSupport.ALWAYS
        min_cg_builder_name = None

        for attn_group in self._attn_group_iterator():
            builder = attn_group.get_metadata_builder()
            if builder.cudagraph_support.value < min_cg_support.value:
                min_cg_support = builder.cudagraph_support
                min_cg_builder_name = builder.__class__.__name__
        # Flexible resolve the cudagraph mode
        cudagraph_mode = self.compilation_config.cudagraph_mode
        # check cudagraph for mixed batch is supported
        if cudagraph_mode.mixed_mode() == CUDAGraphMode.FULL \
            and min_cg_support != AttentionCGSupport.ALWAYS:
            msg = (f"CUDAGraphMode.{cudagraph_mode.name} is not supported "
                   f"with {min_cg_builder_name} backend (support: "
                   f"{min_cg_support})")
            if min_cg_support == AttentionCGSupport.NEVER:
                # if not supported any full cudagraphs, just raise it.
                msg += "; please try cudagraph_mode=PIECEWISE, and "\
                    "make sure compilation level is piecewise"
                raise ValueError(msg)

            # attempt to resolve the full cudagraph related mode
            if self.compilation_config.splitting_ops_contain_attention():
                msg += "; setting cudagraph_mode=FULL_AND_PIECEWISE"
                cudagraph_mode = self.compilation_config.cudagraph_mode = \
                    CUDAGraphMode.FULL_AND_PIECEWISE
            else:
                msg += "; setting cudagraph_mode=FULL_DECODE_ONLY"
                cudagraph_mode = self.compilation_config.cudagraph_mode = \
                    CUDAGraphMode.FULL_DECODE_ONLY
            logger.warning(msg)

        # check that if we are doing spec-decode + decode full-cudagraphs it is
        # supported
        if (cudagraph_mode.decode_mode() == CUDAGraphMode.FULL
                and self.uniform_decode_query_len > 1 and min_cg_support.value
                < AttentionCGSupport.UNIFORM_BATCH.value):
            msg = (f"CUDAGraphMode.{cudagraph_mode.name} is not supported"
                   f" with spec-decode for attention backend "
                   f"{min_cg_builder_name} (support: {min_cg_support})")
            if self.compilation_config.splitting_ops_contain_attention():
                msg += "; setting cudagraph_mode=PIECEWISE"
                cudagraph_mode = self.compilation_config.cudagraph_mode = \
                    CUDAGraphMode.PIECEWISE
            else:
                msg += "; setting cudagraph_mode=NONE"
                cudagraph_mode = self.compilation_config.cudagraph_mode = \
                    CUDAGraphMode.NONE
            logger.warning(msg)

        # double check that we can support full cudagraph if they are requested
        # even after automatic downgrades
        if cudagraph_mode.has_full_cudagraphs() \
            and min_cg_support == AttentionCGSupport.NEVER:
            raise ValueError(f"CUDAGraphMode.{cudagraph_mode.name} is not "
                             f"supported with {min_cg_builder_name} backend ("
                             f"support:{min_cg_support}) "
                             "; please try cudagraph_mode=PIECEWISE, "
                             "and make sure compilation level is piecewise")

        # Trigger cudagraph dispatching keys initialization here (after
        # initializing attn backends).
        self.cudagraph_dispatcher.initialize_cudagraph_keys(
            self.compilation_config.cudagraph_mode,
            self.uniform_decode_query_len)

    def calculate_reorder_batch_threshold(self) -> None:
        """
        Check that if any backends reorder batches; that the reordering
        is compatible (e.g., decode threshold is the same)
        """
        for group in self._attn_group_iterator():
            attn_metadata_builder_i = group.get_metadata_builder()

            # check that if any backends reorder batches; that the reordering
            # is compatible (e.g., decode threshold is the same)
            reorder_batch_threshold_i = (
                attn_metadata_builder_i.reorder_batch_threshold)
            if reorder_batch_threshold_i is not None:
                if self.reorder_batch_threshold is not None:
                    if reorder_batch_threshold_i != \
                        self.reorder_batch_threshold:
                        raise ValueError(
                            f"Attention backend reorders decodes with "
                            f"threshold {reorder_batch_threshold_i} but other "
                            f"backend uses threshold "
                            f"{self.reorder_batch_threshold}")
                else:
                    self.reorder_batch_threshold = reorder_batch_threshold_i

    def may_reinitialize_input_batch(self,
                                     kv_cache_config: KVCacheConfig) -> None:
        """
        Re-initialize the input batch if the block sizes are different from
        `[self.cache_config.block_size]`. This usually happens when there
        are multiple KV cache groups.

        Args:
            kv_cache_config: The KV cache configuration.
        """
        block_sizes = [
            kv_cache_group.kv_cache_spec.block_size
            for kv_cache_group in kv_cache_config.kv_cache_groups
        ]
        if block_sizes != [self.cache_config.block_size]:
            assert self.cache_config.cpu_offload_gb == 0, (
                "Cannot re-initialize the input batch when CPU weight "
                "offloading is enabled. See https://github.com/vllm-project/vllm/pull/18298 "  # noqa: E501
                "for more details.")
            self.input_batch = InputBatch(
                max_num_reqs=self.max_num_reqs,
                max_model_len=self.max_model_len,
                max_num_batched_tokens=self.max_num_tokens,
                device=self.device,
                pin_memory=self.pin_memory,
                vocab_size=self.model_config.get_vocab_size(),
                block_sizes=block_sizes,
                is_spec_decode=bool(self.vllm_config.speculative_config),
                logitsprocs=self.input_batch.logitsprocs,
                is_pooling_model=self.is_pooling_model,
            )

    def _allocate_kv_cache_tensors(
            self, kv_cache_config: KVCacheConfig) -> dict[str, torch.Tensor]:
        """
        Initializes the KV cache buffer with the correct size. The buffer needs
        to be reshaped to the desired shape before being used by the models.

        Args:
            kv_cache_config: The KV cache config
        Returns:
            dict[str, torch.Tensor]: A map between layer names to their
            corresponding memory buffer for KV cache.
         """
        kv_cache_raw_tensors: dict[str, torch.Tensor] = {}
        for kv_cache_tensor in kv_cache_config.kv_cache_tensors:
            tensor = torch.zeros(kv_cache_tensor.size,
                                 dtype=torch.int8,
                                 device=self.device)
            for layer_name in kv_cache_tensor.shared_by:
                kv_cache_raw_tensors[layer_name] = tensor

        layer_names = set()
        for group in kv_cache_config.kv_cache_groups:
            for layer_name in group.layer_names:
                if layer_name in self.runner_only_attn_layers:
                    continue
                layer_names.add(layer_name)
        assert layer_names == set(kv_cache_raw_tensors.keys(
        )), "Some layers are not correctly initialized"
        return kv_cache_raw_tensors

    def _attn_group_iterator(self) -> Iterator[AttentionGroup]:
        return itertools.chain.from_iterable(self.attn_groups)

    def _kv_cache_spec_attn_group_iterator(
            self) -> Iterator[tuple[KVCacheSpec, AttentionGroup]]:
        if not self.kv_cache_config.kv_cache_groups:
            return
        for kv_cache_spec_id, attn_groups in enumerate(self.attn_groups):
            for attn_group in attn_groups:
                yield self.kv_cache_config.kv_cache_groups[
                    kv_cache_spec_id].kv_cache_spec, attn_group

    def _reshape_kv_cache_tensors(
        self,
        kv_cache_config: KVCacheConfig,
        kv_cache_raw_tensors: dict[str, torch.Tensor],
    ) -> dict[str, torch.Tensor]:
        """
        Reshape the KV cache tensors to the desired shape and dtype.

        Args:
            kv_cache_config: The KV cache config
            kv_cache_raw_tensors: The KV cache buffer of each layer, with
                correct size but uninitialized shape.
        Returns:
            Dict[str, torch.Tensor]: A map between layer names to their
            corresponding memory buffer for KV cache.
        """
        kv_caches: dict[str, torch.Tensor] = {}
        has_attn, has_mamba = False, False
        for kv_cache_spec, group in self._kv_cache_spec_attn_group_iterator():
            attn_backend = group.backend
            for layer_name in group.layer_names:
                if layer_name in self.runner_only_attn_layers:
                    continue
                raw_tensor = kv_cache_raw_tensors[layer_name]
                assert raw_tensor.numel() % kv_cache_spec.page_size_bytes == 0
                num_blocks = (raw_tensor.numel() //
                              kv_cache_spec.page_size_bytes)
                if isinstance(kv_cache_spec, AttentionSpec):
                    has_attn = True
                    kv_cache_shape = attn_backend.get_kv_cache_shape(
                        num_blocks, kv_cache_spec.block_size,
                        kv_cache_spec.num_kv_heads, kv_cache_spec.head_size)
                    dtype = kv_cache_spec.dtype
                    try:
                        kv_cache_stride_order = \
                            attn_backend.get_kv_cache_stride_order()
                        assert len(kv_cache_stride_order) == len(
                            kv_cache_shape)
                    except (AttributeError, NotImplementedError):
                        kv_cache_stride_order = tuple(
                            range(len(kv_cache_shape)))
                    # The allocation respects the backend-defined stride order
                    # to ensure the semantic remains consistent for each
                    # backend. We first obtain the generic kv cache shape and
                    # then permute it according to the stride order which could
                    # result in a non-contiguous tensor.
                    kv_cache_shape = tuple(kv_cache_shape[i]
                                           for i in kv_cache_stride_order)
                    # Maintain original KV shape view.
                    inv_order = [
                        kv_cache_stride_order.index(i)
                        for i in range(len(kv_cache_stride_order))
                    ]
                    kv_caches[layer_name] = kv_cache_raw_tensors[
                        layer_name].view(dtype).view(kv_cache_shape).permute(
                            *inv_order)
                elif isinstance(kv_cache_spec, MambaSpec):
                    has_mamba = True
                    raw_tensor = kv_cache_raw_tensors[layer_name]
                    state_tensors = []
                    storage_offset_bytes = 0
                    for (shape, dtype) in zip(kv_cache_spec.shapes,
                                              kv_cache_spec.dtypes):
                        dtype_size = get_dtype_size(dtype)
                        num_element_per_page = (
                            kv_cache_spec.page_size_bytes // dtype_size)
                        target_shape = (num_blocks, *shape)
                        stride = torch.empty(target_shape).stride()
                        target_stride = (num_element_per_page, *stride[1:])
                        assert storage_offset_bytes % dtype_size == 0
                        tensor = torch.as_strided(
                            raw_tensor.view(dtype),
                            size=target_shape,
                            stride=target_stride,
                            storage_offset=storage_offset_bytes // dtype_size,
                        )
                        state_tensors.append(tensor)
                        storage_offset_bytes += stride[0] * dtype_size

                    kv_caches[layer_name] = state_tensors
                else:
                    raise NotImplementedError

        if has_attn and has_mamba:
            self._update_hybrid_attention_mamba_layout(kv_caches)

        return kv_caches

    def _update_hybrid_attention_mamba_layout(
            self, kv_caches: dict[str, torch.Tensor]) -> None:
        """
        Update the layout of attention layers from (2, num_blocks, ...) to
        (num_blocks, 2, ...).

        Args:
            kv_caches: The KV cache buffer of each layer.
        """

        for kv_cache_spec, group in self._kv_cache_spec_attn_group_iterator():
            for layer_name in group.layer_names:
                kv_cache = kv_caches[layer_name]
                if (isinstance(kv_cache_spec, AttentionSpec)
                        and kv_cache.shape[0] == 2):
                    assert kv_cache.shape[1] != 2, \
                        "Fail to determine whether the layout is " \
                        "(2, num_blocks, ...) or (num_blocks, 2, ...) for " \
                        f"a tensor of shape {kv_cache.shape}"
                    hidden_size = kv_cache.shape[2:].numel()
                    kv_cache.as_strided_(size=kv_cache.shape,
                                         stride=(hidden_size, 2 * hidden_size,
                                                 *kv_cache.stride()[2:]))

    def initialize_kv_cache_tensors(
            self, kv_cache_config: KVCacheConfig) -> dict[str, torch.Tensor]:
        """
        Initialize the memory buffer for KV cache.

        Args:
            kv_cache_config: The KV cache config
        Returns:
            Dict[str, torch.Tensor]: A map between layer names to their
            corresponding memory buffer for KV cache.
        """
        # Initialize the memory buffer for KV cache
        kv_cache_raw_tensors = self._allocate_kv_cache_tensors(kv_cache_config)
        # Change the memory buffer to the desired shape
        kv_caches = self._reshape_kv_cache_tensors(kv_cache_config,
                                                   kv_cache_raw_tensors)

        # Set up cross-layer KV cache sharing
        for layer_name, target_layer_name in self.shared_kv_cache_layers.items(
        ):
            logger.debug("%s reuses KV cache of %s", layer_name,
                         target_layer_name)
            kv_caches[layer_name] = kv_caches[target_layer_name]

        bind_kv_cache(kv_caches,
                      self.compilation_config.static_forward_context,
                      self.kv_caches)
        return kv_caches

    def maybe_add_kv_sharing_layers_to_kv_cache_groups(
            self, kv_cache_config: KVCacheConfig) -> None:
        """
        Add layers that re-use KV cache to KV cache group of its target layer.
        Mapping of KV cache tensors happens in `initialize_kv_cache_tensors()`
        """
        if not self.shared_kv_cache_layers:
            # No cross-layer KV sharing, return
            return

        add_kv_sharing_layers_to_kv_cache_groups(
            self.shared_kv_cache_layers,
            kv_cache_config.kv_cache_groups,
            self.runner_only_attn_layers,
        )

        if self.cache_config.kv_sharing_fast_prefill:
            # In You Only Cache Once (https://arxiv.org/abs/2405.05254) or other
            # similar KV sharing setups, only the layers that generate KV caches
            # are involved in the prefill phase, enabling prefill to early exit.
            attn_layers = get_layers_from_vllm_config(self.vllm_config,
                                                      Attention)
            for layer_name in reversed(attn_layers):
                if layer_name in self.shared_kv_cache_layers:
                    self.kv_sharing_fast_prefill_eligible_layers.add(
                        layer_name)
                else:
                    break

    def initialize_kv_cache(self, kv_cache_config: KVCacheConfig) -> None:
        """
        Initialize KV cache based on `kv_cache_config`.
        Args:
            kv_cache_config: Configuration for the KV cache, including the KV
            cache size of each layer
        """
        kv_cache_config = deepcopy(kv_cache_config)
        self.kv_cache_config = kv_cache_config
        self.may_reinitialize_input_batch(kv_cache_config)
        self.may_add_encoder_only_layers_to_kv_cache_config()
        self.maybe_add_kv_sharing_layers_to_kv_cache_groups(kv_cache_config)
        self.initialize_attn_backend(kv_cache_config)
        kv_caches = self.initialize_kv_cache_tensors(kv_cache_config)

        if self.speculative_config and self.speculative_config.use_eagle():
            assert isinstance(self.drafter, EagleProposer)
            # validate all draft model layers belong to the same kv cache
            # group
            self.drafter.validate_same_kv_cache_group(kv_cache_config)

        if has_kv_transfer_group():
            get_kv_transfer_group().register_kv_caches(kv_caches)

    def may_add_encoder_only_layers_to_kv_cache_config(self) -> None:
        """
        Add encoder-only layers to the KV cache config.
        """
        block_size = self.vllm_config.cache_config.block_size
        use_mla = self.vllm_config.model_config.use_mla
        encoder_only_attn_specs: dict[AttentionSpec,
                                      list[str]] = defaultdict(list)
        attn_layers = get_layers_from_vllm_config(self.vllm_config, Attention)
        for layer_name, attn_module in attn_layers.items():
            if attn_module.attn_type == AttentionType.ENCODER_ONLY:
                attn_spec = EncoderOnlyAttentionSpec(
                    block_size=block_size,
                    num_kv_heads=attn_module.num_kv_heads,
                    head_size=attn_module.head_size,
                    dtype=self.kv_cache_dtype,
                    use_mla=use_mla)
                encoder_only_attn_specs[attn_spec].append(layer_name)
                self.runner_only_attn_layers.add(layer_name)
        if len(encoder_only_attn_specs) > 0:
            assert len(
                encoder_only_attn_specs
            ) == 1, "Only support one encoder-only attention spec now"
            spec, layer_names = encoder_only_attn_specs.popitem()
            self.kv_cache_config.kv_cache_groups.append(
                KVCacheGroupSpec(layer_names=layer_names, kv_cache_spec=spec))

    def get_kv_cache_spec(self) -> dict[str, KVCacheSpec]:
        """
        Generates the KVCacheSpec by parsing the kv cache format from each
        Attention module in the static forward context.
        Returns:
            KVCacheSpec: A dictionary mapping layer names to their KV cache
            format. Layers that do not need KV cache are not included.
        """

        block_size = self.vllm_config.cache_config.block_size
        use_mla = self.vllm_config.model_config.use_mla
        kv_cache_spec: dict[str, KVCacheSpec] = {}
        attn_layers = get_layers_from_vllm_config(self.vllm_config, Attention)
        for layer_name, attn_module in attn_layers.items():
            if (kv_tgt_layer :=
                    attn_module.kv_sharing_target_layer_name) is not None:
                # The layer doesn't need its own KV cache and will use that of
                # the target layer. We skip creating a KVCacheSpec for it, so
                # that KV cache management logic will act as this layer does
                # not exist, and doesn't allocate KV cache for the layer. This
                # enables the memory saving of cross-layer kv sharing, allowing
                # a given amount of memory to accommodate longer context lengths
                # or enable more requests to be processed simultaneously.
                self.shared_kv_cache_layers[layer_name] = kv_tgt_layer
                continue

            # TODO: Support other attention modules, e.g., cross-attention
            # TODO(lucas): move the attention specs into the model layers like
            # the attention backends
            if attn_module.attn_type == AttentionType.DECODER:
                if attn_module.sliding_window is not None:
                    kv_cache_spec[layer_name] = SlidingWindowSpec(
                        block_size=block_size,
                        num_kv_heads=attn_module.num_kv_heads,
                        head_size=attn_module.head_size,
                        dtype=self.kv_cache_dtype,
                        sliding_window=attn_module.sliding_window,
                        use_mla=use_mla)
                elif self.attention_chunk_size is not None \
                        and isinstance(attn_module, ChunkedLocalAttention):
                    kv_cache_spec[layer_name] = ChunkedLocalAttentionSpec(
                        block_size=block_size,
                        num_kv_heads=attn_module.num_kv_heads,
                        head_size=attn_module.head_size,
                        dtype=self.kv_cache_dtype,
                        attention_chunk_size=self.attention_chunk_size,
                        use_mla=use_mla)
                else:
                    kv_cache_spec[layer_name] = FullAttentionSpec(
                        block_size=block_size,
                        num_kv_heads=attn_module.num_kv_heads,
                        head_size=attn_module.head_size,
                        dtype=self.kv_cache_dtype,
                        use_mla=use_mla)
            elif attn_module.attn_type in (AttentionType.ENCODER,
                                           AttentionType.ENCODER_ONLY):
                # encoder-only attention does not need KV cache.
                continue
            elif attn_module.attn_type == AttentionType.ENCODER_DECODER:
                raise NotImplementedError
            else:
                raise ValueError(
                    f"Unknown attention type: {attn_module.attn_type}")

        mamba_layers = get_layers_from_vllm_config(self.vllm_config, MambaBase)
        if len(mamba_layers) > 0:
            if self.vllm_config.speculative_config is not None:
                raise NotImplementedError(
                    "Mamba with speculative decoding is not supported yet.")
            if self.vllm_config.cache_config.enable_prefix_caching:
                raise NotImplementedError(
                    "Prefix caching is not supported for Mamba yet.")
            max_model_len = self.vllm_config.model_config.max_model_len

            page_size_padded = (
                self.vllm_config.cache_config.mamba_page_size_padded)

            # Set block_size to max_model_len, so that mamba model will always
            # have only one block in the KV cache.
            for layer_name, mamba_module in mamba_layers.items():
                kv_cache_spec[layer_name] = MambaSpec(
                    shapes=mamba_module.get_state_shape(),
                    dtypes=mamba_module.get_state_dtype(),
                    block_size=max_model_len,
                    page_size_padded=page_size_padded,
                    mamba_type=mamba_module.mamba_type)

        return kv_cache_spec

    def _to_list(self, sampled_token_ids: torch.Tensor) -> list[list[int]]:
        # This is a short term mitigation for issue mentioned in
        # https://github.com/vllm-project/vllm/issues/22754.
        # `tolist` would trigger a cuda wise stream sync, which
        # would block other copy ops from other cuda streams.
        # A cuda event sync would avoid such a situation. Since
        # this is in the critical path of every single model
        # forward loop, this has caused perf issue for a disagg
        # setup.
        pinned = self.sampled_token_ids_pinned_cpu[:sampled_token_ids.shape[0]]
        pinned.copy_(sampled_token_ids, non_blocking=True)
        self.transfer_event.record()
        self.transfer_event.synchronize()
        return pinned.tolist()<|MERGE_RESOLUTION|>--- conflicted
+++ resolved
@@ -7,6 +7,7 @@
 from collections import defaultdict
 from collections.abc import Iterator
 from contextlib import contextmanager
+from copy import deepcopy
 from typing import TYPE_CHECKING, Any, Optional, TypeAlias, Union, cast
 
 import numpy as np
@@ -14,7 +15,6 @@
 import torch.distributed
 import torch.nn as nn
 from tqdm import tqdm
-from copy import deepcopy
 
 import vllm.envs as envs
 from vllm.attention import Attention, AttentionType
@@ -22,8 +22,8 @@
 from vllm.attention.layers.chunked_local_attention import ChunkedLocalAttention
 from vllm.compilation.counter import compilation_counter
 from vllm.compilation.cuda_graph import CUDAGraphWrapper
+from vllm.compilation.monitor import set_cudagraph_capturing_enabled
 from vllm.compilation.ubatch_wrapper import UBatchWrapper
-from vllm.compilation.monitor import set_cudagraph_capturing_enabled
 from vllm.config import (CompilationLevel, CUDAGraphMode, VllmConfig,
                          get_layers_from_vllm_config, update_config)
 from vllm.distributed.eplb.eplb_state import EplbState
@@ -32,7 +32,8 @@
 from vllm.distributed.parallel_state import (
     get_pp_group, get_tp_group, graph_capture, is_global_first_rank,
     prepare_communication_buffer_for_model)
-from vllm.forward_context import (BatchDescriptor, DPMetadata, set_forward_context)
+from vllm.forward_context import (BatchDescriptor, DPMetadata,
+                                  set_forward_context)
 from vllm.logger import init_logger
 from vllm.model_executor.layers.attention_layer_base import AttentionLayerBase
 from vllm.model_executor.layers.mamba.abstract import MambaBase
@@ -58,9 +59,8 @@
 from vllm.v1.attention.backends.flash_attn import FlashAttentionMetadata
 from vllm.v1.attention.backends.utils import (
     AttentionCGSupport, AttentionMetadataBuilder, CommonAttentionMetadata,
-    UbatchSlice, split_attn_metadata, 
-    create_fast_prefill_custom_backend,
-    reorder_batch_to_split_decodes_and_prefills)
+    UbatchSlice, create_fast_prefill_custom_backend,
+    reorder_batch_to_split_decodes_and_prefills, split_attn_metadata)
 from vllm.v1.cudagraph_dispatcher import CudagraphDispatcher
 from vllm.v1.kv_cache_interface import (AttentionSpec,
                                         ChunkedLocalAttentionSpec,
@@ -84,7 +84,6 @@
 from vllm.v1.worker.kv_connector_model_runner_mixin import (
     KVConnectorModelRunnerMixin, KVConnectorOutput)
 from vllm.v1.worker.lora_model_runner_mixin import LoRAModelRunnerMixin
-from vllm.v1.worker.ubatching import UBatchContext, make_ubatch_contexts
 
 from .utils import (AttentionGroup, MultiModalBudget,
                     add_kv_sharing_layers_to_kv_cache_groups, bind_kv_cache,
@@ -111,6 +110,7 @@
                                         AttnMetadataDict]
 
 UBatchSlices: TypeAlias = list[UbatchSlice]
+
 
 class GPUModelRunner(LoRAModelRunnerMixin, KVConnectorModelRunnerMixin):
 
@@ -631,13 +631,12 @@
             return (None, 0, None)
         assert ubatch_slices
 
-
         # Compute ubatch padding. This currently only accounts for DP padding
         if num_pad_tokens > 0:
             self.pad_out_ubatch_first_stage(ubatch_slices, num_pad_tokens)
 
         return (ubatch_slices, num_pad_tokens, num_tokens_after_padding)
-    
+
     def _init_mrope_positions(self, req_state: CachedRequestState):
         image_grid_thw = []
         video_grid_thw = []
@@ -791,8 +790,8 @@
         self, scheduler_output: "SchedulerOutput"
     ) -> tuple[PerLayerAttnMetadata, torch.Tensor,
                Optional[SpecDecodeMetadata], np.ndarray,
-               Optional[CommonAttentionMetadata], int, Optional[UBatchSlices], int,
-               Optional[torch.Tensor]]:
+               Optional[CommonAttentionMetadata], int, Optional[UBatchSlices],
+               int, Optional[torch.Tensor]]:
         """
         :return: tuple[
             attn_metadata: layer-to-attention_metadata mapping,
@@ -917,6 +916,23 @@
         if self.cache_config.kv_sharing_fast_prefill:
             logits_indices_padded = self._prepare_kv_sharing_fast_prefill(
                 logits_indices)
+            # There might have leftover indices in logits_indices[num_logits:]
+            # from previous iterations, whose values may be greater than the
+            # batch size in the current iteration. To ensure indices are always
+            # valid, we fill the padded indices with the last index.
+            self.kv_sharing_fast_prefill_logits_indices[num_logits:].fill_(
+                logits_indices[-1].item())
+            if (self.compilation_config.cudagraph_mode != CUDAGraphMode.NONE
+                    and num_logits <= self.cudagraph_batch_sizes[-1]):
+                # Use piecewise CUDA graphs.
+                # Add padding to the batch size.
+                num_logits_padded = self.vllm_config.pad_for_cudagraph(
+                    num_logits)
+            else:
+                num_logits_padded = num_logits
+            logits_indices_padded = (
+                self.kv_sharing_fast_prefill_logits_indices[:num_logits_padded]
+            )
 
         attn_metadata: PerLayerAttnMetadata = {}
         if ubatch_slices is not None:
@@ -995,14 +1011,14 @@
                         builder,
                     )
 
-
                 if ubatch_slices is not None:
                     common_attn_metadata_list = split_attn_metadata(
                         ubatch_slices, common_attn_metadata)
                     for ubid, common_attn_metadata in enumerate(
                             common_attn_metadata_list):
                         assert common_attn_metadata.max_query_len == 1
-                        attn_metadata_i = (attn_group.get_metadata_builder(ubatch_id=ubid).build(
+                        attn_metadata_i = (attn_group.get_metadata_builder(
+                            ubatch_id=ubid).build(
                                 common_prefix_len=common_prefix_len,
                                 common_attn_metadata=common_attn_metadata))
                         for layer_name in kv_cache_group_spec.layer_names:
@@ -1023,8 +1039,8 @@
 
         return (attn_metadata, logits_indices, spec_decode_metadata,
                 num_scheduled_tokens, spec_decode_common_attn_metadata,
-                max_num_scheduled_tokens, ubatch_slices,
-                num_pad_tokens, num_tokens_after_padding)
+                max_num_scheduled_tokens, ubatch_slices, num_pad_tokens,
+                num_tokens_after_padding)
 
     def _compute_cascade_attn_prefix_len(
         self,
@@ -1373,9 +1389,8 @@
 
     def get_model(self) -> nn.Module:
         # get raw model out of the cudagraph wrapper.
-        if isinstance(self.model, CUDAGraphWrapper):
-            return self.model.unwrap()
-        elif isinstance(self.model, UBatchWrapper):
+        if isinstance(self.model, CUDAGraphWrapper) or isinstance(
+                self.model, UBatchWrapper):
             return self.model.unwrap()
         return self.model
 
@@ -1605,8 +1620,8 @@
         return num_dp_pad_tokens + num_pad_tokens, num_tokens_after_padding
 
     def get_dp_padding_ubatch(
-            self,
-            ubatch_slices: Optional[UBatchSlices]) -> tuple[bool, int, Optional[torch.Tensor]]:
+        self, ubatch_slices: Optional[UBatchSlices]
+    ) -> tuple[bool, int, Optional[torch.Tensor]]:
         dp_size = self.vllm_config.parallel_config.data_parallel_size
 
         if dp_size == 1:
@@ -1614,7 +1629,9 @@
             return False, 0, None
 
         if ubatch_slices is None:
-            (should_ubatch, num_tokens_across_dp) = self.should_ubatch_with_num_tokens(False, 0, 0)
+            (should_ubatch,
+             num_tokens_across_dp) = self.should_ubatch_with_num_tokens(
+                 False, 0, 0)
             assert should_ubatch is False
             assert num_tokens_across_dp is None
             return should_ubatch, 0, num_tokens_across_dp
@@ -1652,12 +1669,14 @@
 
         # Sanity Check that cudagraph padding isn't giving us an empty second ubatch
         if num_tokens_unpadded <= num_tokens_padded // 2:
-            logger.debug(f"Aborting Ubatching: {num_tokens_unpadded} {num_tokens_padded}")
+            logger.debug(
+                f"Aborting Ubatching: {num_tokens_unpadded} {num_tokens_padded}"
+            )
             should_ubatch = False
 
         # Note that we compute the number of padded tokens per ubatch
-        should_ubatch, num_tokens_across_dp= self.should_ubatch_with_num_tokens(should_ubatch,
-            num_tokens_unpadded // 2, num_tokens_per_ubatch)
+        should_ubatch, num_tokens_across_dp = self.should_ubatch_with_num_tokens(
+            should_ubatch, num_tokens_unpadded // 2, num_tokens_per_ubatch)
         if not should_ubatch:
             assert num_tokens_across_dp is None
             return should_ubatch, 0, num_tokens_across_dp
@@ -1676,7 +1695,7 @@
 
     # This doesn't actually pad the ubatch slices. It just shifts the
     # split point to the correct value so that padding can be applied
-    # to the second ubatch in pad_out_ubatch_second_stage. Should be 
+    # to the second ubatch in pad_out_ubatch_second_stage. Should be
     # called after ubatch slicing but before attention meta data creation
     def pad_out_ubatch_first_stage(self, ubatch_slices: UBatchSlices,
                                    num_pad_tokens: int):
@@ -1705,16 +1724,17 @@
         ubatch_slices[1] = UbatchSlice(padded_second_ubatch_slice,
                                        padded_second_ubatch_slice)
 
-    def should_ubatch_with_num_tokens(self, should_ubatch: bool, orig_num_tokens_per_ubatch: int,
-                                      padded_num_tokens_per_ubatch: int,
-                      ) -> tuple[bool, Optional[torch.Tensor]]:
+    def should_ubatch_with_num_tokens(
+        self,
+        should_ubatch: bool,
+        orig_num_tokens_per_ubatch: int,
+        padded_num_tokens_per_ubatch: int,
+    ) -> tuple[bool, Optional[torch.Tensor]]:
         dp_size = self.vllm_config.parallel_config.data_parallel_size
         dp_rank = self.vllm_config.parallel_config.data_parallel_rank
-        return DPMetadata.should_ubatch_across_dp(should_ubatch, 
-                                                  orig_num_tokens_per_ubatch, 
-                                                  padded_num_tokens_per_ubatch, 
-                                                  dp_size, 
-                                                  dp_rank)
+        return DPMetadata.should_ubatch_across_dp(
+            should_ubatch, orig_num_tokens_per_ubatch,
+            padded_num_tokens_per_ubatch, dp_size, dp_rank)
 
     def _pool(
         self,
@@ -1777,8 +1797,8 @@
                 "need prompt logprobs")
 
         # Prepare the decoder inputs.
-        (attn_metadata, logits_indices, spec_decode_metadata, 
-         num_scheduled_tokens_np, spec_decode_common_attn_metadata, 
+        (attn_metadata, logits_indices, spec_decode_metadata,
+         num_scheduled_tokens_np, spec_decode_common_attn_metadata,
          max_query_len, ubatch_slices, num_pad_tokens,
          num_tokens_after_padding) = self._prepare_inputs(scheduler_output)
 
@@ -1856,24 +1876,22 @@
 
         # Run the model.
         # Use persistent buffers for CUDA graphs.
-        with set_forward_context(
-                attn_metadata,
-                self.vllm_config,
-                num_tokens=num_input_tokens or 1,
-                num_tokens_across_dp=num_tokens_after_padding,
-                cudagraph_runtime_mode=cudagraph_runtime_mode,
-                batch_descriptor=batch_descriptor,
-                ubatch_slices=ubatch_slices
-        ), self.maybe_get_kv_connector_output(
-                scheduler_output) as kv_connector_output:
+        with set_forward_context(attn_metadata,
+                                 self.vllm_config,
+                                 num_tokens=num_input_tokens or 1,
+                                 num_tokens_across_dp=num_tokens_after_padding,
+                                 cudagraph_runtime_mode=cudagraph_runtime_mode,
+                                 batch_descriptor=batch_descriptor,
+                                 ubatch_slices=ubatch_slices
+                                 ), self.maybe_get_kv_connector_output(
+                                     scheduler_output) as kv_connector_output:
 
             model_output = self.model(
                 input_ids=input_ids,
                 positions=positions,
                 intermediate_tensors=intermediate_tensors,
                 inputs_embeds=inputs_embeds,
-                **model_kwargs
-            )
+                **model_kwargs)
 
         if self.use_aux_hidden_state_outputs:
             hidden_states, aux_hidden_states = model_output
@@ -2355,10 +2373,11 @@
                                           runtime_mode=CUDAGraphMode.FULL)
         elif self.parallel_config.enable_microbatching:
             if self.compilation_config.cudagraph_mode.has_full_cudagraphs():
-                self.model = UBatchWrapper(self.model, self.vllm_config, CUDAGraphMode.FULL, self.device)
+                self.model = UBatchWrapper(self.model, self.vllm_config,
+                                           CUDAGraphMode.FULL, self.device)
             else:
-                self.model = UBatchWrapper(self.model, self.vllm_config, CUDAGraphMode.NONE, self.device)
-
+                self.model = UBatchWrapper(self.model, self.vllm_config,
+                                           CUDAGraphMode.NONE, self.device)
 
     def reload_weights(self) -> None:
         assert getattr(self, "model", None) is not None, \
@@ -2577,19 +2596,18 @@
             uniform_decode: If True, the batch is a uniform decode batch.
             skip_eplb: If True, skip EPLB state update.
             is_profile: If True, this is a profile run.
-<<<<<<< HEAD
-        """        
+        """
         ubatch_enabled = self.parallel_config.enable_microbatching
         should_ubatch = False
         if ubatch_enabled:
             should_ubatch = num_tokens >= \
                 self.parallel_config.microbatching_token_threshold and \
                 allow_microbatching
-            should_ubatch, _ = self.should_ubatch_with_num_tokens(should_ubatch, num_tokens // 2, num_tokens // 2,)
-=======
-            remove_lora: If False, dummy LoRAs are not destroyed after the run
-        """
->>>>>>> ef693c7e
+            should_ubatch, _ = self.should_ubatch_with_num_tokens(
+                should_ubatch,
+                num_tokens // 2,
+                num_tokens // 2,
+            )
         assert cudagraph_runtime_mode in {
             CUDAGraphMode.NONE, CUDAGraphMode.PIECEWISE, CUDAGraphMode.FULL
         }
@@ -2711,7 +2729,8 @@
                                                .build_for_cudagraph_capture(common_attn_metadata))
                             for layer_name in kv_cache_group_spec.layer_names:
                                 assert type(attn_metadata) is list
-                                attn_metadata[ubid][layer_name] = attn_metadata_i
+                                attn_metadata[ubid][
+                                    layer_name] = attn_metadata_i
                     else:
                         attn_metadata_i = attn_group.get_metadata_builder()\
                             .build_for_cudagraph_capture(common_attn_metadata)
@@ -3108,7 +3127,8 @@
                 # don't generate a microbatched cudagraph
                 if num_tokens < self.parallel_config.microbatching_token_threshold:
                     continue
-                for _ in range(self.compilation_config.cudagraph_num_of_warmups):
+                for _ in range(
+                        self.compilation_config.cudagraph_num_of_warmups):
                     force_attention = (
                         cudagraph_runtime_mode == CUDAGraphMode.FULL)
                     self._dummy_run(num_tokens,
@@ -3196,12 +3216,13 @@
                     self.device,
                 ))
                 if self.parallel_config.enable_microbatching:
-                    attn_metadata_builders.append(attn_backend.get_builder_cls()(
-                        kv_cache_spec,
-                        layer_names,
-                        self.vllm_config,
-                        self.device,
-                    ))
+                    attn_metadata_builders.append(
+                        attn_backend.get_builder_cls()(
+                            kv_cache_spec,
+                            layer_names,
+                            self.vllm_config,
+                            self.device,
+                        ))
                 attn_group = AttentionGroup(attn_backend,
                                             attn_metadata_builders,
                                             layer_names)
