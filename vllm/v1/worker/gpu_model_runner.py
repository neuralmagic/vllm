--- conflicted
+++ resolved
@@ -887,7 +887,6 @@
 
         num_tokens_unpadded = scheduler_output.total_num_scheduled_tokens
         num_tokens_padded = num_tokens_unpadded + self.get_local_padding(num_tokens_unpadded)
-
         ubatch_slices, num_tokens_after_padding = \
             ubatch_split(max_num_scheduled_tokens,
                          num_tokens_unpadded,
@@ -1021,7 +1020,6 @@
                         builder,
                     )
 
-<<<<<<< HEAD
                 if ubatch_slices is not None:
                     common_attn_metadata_list = split_attn_metadata(
                         ubatch_slices, common_attn_metadata)
@@ -1037,21 +1035,12 @@
                             attn_metadata[ubid][layer_name] = attn_metadata_i
                 else:
                     assert isinstance(attn_metadata, dict)
-                    attn_metadata_i = (builder.build(
+                    attn_metadata_i = builder.build(
                         common_prefix_len=common_prefix_len,
                         common_attn_metadata=common_attn_metadata,
-                    ))
+                    )
                     for layer_name in attn_group.layer_names:
                         attn_metadata[layer_name] = attn_metadata_i
-=======
-                attn_metadata_i = builder.build(
-                    common_prefix_len=common_prefix_len,
-                    common_attn_metadata=common_attn_metadata,
-                )
-
-                for layer_name in attn_group.layer_names:
-                    attn_metadata[layer_name] = attn_metadata_i
->>>>>>> a0933c3b
 
         # Hot-Swap lora model
         if self.lora_config:
@@ -1697,33 +1686,11 @@
         self,
         scheduler_output: "SchedulerOutput",
         intermediate_tensors: Optional[IntermediateTensors] = None,
-<<<<<<< HEAD
-    ) -> Union[ModelRunnerOutput, IntermediateTensors]:
-        self._update_states(scheduler_output)
-        if not scheduler_output.total_num_scheduled_tokens:
-            if not has_kv_transfer_group():
-                # Return empty ModelRunnerOutput if there's no work to do.
-                return EMPTY_MODEL_RUNNER_OUTPUT
-
-            return self.kv_connector_no_forward(scheduler_output,
-                                                self.vllm_config)
-
-        if self.cache_config.kv_sharing_fast_prefill:
-            assert not self.input_batch.num_prompt_logprobs, (
-                "--kv-sharing-fast-prefill produces incorrect logprobs for "
-                "prompt tokens, tokens, please disable it when the requests "
-                "need prompt logprobs")
-
-        # Prepare the decoder inputs.
-        (attn_metadata, logits_indices, spec_decode_metadata,
-         num_scheduled_tokens_np, spec_decode_common_attn_metadata,
-         max_query_len, ubatch_slices,
-         num_tokens_after_padding) = self._prepare_inputs(scheduler_output)
-=======
+        ubatch_slices: Optional[UBatchSlices] = None,
+        num_tokens_after_padding: Optional[torch.Tensor] = None,
     ) -> tuple[int, int, Optional[torch.Tensor], Optional[torch.Tensor],
                Optional[torch.Tensor], torch.Tensor,
                Optional[IntermediateTensors], dict[str, Any]]:
->>>>>>> a0933c3b
 
         num_scheduled_tokens = scheduler_output.total_num_scheduled_tokens
         num_input_tokens = num_scheduled_tokens
@@ -1737,13 +1704,9 @@
                 num_input_tokens)
             num_input_tokens += num_pad
 
-<<<<<<< HEAD
-        if self.supports_mm_inputs:
-=======
         # _prepare_inputs may reorder the batch, so we must gather multi
         # modal outputs after that to ensure the correct order
         if self.supports_mm_inputs and get_pp_group().is_first_rank:
->>>>>>> a0933c3b
             # Run the multimodal encoder if any.
             self._execute_mm_encoder(scheduler_output)
             mm_embeds = self._gather_mm_embeddings(scheduler_output)
@@ -1785,89 +1748,16 @@
             intermediate_tensors = self.sync_and_slice_intermediate_tensors(
                 num_input_tokens, intermediate_tensors, True)
 
-<<<<<<< HEAD
-        if ubatch_slices is not None:
-            num_input_tokens = num_input_tokens // 2
-
-        uniform_decode = (max_query_len == self.uniform_decode_query_len) and (
-            num_scheduled_tokens == self.input_batch.num_reqs * max_query_len)
-        batch_descriptor = BatchDescriptor(num_tokens=num_input_tokens,
-                                           uniform_decode=uniform_decode)
-        cudagraph_runtime_mode, batch_descriptor = \
-            self.cudagraph_dispatcher.dispatch(batch_descriptor)
-
-        # Run the model.
-        # Use persistent buffers for CUDA graphs.
-        with set_forward_context(attn_metadata,
-                                 self.vllm_config,
-                                 num_tokens=num_input_tokens or 1,
-                                 num_tokens_across_dp=num_tokens_after_padding,
-                                 cudagraph_runtime_mode=cudagraph_runtime_mode,
-                                 batch_descriptor=batch_descriptor,
-                                 ubatch_slices=ubatch_slices
-                                 ), self.maybe_get_kv_connector_output(
-                                     scheduler_output) as kv_connector_output:
-
-            model_output = self.model(
-                input_ids=input_ids,
-                positions=positions,
-                intermediate_tensors=intermediate_tensors,
-                inputs_embeds=inputs_embeds,
-                **model_kwargs)
-
-        if self.use_aux_hidden_state_outputs:
-            hidden_states, aux_hidden_states = model_output
-        else:
-            hidden_states = model_output
-            aux_hidden_states = None
-
-        # Broadcast PP output for external_launcher (torchrun)
-        # to make sure we are synced across pp ranks
-        # TODO: Support overlapping mirco-batches
-        # https://github.com/vllm-project/vllm/issues/18019
-        broadcast_pp_output = \
-            self.parallel_config.distributed_executor_backend \
-            == "external_launcher" and len(get_pp_group().ranks) > 0
-        if not get_pp_group().is_last_rank:
-            # For mid-pipeline stages, return the hidden states.
-            assert isinstance(hidden_states, IntermediateTensors)
-            if not broadcast_pp_output:
-                hidden_states.kv_connector_output = kv_connector_output
-                return hidden_states
-            get_pp_group().send_tensor_dict(hidden_states.tensors,
-                                            all_gather_group=get_tp_group())
-            logits = None
-        else:
-            if self.is_pooling_model:
-                return self._pool(hidden_states, num_scheduled_tokens,
-                                  num_scheduled_tokens_np, kv_connector_output)
-
-            sample_hidden_states = hidden_states[logits_indices]
-            logits = self.model.compute_logits(sample_hidden_states, None)
-        if broadcast_pp_output:
-            model_output_broadcast_data = {
-                "logits": logits.contiguous(),
-            } if logits is not None else {}
-            model_output_broadcast_data = get_pp_group().broadcast_tensor_dict(
-                model_output_broadcast_data, src=len(get_pp_group().ranks) - 1)
-            assert model_output_broadcast_data is not None
-            logits = model_output_broadcast_data["logits"]
-
-        # Apply structured output bitmasks if present
-        if scheduler_output.grammar_bitmask is not None:
-            self.apply_grammar_bitmask(scheduler_output, logits)
-=======
         return (
             num_scheduled_tokens,
             num_input_tokens,
-            num_tokens_across_dp,
+            num_tokens_after_padding,
             input_ids,
             inputs_embeds,
             positions,
             intermediate_tensors,
             model_kwargs,
         )
->>>>>>> a0933c3b
 
     def _sample(
             self, logits: Optional[torch.Tensor],
@@ -2065,8 +1955,9 @@
             try:
                 # Prepare the decoder inputs.
                 (attn_metadata, logits_indices, spec_decode_metadata,
-                 num_scheduled_tokens_np, spec_decode_common_attn_metadata,
-                 max_query_len) = self._prepare_inputs(scheduler_output)
+                num_scheduled_tokens_np, spec_decode_common_attn_metadata,
+                max_query_len, ubatch_slices,
+                num_tokens_after_padding) = self._prepare_inputs(scheduler_output)
 
             finally:
                 if self.prepare_inputs_event is not None:
@@ -2081,7 +1972,10 @@
                 positions,
                 intermediate_tensors,
                 model_kwargs,
-            ) = self._preprocess(scheduler_output, intermediate_tensors)
+            ) = self._preprocess(scheduler_output, intermediate_tensors, ubatch_slices, num_tokens_after_padding)
+
+            if ubatch_slices is not None:
+                num_input_tokens = num_input_tokens // 2
 
             uniform_decode = (max_query_len
                               == self.uniform_decode_query_len) and (
@@ -2101,6 +1995,7 @@
                 num_tokens_across_dp=num_tokens_across_dp,
                 cudagraph_runtime_mode=cudagraph_runtime_mode,
                 batch_descriptor=batch_descriptor,
+                ubatch_slices=ubatch_slices,
         ), record_function_or_nullcontext("Forward"),
               self.maybe_get_kv_connector_output(scheduler_output) as
               kv_connector_output):
@@ -2175,8 +2070,6 @@
                                        num_scheduled_tokens)
 
         if self.speculative_config:
-            assert not ubatch_slices,  "DBO is not currently supported with seculative decoding"
-            assert isinstance(attn_metadata, dict)
             assert spec_decode_common_attn_metadata is not None
             with record_function_or_nullcontext("Draft"):
                 self._draft_token_ids = self.propose_draft_token_ids(
