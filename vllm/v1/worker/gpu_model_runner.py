# SPDX-License-Identifier: Apache-2.0
# SPDX-FileCopyrightText: Copyright contributors to the vLLM project

import enum
import gc
import itertools
import time
from collections import defaultdict
from collections.abc import Iterator, Sequence
from contextlib import contextmanager
from copy import copy, deepcopy
from functools import reduce
from itertools import product
from typing import TYPE_CHECKING, Any, NamedTuple, TypeAlias, cast

import numpy as np
import torch
import torch.distributed
import torch.nn as nn
from tqdm import tqdm

import vllm.envs as envs
from vllm.attention.backends.abstract import (
    AttentionBackend,
    AttentionMetadata,
    AttentionType,
    MultipleOf,
)
from vllm.attention.layer import Attention, MLAAttention
from vllm.compilation.counter import compilation_counter
from vllm.compilation.cuda_graph import CUDAGraphStat, CUDAGraphWrapper
from vllm.compilation.monitor import set_cudagraph_capturing_enabled
from vllm.config import (
    CompilationMode,
    CUDAGraphMode,
    VllmConfig,
    get_layers_from_vllm_config,
    update_config,
)
from vllm.distributed.ec_transfer import get_ec_transfer, has_ec_transfer
from vllm.distributed.eplb.eplb_state import EplbState
from vllm.distributed.kv_transfer import get_kv_transfer_group, has_kv_transfer_group
from vllm.distributed.kv_transfer.kv_connector.utils import copy_kv_blocks
from vllm.distributed.parallel_state import (
    get_dcp_group,
    get_pp_group,
    get_tp_group,
    graph_capture,
    is_global_first_rank,
    prepare_communication_buffer_for_model,
)
from vllm.forward_context import BatchDescriptor, set_forward_context
from vllm.logger import init_logger
from vllm.model_executor.layers.attention_layer_base import AttentionLayerBase
from vllm.model_executor.layers.rotary_embedding import (
    MRotaryEmbedding,
    XDRotaryEmbedding,
)
from vllm.model_executor.model_loader import TensorizerLoader, get_model_loader
from vllm.model_executor.models.interfaces import (
    SupportsMRoPE,
    SupportsMultiModal,
    SupportsXDRoPE,
    is_mixture_of_experts,
    supports_eagle3,
    supports_mrope,
    supports_multimodal_pruning,
    supports_transcription,
    supports_xdrope,
)
from vllm.model_executor.models.interfaces_base import (
    VllmModelForPooling,
    is_pooling_model,
    is_text_generation_model,
)
from vllm.multimodal import MULTIMODAL_REGISTRY
from vllm.multimodal.inputs import (
    BatchedTensorInputs,
    MultiModalKwargsItem,
    PlaceholderRange,
)
from vllm.multimodal.utils import group_mm_kwargs_by_modality
from vllm.pooling_params import PoolingParams
from vllm.sampling_params import SamplingType
from vllm.sequence import IntermediateTensors
from vllm.tasks import GenerationTask, PoolingTask, SupportedTask
from vllm.utils import length_from_prompt_token_ids_or_embeds
from vllm.utils.jsontree import json_map_leaves
from vllm.utils.math_utils import cdiv, round_up
from vllm.utils.mem_constants import GiB_bytes
from vllm.utils.mem_utils import DeviceMemoryProfiler
from vllm.utils.platform_utils import is_pin_memory_available
from vllm.utils.torch_utils import (
    get_dtype_size,
    kv_cache_dtype_str_to_dtype,
    supports_dynamo,
)
from vllm.v1.attention.backends.gdn_attn import GDNAttentionMetadataBuilder
from vllm.v1.attention.backends.utils import (
    AttentionCGSupport,
    AttentionMetadataBuilder,
    CommonAttentionMetadata,
    create_fast_prefill_custom_backend,
    get_dcp_local_seq_lens,
    reorder_batch_to_split_decodes_and_prefills,
    split_attn_metadata,
)
from vllm.v1.cudagraph_dispatcher import CudagraphDispatcher
from vllm.v1.kv_cache_interface import (
    AttentionSpec,
    ChunkedLocalAttentionSpec,
    CrossAttentionSpec,
    EncoderOnlyAttentionSpec,
    FullAttentionSpec,
    KVCacheConfig,
    KVCacheGroupSpec,
    KVCacheSpec,
    MambaSpec,
    SlidingWindowSpec,
    UniformTypeKVCacheSpecs,
)
from vllm.v1.outputs import (
    EMPTY_MODEL_RUNNER_OUTPUT,
    AsyncModelRunnerOutput,
    DraftTokenIds,
    ECConnectorOutput,
    KVConnectorOutput,
    LogprobsLists,
    LogprobsTensors,
    ModelRunnerOutput,
    PoolerOutput,
    SamplerOutput,
    make_empty_encoder_model_runner_output,
)
from vllm.v1.pool.metadata import PoolingMetadata
from vllm.v1.sample.logits_processor import LogitsProcessors, build_logitsprocs
from vllm.v1.sample.logits_processor.interface import LogitsProcessor
from vllm.v1.sample.metadata import SamplingMetadata
from vllm.v1.sample.rejection_sampler import RejectionSampler
from vllm.v1.sample.sampler import Sampler
from vllm.v1.spec_decode.eagle import EagleProposer
from vllm.v1.spec_decode.medusa import MedusaProposer
from vllm.v1.spec_decode.metadata import SpecDecodeMetadata
from vllm.v1.spec_decode.ngram_proposer import NgramProposer
from vllm.v1.spec_decode.suffix_decoding import SuffixDecodingProposer
from vllm.v1.structured_output.utils import apply_grammar_bitmask
from vllm.v1.utils import CpuGpuBuffer, record_function_or_nullcontext
from vllm.v1.worker.dp_utils import coordinate_batch_across_dp
from vllm.v1.worker.ec_connector_model_runner_mixin import ECConnectorModelRunnerMixin
from vllm.v1.worker.gpu_input_batch import CachedRequestState, InputBatch
from vllm.v1.worker.gpu_ubatch_wrapper import UBatchWrapper
from vllm.v1.worker.kv_connector_model_runner_mixin import KVConnectorModelRunnerMixin
from vllm.v1.worker.lora_model_runner_mixin import LoRAModelRunnerMixin
from vllm.v1.worker.ubatch_utils import (
    UBatchSlices,
    check_ubatch_thresholds,
)
from vllm.v1.worker.utils import is_residual_scattered_for_sp

from .utils import (
    AttentionGroup,
    MultiModalBudget,
    add_kv_sharing_layers_to_kv_cache_groups,
    bind_kv_cache,
    gather_mm_placeholders,
    sanity_check_mm_encoder_outputs,
    scatter_mm_placeholders,
)

if TYPE_CHECKING:
    from vllm.model_executor.model_loader.tensorizer import TensorizerConfig
    from vllm.v1.core.sched.output import GrammarOutput, SchedulerOutput

logger = init_logger(__name__)

AttnMetadataDict: TypeAlias = dict[str, AttentionMetadata]
# list when ubatching is enabled
PerLayerAttnMetadata: TypeAlias = list[AttnMetadataDict] | AttnMetadataDict


# Wrapper for ModelRunnerOutput to support overlapped execution.
class AsyncGPUModelRunnerOutput(AsyncModelRunnerOutput):
    def __init__(
        self,
        model_runner_output: ModelRunnerOutput,
        sampled_token_ids: torch.Tensor,
        logprobs_tensors: LogprobsTensors | None,
        invalid_req_indices: list[int],
        async_output_copy_stream: torch.cuda.Stream,
        vocab_size: int,
    ):
        self._model_runner_output = model_runner_output
        self._invalid_req_indices = invalid_req_indices

        # Event on the copy stream so we can synchronize the non-blocking copy.
        self.async_copy_ready_event = torch.Event()

        # Keep a reference to the device tensor to avoid it being
        # deallocated until we finish copying it to the host.
        self._sampled_token_ids = sampled_token_ids
        self.vocab_size = vocab_size
        self._logprobs_tensors = logprobs_tensors

        # Initiate the copy on a separate stream, but do not synchronize it.
        default_stream = torch.cuda.current_stream()
        with torch.cuda.stream(async_output_copy_stream):
            async_output_copy_stream.wait_stream(default_stream)
            self.sampled_token_ids_cpu = self._sampled_token_ids.to(
                "cpu", non_blocking=True
            )
            self._logprobs_tensors_cpu = (
                self._logprobs_tensors.to_cpu_nonblocking()
                if self._logprobs_tensors
                else None
            )
            self.async_copy_ready_event.record()

    def get_output(self) -> ModelRunnerOutput:
        """Copy the device tensors to the host and return a ModelRunnerOutput.

        This function blocks until the copy is finished.
        """
        max_gen_len = self.sampled_token_ids_cpu.shape[-1]
        self.async_copy_ready_event.synchronize()

        # Release the device tensors once the copy has completed.
        del self._logprobs_tensors
        del self._sampled_token_ids
        if max_gen_len == 1:
            valid_sampled_token_ids = self.sampled_token_ids_cpu.tolist()
            for i in self._invalid_req_indices:
                valid_sampled_token_ids[i].clear()
            cu_num_tokens = None
        else:
            valid_sampled_token_ids, cu_num_tokens = RejectionSampler.parse_output(
                self.sampled_token_ids_cpu,
                self.vocab_size,
                self._invalid_req_indices,
                return_cu_num_tokens=self._logprobs_tensors_cpu is not None,
            )

        output = self._model_runner_output
        output.sampled_token_ids = valid_sampled_token_ids
        if self._logprobs_tensors_cpu:
            output.logprobs = self._logprobs_tensors_cpu.tolists(cu_num_tokens)
        return output


class ForceAttention(enum.Enum):
    """
    This enum determines whether we want to force compilation of attention
    metadata when we do a dummy run of the model.
    ALL means that we always force compilation of attention metadata.
    SEPARATE_KV_UPDATE_ONLY means that we force compilation of attention
    metadata only for backends that split KV Cache update and attention op.
    NONE means that we don't force compilation of attention metadata.
    """

    ALL = enum.auto()
    SEPARATE_KV_UPDATE_ONLY = enum.auto()
    NONE = enum.auto()


class ExecuteModelState(NamedTuple):
    """Ephemeral cached state transferred between execute_model() and
    sample_tokens(), after execute_model() returns None."""

    scheduler_output: "SchedulerOutput"
    logits: torch.Tensor
    spec_decode_metadata: SpecDecodeMetadata | None
    spec_decode_common_attn_metadata: CommonAttentionMetadata | None
    hidden_states: torch.Tensor
    sample_hidden_states: torch.Tensor
    aux_hidden_states: list[torch.Tensor] | None
    ec_connector_output: ECConnectorOutput | None
    cudagraph_stats: CUDAGraphStat | None


class GPUModelRunner(
    LoRAModelRunnerMixin, KVConnectorModelRunnerMixin, ECConnectorModelRunnerMixin
):
    def __init__(
        self,
        vllm_config: VllmConfig,
        device: torch.device,
    ):
        self.vllm_config = vllm_config
        self.model_config = vllm_config.model_config
        self.cache_config = vllm_config.cache_config
        self.compilation_config = vllm_config.compilation_config
        self.lora_config = vllm_config.lora_config
        self.load_config = vllm_config.load_config
        self.parallel_config = vllm_config.parallel_config
        self.scheduler_config = vllm_config.scheduler_config
        self.speculative_config = vllm_config.speculative_config
        self.observability_config = vllm_config.observability_config

        from vllm.model_executor.models.utils import set_cpu_offload_max_bytes

        set_cpu_offload_max_bytes(int(self.cache_config.cpu_offload_gb * 1024**3))

        model_config = self.model_config
        cache_config = self.cache_config
        scheduler_config = self.scheduler_config
        parallel_config = self.parallel_config
        self.device = device
        self.pin_memory = is_pin_memory_available()
        self.dtype = self.model_config.dtype
        self.kv_cache_dtype = kv_cache_dtype_str_to_dtype(
            cache_config.cache_dtype, self.model_config
        )

        self.is_pooling_model = model_config.runner_type == "pooling"
        self.enable_prompt_embeds = model_config.enable_prompt_embeds
        self.is_multimodal_raw_input_only_model = (
            model_config.is_multimodal_raw_input_only_model
        )
        # This will be overridden in load_model()
        self.is_multimodal_pruning_enabled = False
        self.max_model_len = model_config.max_model_len

        # Always set to false after the first forward pass
        self.calculate_kv_scales = self.cache_config.calculate_kv_scales
        self.dcp_world_size = self.parallel_config.decode_context_parallel_size
        self.dcp_rank = 0 if self.dcp_world_size <= 1 else get_dcp_group().rank_in_group
        self.max_num_tokens = scheduler_config.max_num_batched_tokens
        self.max_num_reqs = scheduler_config.max_num_seqs

        # Broadcast PP output for external_launcher (torchrun)
        # to make sure we are synced across pp ranks
        # TODO: Support overlapping mirco-batches
        # https://github.com/vllm-project/vllm/issues/18019
        self.broadcast_pp_output = (
            self.parallel_config.distributed_executor_backend == "external_launcher"
            and len(get_pp_group().ranks) > 0
        )

        # Model-related.
        self.num_query_heads = model_config.get_num_attention_heads(parallel_config)
        self.inputs_embeds_size = model_config.get_inputs_embeds_size()
        self.attention_chunk_size = model_config.attention_chunk_size
        # Only relevant for models using ALiBi (e.g, MPT)
        self.use_alibi = model_config.uses_alibi

        self.cascade_attn_enabled = not self.model_config.disable_cascade_attn

        # Multi-modal data support
        self.mm_registry = MULTIMODAL_REGISTRY
        self.uses_mrope = model_config.uses_mrope
        self.uses_xdrope_dim = model_config.uses_xdrope_dim
        self.supports_mm_inputs = self.mm_registry.supports_multimodal_inputs(
            model_config
        )

        if self.model_config.is_encoder_decoder:
            # Maximum length of the encoder input, only for encoder-decoder
            # models.
            self.max_encoder_len = scheduler_config.max_num_encoder_input_tokens
        else:
            self.max_encoder_len = 0

        # Sampler
        self.sampler = Sampler(logprobs_mode=self.model_config.logprobs_mode)

        self.eplb_state: EplbState | None = None
        """
        State of the expert parallelism load balancer.

        Will be lazily initialized when the model is loaded.
        """

        # Lazy initializations
        # self.model: nn.Module  # Set after load_model
        # Initialize in initialize_kv_cache
        self.kv_caches: list[torch.Tensor] = []
        # Initialize in initialize_kv_cache_tensors
        self.cross_layers_kv_cache: torch.Tensor | None = None
        self.cross_layers_attn_backend: type[AttentionBackend] | None = None
        # indexes: [kv_cache_group_id][attn_group]
        self.attn_groups: list[list[AttentionGroup]] = []
        # self.kv_cache_config: KVCacheConfig

        # mm_hash ->  encoder_output
        self.encoder_cache: dict[str, torch.Tensor] = {}

        self.use_aux_hidden_state_outputs = False
        # Set up speculative decoding.
        # NOTE(Jiayi): currently we put the entire draft model on
        # the last PP rank. This is not ideal if there are many
        # layers in the draft model.
        if self.speculative_config and get_pp_group().is_last_rank:
            self.drafter: (
                NgramProposer | SuffixDecodingProposer | EagleProposer | MedusaProposer
            )
            if self.speculative_config.method == "ngram":
                self.drafter = NgramProposer(self.vllm_config)
            elif self.speculative_config.method == "suffix":
                self.drafter = SuffixDecodingProposer(self.vllm_config)
            elif self.speculative_config.use_eagle():
                self.drafter = EagleProposer(self.vllm_config, self.device, self)
                if self.speculative_config.method == "eagle3":
                    self.use_aux_hidden_state_outputs = (
                        self.drafter.eagle3_use_aux_hidden_state
                    )
            elif self.speculative_config.method == "medusa":
                self.drafter = MedusaProposer(
                    vllm_config=self.vllm_config, device=self.device
                )
            else:
                raise ValueError(
                    "Unknown speculative decoding method: "
                    f"{self.speculative_config.method}"
                )
            self.rejection_sampler = RejectionSampler(self.sampler)

        self.num_spec_tokens = 0
        if self.speculative_config:
            self.num_spec_tokens = self.speculative_config.num_speculative_tokens

        # Request states.
        self.requests: dict[str, CachedRequestState] = {}
        # NOTE(rob): num_prompt_logprobs only includes reqs
        # that are currently in the prefill phase.
        self.num_prompt_logprobs: dict[str, int] = {}
        self.comm_stream = torch.cuda.Stream()

        # Input Batch
        # NOTE(Chen): Ideally, we should initialize the input batch inside
        # `initialize_kv_cache` based on the kv cache config. However, as in
        # https://github.com/vllm-project/vllm/pull/18298, due to some unknown
        # reasons, we have to initialize the input batch before `load_model`,
        # quantization + weight offloading will fail otherwise. As a temporary
        # solution, we initialize the input batch here, and re-initialize it
        # in `initialize_kv_cache` if the block_sizes here is different from
        # the block_sizes in the kv cache config.
        logits_processors = model_config.logits_processors
        custom_logitsprocs: Sequence[str | type[LogitsProcessor]] = (
            tuple(logits_processors) if logits_processors is not None else ()
        )
        self.input_batch = InputBatch(
            max_num_reqs=self.max_num_reqs,
            # We need to use the encoder length for encoder-decoer
            # because of KV cache for cross-attention.
            max_model_len=max(self.max_model_len, self.max_encoder_len),
            max_num_batched_tokens=self.max_num_tokens,
            device=self.device,
            pin_memory=self.pin_memory,
            vocab_size=self.model_config.get_vocab_size(),
            block_sizes=[self.cache_config.block_size],
            kernel_block_sizes=[self.cache_config.block_size],
            is_spec_decode=bool(self.vllm_config.speculative_config),
            logitsprocs=build_logitsprocs(
                self.vllm_config,
                self.device,
                self.pin_memory,
                self.is_pooling_model,
                custom_logitsprocs,
            ),
            # We currently don't know whether a particular custom logits processor
            # uses output token ids so we set this conservatively.
            logitsprocs_need_output_token_ids=bool(custom_logitsprocs),
            is_pooling_model=self.is_pooling_model,
            cp_kv_cache_interleave_size=self.parallel_config.cp_kv_cache_interleave_size,
        )

        self.use_async_scheduling = self.scheduler_config.async_scheduling
        # Separate cuda stream for overlapping transfer of sampled token ids from
        # GPU to CPU when async scheduling is enabled.
        self.async_output_copy_stream: torch.cuda.Stream | None = None
        # cuda event to synchronize use of reused CPU tensors between steps
        # when async scheduling is enabled.
        self.prepare_inputs_event: torch.Event | None = None
        if self.use_async_scheduling:
            self.async_output_copy_stream = torch.cuda.Stream()
            self.prepare_inputs_event = torch.Event()

        # self.cudagraph_batch_sizes sorts in ascending order.
        if (
            self.compilation_config.cudagraph_capture_sizes
            and self.compilation_config.cudagraph_mode != CUDAGraphMode.NONE
        ):
            self.cudagraph_batch_sizes = sorted(
                self.compilation_config.cudagraph_capture_sizes
            )

        # Cache the device properties.
        self._init_device_properties()

        # Persistent buffers for CUDA graphs.
        self.input_ids = self._make_buffer(self.max_num_tokens, dtype=torch.int32)
        self.positions = self._make_buffer(self.max_num_tokens, dtype=torch.int64)
        self.query_start_loc = self._make_buffer(
            self.max_num_reqs + 1, dtype=torch.int32
        )
        self.seq_lens = self._make_buffer(self.max_num_reqs, dtype=torch.int32)
        self.encoder_seq_lens = self._make_buffer(self.max_num_reqs, dtype=torch.int32)
        if self.dcp_world_size > 1:
            self.dcp_local_seq_lens = self._make_buffer(
                self.max_num_reqs, dtype=torch.int32
            )
        # Because inputs_embeds may be bfloat16 and we don't need a numpy
        # version of this tensor, avoid a RuntimeError by not creating a
        # numpy buffer.
        self.inputs_embeds = self._make_buffer(
            self.max_num_tokens, self.inputs_embeds_size, dtype=self.dtype, numpy=False
        )
        self.is_token_ids = self._make_buffer(self.max_num_tokens, dtype=torch.bool)
        self.discard_request_mask = self._make_buffer(
            self.max_num_reqs, dtype=torch.bool
        )
        self.num_decode_draft_tokens = self._make_buffer(
            self.max_num_reqs, dtype=torch.int32
        )
        self.num_accepted_tokens = self._make_buffer(
            self.max_num_reqs, dtype=torch.int64
        )

        # Only relevant for multimodal models
        if self.supports_mm_inputs:
            self.is_mm_embed = self._make_buffer(self.max_num_tokens, dtype=torch.bool)

        # Only relevant for models using M-RoPE (e.g, Qwen2-VL)
        if self.uses_mrope:
            # NOTE: `mrope_positions` is implemented with one additional dummy
            # position on purpose to make it non-contiguous so that it can work
            # with torch compile.
            # See detailed explanation in https://github.com/vllm-project/vllm/pull/12128#discussion_r1926431923

            # NOTE: When M-RoPE is enabled, position ids are 3D regardless of
            # the modality of inputs. For text-only inputs, each dimension has
            # identical position IDs, making M-RoPE functionally equivalent to
            # 1D-RoPE.
            # See page 5 of https://arxiv.org/abs/2409.12191
            self.mrope_positions = self._make_buffer(
                (3, self.max_num_tokens + 1), dtype=torch.int64
            )

        # Only relevant for models using XD-RoPE (e.g, HunYuan-VL)
        if self.uses_xdrope_dim > 0:
            # Similar to mrope but use assigned dimension number for RoPE, 4 as default.
            self.xdrope_positions = self._make_buffer(
                (self.uses_xdrope_dim, self.max_num_tokens + 1), dtype=torch.int64
            )

        # None in the first PP rank. The rest are set after load_model.
        self.intermediate_tensors: IntermediateTensors | None = None

        # OPTIMIZATION: Cache the tensors rather than creating them every step.
        # Keep in int64 to avoid overflow with long context
        self.arange_np = np.arange(
            max(self.max_num_reqs + 1, self.max_model_len, self.max_num_tokens),
            dtype=np.int64,
        )

        # Layer pairings for cross-layer KV sharing.
        # If an Attention layer `layer_name` is in the keys of this dict, it
        # means this layer will perform attention using the keys and values
        # from the KV cache of `shared_kv_cache_layers[layer_name]`.
        self.shared_kv_cache_layers: dict[str, str] = {}
        self.kv_sharing_fast_prefill_eligible_layers: set[str] = set()

        self.kv_sharing_fast_prefill_logits_indices = None
        if self.cache_config.kv_sharing_fast_prefill:
            self.kv_sharing_fast_prefill_logits_indices = torch.zeros(
                self.max_num_tokens, dtype=torch.int32, device=self.device
            )

        self.uniform_decode_query_len = 1 + self.num_spec_tokens

        # Cudagraph dispatcher for runtime cudagraph dispatching.
        self.cudagraph_dispatcher = CudagraphDispatcher(self.vllm_config)

        self.mm_budget = (
            MultiModalBudget(
                self.model_config,
                self.scheduler_config,
                self.mm_registry,
            )
            if self.supports_mm_inputs
            else None
        )

        self.reorder_batch_threshold: int | None = None

        # Attention layers that are only in the KVCacheConfig of the runner
        # (e.g., KV sharing, encoder-only attention), but not in the
        # KVCacheConfig of the scheduler.
        self.runner_only_attn_layers: set[str] = set()

        # Cached outputs.
        self._draft_token_ids: list[list[int]] | torch.Tensor | None = None
        self.transfer_event = torch.Event()
        self.sampled_token_ids_pinned_cpu = torch.empty(
            (self.max_num_reqs, 1),
            dtype=torch.int64,
            device="cpu",
            pin_memory=self.pin_memory,
        )

        # Pre-allocated tensor for copying valid sampled token counts to CPU,
        # with dedicated stream for overlapping and event for coordination.
        self.valid_sampled_token_count_event: torch.Event | None = None
        self.valid_sampled_token_count_copy_stream: torch.cuda.Stream | None = None
        if self.use_async_scheduling and self.num_spec_tokens:
            self.valid_sampled_token_count_event = torch.Event()
            self.valid_sampled_token_count_copy_stream = torch.cuda.Stream()
        self.valid_sampled_token_count_cpu = torch.empty(
            self.max_num_reqs,
            dtype=torch.int64,
            device="cpu",
            pin_memory=self.pin_memory,
        )

        # Ephemeral state transferred between execute_model() and sample_tokens().
        self.execute_model_state: ExecuteModelState | None = None
        self.kv_connector_output: KVConnectorOutput | None = None

    def reset_mm_cache(self) -> None:
        if self.mm_budget:
            self.mm_budget.reset_cache()

    @torch.inference_mode()
    def init_fp8_kv_scales(self) -> None:
        """
        Re-initialize the KV cache and FP8 scales after waking from sleep.
        1. Zero out the KV cache tensors to remove garbage data from re-allocation.
        2. Reset Attention layer scaling factors (_k_scale, _v_scale) to 1.0.
          If these are left at 0.0 (default after wake_up), all KV cache values
          become effectively zero, causing gibberish output.
        """
        if not self.cache_config.cache_dtype.startswith("fp8"):
            return

        kv_caches = getattr(self, "kv_caches", [])
        for cache_tensor in kv_caches:
            if cache_tensor is not None:
                cache_tensor.zero_()

        k_attr_names = ("_k_scale", "k_scale")
        v_attr_names = ("_v_scale", "v_scale")

        attn_layers = self.compilation_config.static_forward_context
        for name, module in attn_layers.items():
            if isinstance(module, (Attention, MLAAttention)):
                # TODO: Generally, scale is 1.0 if user uses on-the-fly fp8
                # kvcache quant. However, to get better accuracy, compression
                # frameworks like llm-compressors allow users to tune the
                # scale. We may need to restore the specific calibrated scales
                # here in the future.
                k_scale_val, v_scale_val = 1.0, 1.0

                # Processing K Scale
                for attr in k_attr_names:
                    if hasattr(module, attr):
                        param = getattr(module, attr)
                        if isinstance(param, torch.Tensor):
                            param.fill_(k_scale_val)

                # Processing V Scale
                for attr in v_attr_names:
                    if hasattr(module, attr):
                        param = getattr(module, attr)
                        if isinstance(param, torch.Tensor):
                            param.fill_(v_scale_val)

    def _get_positions(self, num_tokens: Any):
        if isinstance(num_tokens, int):
            if self.uses_mrope:
                return self.mrope_positions.gpu[:, :num_tokens]
            if self.uses_xdrope_dim > 0:
                return self.xdrope_positions.gpu[:, :num_tokens]
            return self.positions.gpu[:num_tokens]
        else:
            if self.uses_mrope:
                return self.mrope_positions.gpu[:, num_tokens]
            if self.uses_xdrope_dim > 0:
                return self.xdrope_positions.gpu[:, num_tokens]
            return self.positions.gpu[num_tokens]

    def _make_buffer(
        self, *size: int | torch.SymInt, dtype: torch.dtype, numpy: bool = True
    ) -> CpuGpuBuffer:
        return CpuGpuBuffer(
            *size,
            dtype=dtype,
            device=self.device,
            pin_memory=self.pin_memory,
            with_numpy=numpy,
        )

    def _init_model_kwargs(self, num_tokens: int):
        model_kwargs = dict[str, Any]()

        if not self.is_pooling_model:
            return model_kwargs

        num_reqs = self.input_batch.num_reqs
        pooling_params = self.input_batch.get_pooling_params()

        token_type_id_requests = dict[int, Any]()
        for i, param in enumerate(pooling_params):
            if (
                param.extra_kwargs is not None
                and (token_types := param.extra_kwargs.get("compressed_token_type_ids"))
                is not None
            ):
                token_type_id_requests[i] = token_types

        if len(token_type_id_requests) == 0:
            return model_kwargs

        seq_lens = self.seq_lens.gpu[:num_reqs]
        token_type_ids = []

        for i in range(num_reqs):
            pos = token_type_id_requests.get(i, seq_lens[i])
            ids = (torch.arange(seq_lens[i]) >= pos).int()
            token_type_ids.append(ids)

        model_kwargs["token_type_ids"] = torch.concat(token_type_ids).to(
            device=self.device
        )
        return model_kwargs

    def _may_reorder_batch(self, scheduler_output: "SchedulerOutput") -> None:
        """
        Update the order of requests in the batch based on the attention
        backend's needs. For example, some attention backends (namely MLA) may
        want to separate requests based on if the attention computation will be
        compute-bound or memory-bound.

        Args:
            scheduler_output: The scheduler output.
        """
        # Attention free models have zero kv_cache_goups, however models
        # like Mamba are also attention free but use the kv_cache for
        # keeping its internal state. This is why we check the number
        # of kv_cache groups instead of solely checking
        # for self.model_config.is_attention_free.
        if len(self.kv_cache_config.kv_cache_groups) == 0:
            return

        if self.reorder_batch_threshold is not None:
            reorder_batch_to_split_decodes_and_prefills(
                self.input_batch,
                scheduler_output,
                decode_threshold=self.reorder_batch_threshold,
            )

    # Note: used for model runner override.
    def _init_device_properties(self) -> None:
        """Initialize attributes from torch.cuda.get_device_properties"""
        self.device_properties = torch.cuda.get_device_properties(self.device)
        self.num_sms = self.device_properties.multi_processor_count

    # Note: used for model runner override.
    def _sync_device(self) -> None:
        torch.cuda.synchronize()

    def _update_states(self, scheduler_output: "SchedulerOutput") -> None:
        """Update the cached states and the persistent batch with the scheduler
        output.

        The updated states are used by the `_prepare_inputs` function to create
        the input GPU tensors for the model.

        The SamplingMetadata is updated and copied to the GPU if there is a
        new/resumed/paused/finished request in the batch.
        """
        # Remove finished requests from the cached states.
        for req_id in scheduler_output.finished_req_ids:
            self.requests.pop(req_id, None)
            self.num_prompt_logprobs.pop(req_id, None)
        # Remove the finished requests from the persistent batch.
        # NOTE(woosuk): There could be an edge case where finished_req_ids and
        # scheduled_req_ids overlap. This happens when a request is aborted and
        # then resubmitted with the same ID. In this case, we treat them as two
        # distinct requests - clearing the cached states for the first request
        # and handling the second as a new request.
        for req_id in scheduler_output.finished_req_ids:
            self.input_batch.remove_request(req_id)

        # Free the cached encoder outputs.
        for mm_hash in scheduler_output.free_encoder_mm_hashes:
            self.encoder_cache.pop(mm_hash, None)

        # Remove the unscheduled requests from the persistent batch.
        # NOTE(woosuk): The unscheduled requests are either preempted requests
        # or running requests that are not scheduled in this step. We remove
        # them from the persistent batch but keep their cached states since
        # they will be scheduled again sometime in the future.
        scheduled_req_ids = scheduler_output.num_scheduled_tokens.keys()
        cached_req_ids = self.input_batch.req_id_to_index.keys()
        resumed_req_ids = scheduler_output.scheduled_cached_reqs.resumed_req_ids
        # NOTE(zhuohan): cached_req_ids and resumed_req_ids are usually disjoint,
        # so `(scheduled_req_ids - resumed_req_ids) == scheduled_req_ids` holds
        # apart from the forced-preemption case in reset_prefix_cache. And in
        # that case we include the resumed_req_ids in the unscheduled set so
        # that they get cleared from the persistent batch before being re-scheduled
        # in the normal resumed request path.
        unscheduled_req_ids = cached_req_ids - (scheduled_req_ids - resumed_req_ids)
        # NOTE(woosuk): The persistent batch optimization assumes that
        # consecutive batches contain mostly the same requests. If batches
        # have low request overlap (e.g., alternating between two distinct
        # sets of requests), this optimization becomes very inefficient.
        for req_id in unscheduled_req_ids:
            self.input_batch.remove_request(req_id)

        reqs_to_add: list[CachedRequestState] = []
        # Add new requests to the cached states.
        for new_req_data in scheduler_output.scheduled_new_reqs:
            req_id = new_req_data.req_id
            sampling_params = new_req_data.sampling_params
            pooling_params = new_req_data.pooling_params

            if (
                sampling_params
                and sampling_params.sampling_type == SamplingType.RANDOM_SEED
            ):
                generator = torch.Generator(device=self.device)
                generator.manual_seed(sampling_params.seed)
            else:
                generator = None

            if self.is_pooling_model:
                assert pooling_params is not None
                task = pooling_params.task
                assert task is not None, "You did not set `task` in the API"

                model = cast(VllmModelForPooling, self.get_model())
                to_update = model.pooler.get_pooling_updates(task)
                to_update.apply(pooling_params)

            req_state = CachedRequestState(
                req_id=req_id,
                prompt_token_ids=new_req_data.prompt_token_ids,
                prompt_embeds=new_req_data.prompt_embeds,
                mm_features=new_req_data.mm_features,
                sampling_params=sampling_params,
                pooling_params=pooling_params,
                generator=generator,
                block_ids=new_req_data.block_ids,
                num_computed_tokens=new_req_data.num_computed_tokens,
                output_token_ids=[],
                lora_request=new_req_data.lora_request,
            )
            self.requests[req_id] = req_state

            if sampling_params and sampling_params.prompt_logprobs is not None:
                self.num_prompt_logprobs[req_id] = (
                    self.input_batch.vocab_size
                    if sampling_params.prompt_logprobs == -1
                    else sampling_params.prompt_logprobs
                )

            # Only relevant for models using M-RoPE (e.g, Qwen2-VL)
            if self.uses_mrope:
                self._init_mrope_positions(req_state)

            # Only relevant for models using XD-RoPE (e.g, HunYuan-VL)
            if self.uses_xdrope_dim > 0:
                self._init_xdrope_positions(req_state)

            reqs_to_add.append(req_state)

        # Update the states of the running/resumed requests.
        is_last_rank = get_pp_group().is_last_rank
        req_data = scheduler_output.scheduled_cached_reqs

        # Wait until valid_sampled_tokens_count is copied to cpu,
        # then use it to update actual num_computed_tokens of each request.
        valid_sampled_token_count = self._get_valid_sampled_token_count()

        for i, req_id in enumerate(req_data.req_ids):
            req_state = self.requests[req_id]
            num_computed_tokens = req_data.num_computed_tokens[i]
            new_block_ids = req_data.new_block_ids[i]
            resumed_from_preemption = req_id in req_data.resumed_req_ids
            num_output_tokens = req_data.num_output_tokens[i]
            req_index = self.input_batch.req_id_to_index.get(req_id)

            # prev_num_draft_len is used in async scheduling mode with
            # spec decode. it indicates if need to update num_computed_tokens
            # of the request. for example:
            # fist step: num_computed_tokens = 0, spec_tokens = [],
            # prev_num_draft_len = 0.
            # second step: num_computed_tokens = 100(prompt lenth),
            # spec_tokens = [a,b], prev_num_draft_len = 0.
            # third step: num_computed_tokens = 100 + 2, spec_tokens = [c,d],
            # prev_num_draft_len = 2.
            # num_computed_tokens in first step and second step does't contain
            # the spec tokens length, but in third step it contains the
            # spec tokens length. we only need to update num_computed_tokens
            # when prev_num_draft_len > 0.
            if req_state.prev_num_draft_len:
                if req_index is None:
                    req_state.prev_num_draft_len = 0
                else:
                    assert self.input_batch.prev_req_id_to_index is not None
                    prev_req_index = self.input_batch.prev_req_id_to_index[req_id]
                    num_accepted = valid_sampled_token_count[prev_req_index] - 1
                    num_rejected = req_state.prev_num_draft_len - num_accepted
                    num_computed_tokens -= num_rejected
                    req_state.output_token_ids.extend([-1] * num_accepted)

            # Update the cached states.
            req_state.num_computed_tokens = num_computed_tokens

            if not is_last_rank:
                # When using PP, the scheduler sends the sampled tokens back,
                # because there's no direct communication between the first-
                # stage worker and the last-stage worker.
                new_token_ids = req_data.new_token_ids[i]
                # Add the sampled token(s) from the previous step (if any).
                # This doesn't include "unverified" tokens like spec tokens.
                num_new_tokens = (
                    num_computed_tokens + len(new_token_ids) - req_state.num_tokens
                )
                if num_new_tokens == 1:
                    # Avoid slicing list in most common case.
                    req_state.output_token_ids.append(new_token_ids[-1])
                elif num_new_tokens > 0:
                    req_state.output_token_ids.extend(new_token_ids[-num_new_tokens:])
            elif num_output_tokens < len(req_state.output_token_ids):
                # Some output tokens were discarded due to a sync-KV-load
                # failure. Align the cached state.
                del req_state.output_token_ids[num_output_tokens:]
                if req_index is not None:
                    end_idx = (
                        self.input_batch.num_prompt_tokens[req_index]
                        + num_output_tokens
                    )
                    self.input_batch.num_tokens[req_index] = end_idx
                    self.input_batch.num_tokens_no_spec[req_index] = end_idx

            # Update the block IDs.
            if not resumed_from_preemption:
                if new_block_ids is not None:
                    # Append the new blocks to the existing block IDs.
                    for block_ids, new_ids in zip(req_state.block_ids, new_block_ids):
                        block_ids.extend(new_ids)
            else:
                assert req_index is None
                assert new_block_ids is not None
                # The request is resumed from preemption.
                # Replace the existing block IDs with the new ones.
                req_state.block_ids = new_block_ids

            if req_index is None:
                # The request is not in the persistent batch.
                # The request was either preempted and resumed later, or was not
                # scheduled in the previous step and needs to be added again.

                if self.use_async_scheduling and num_output_tokens > 0:
                    # We must recover the output token ids for resumed requests in the
                    # async scheduling case, so that correct input_ids are obtained.
                    resumed_token_ids = req_data.all_token_ids[req_id]
                    req_state.output_token_ids = resumed_token_ids[-num_output_tokens:]

                reqs_to_add.append(req_state)
                continue

            # Update the persistent batch.
            self.input_batch.num_computed_tokens_cpu[req_index] = num_computed_tokens
            if new_block_ids is not None:
                self.input_batch.block_table.append_row(new_block_ids, req_index)

            # For the last rank, we don't need to update the token_ids_cpu
            # because the sampled tokens are already cached.
            if not is_last_rank:
                # Add new_token_ids to token_ids_cpu.
                start_token_index = num_computed_tokens
                end_token_index = num_computed_tokens + len(new_token_ids)
                self.input_batch.token_ids_cpu[
                    req_index, start_token_index:end_token_index
                ] = new_token_ids
                self.input_batch.num_tokens_no_spec[req_index] = end_token_index
                self.input_batch.num_tokens[req_index] = end_token_index

            # Add spec_token_ids to token_ids_cpu.
            spec_token_ids = scheduler_output.scheduled_spec_decode_tokens.get(
                req_id, []
            )
            num_spec_tokens = len(spec_token_ids)
            # For async scheduling, token_ids_cpu assigned from
            # spec_token_ids are placeholders and will be overwritten in
            # _prepare_input_ids.
            if num_spec_tokens:
                start_index = self.input_batch.num_tokens_no_spec[req_index]
                end_token_index = start_index + num_spec_tokens
                self.input_batch.token_ids_cpu[
                    req_index, start_index:end_token_index
                ] = spec_token_ids
                # NOTE(woosuk): `num_tokens` here may include spec tokens.
                self.input_batch.num_tokens[req_index] += num_spec_tokens

            # When speculative decoding is used with structured output,
            # the scheduler can drop draft tokens that do not
            # conform to the schema. This can result in
            # scheduler_output.scheduled_spec_decode_tokens being empty,
            # even when speculative decoding is enabled.
            self.input_batch.spec_token_ids[req_index].clear()
            self.input_batch.spec_token_ids[req_index].extend(spec_token_ids)

            # there are no draft tokens with async scheduling,
            # we clear the spec_decoding info in scheduler_output and
            # use normal sampling but rejection_sampling.
            if self.use_async_scheduling:
                req_state.prev_num_draft_len = num_spec_tokens
                if num_spec_tokens and self._draft_token_ids is None:
                    scheduler_output.total_num_scheduled_tokens -= num_spec_tokens
                    scheduler_output.num_scheduled_tokens[req_id] -= num_spec_tokens
                    scheduler_output.scheduled_spec_decode_tokens.pop(req_id, None)
        # Add the new or resumed requests to the persistent batch.
        # The smaller empty indices are filled first.
        for request in reqs_to_add:
            self.input_batch.add_request(request)

        # Condense the batched states if there are gaps left by removed requests
        self.input_batch.condense()
        # Allow attention backend to reorder the batch, potentially
        self._may_reorder_batch(scheduler_output)
        # Refresh batch metadata with any pending updates.
        self.input_batch.refresh_metadata()

    def _update_states_after_model_execute(
        self, output_token_ids: torch.Tensor
    ) -> None:
        """Update the cached states after model execution.

        This is used for MTP/EAGLE for hybrid models, as in linear attention,
        only the last token's state is kept. In MTP/EAGLE, for draft tokens
        the state are kept util we decide how many tokens are accepted for
        each sequence, and a shifting is done during the next iteration
        based on the number of accepted tokens.
        """
        if not self.model_config.is_hybrid or not self.speculative_config:
            return

        # Find the number of accepted tokens for each sequence.
        num_accepted_tokens = (
            (
                torch.cat(
                    [
                        output_token_ids,
                        torch.full(
                            (output_token_ids.size(0), 1),
                            -1,
                            device=output_token_ids.device,
                        ),
                    ],
                    dim=1,
                )
                == -1
            )
            .int()
            .argmax(-1)
            .cpu()
            .numpy()
        )
        for i, num_tokens in enumerate(num_accepted_tokens):
            self.input_batch.num_accepted_tokens_cpu[i] = num_tokens

    def _init_mrope_positions(self, req_state: CachedRequestState):
        model = self.get_model()
        assert supports_mrope(model), "M-RoPE support is not implemented."
        assert req_state.prompt_token_ids is not None, (
            "M-RoPE requires prompt_token_ids to be available."
        )
        mrope_model = cast(SupportsMRoPE, model)

        req_state.mrope_positions, req_state.mrope_position_delta = (
            mrope_model.get_mrope_input_positions(
                req_state.prompt_token_ids,
                req_state.mm_features,
            )
        )

    def _init_xdrope_positions(self, req_state: CachedRequestState):
        model = self.get_model()
        xdrope_model = cast(SupportsXDRoPE, model)
        assert req_state.prompt_token_ids is not None, (
            "XD-RoPE requires prompt_token_ids to be available."
        )
        assert supports_xdrope(model), "XD-RoPE support is not implemented."

        req_state.xdrope_positions = xdrope_model.get_xdrope_input_positions(
            req_state.prompt_token_ids,
            req_state.mm_features,
        )

    def _extract_mm_kwargs(
        self,
        scheduler_output: "SchedulerOutput",
    ) -> BatchedTensorInputs:
        if not scheduler_output or not self.is_multimodal_raw_input_only_model:
            return {}

        mm_kwargs = list[MultiModalKwargsItem]()
        for req in scheduler_output.scheduled_new_reqs:
            for feature in req.mm_features:
                if feature.data is not None:
                    mm_kwargs.append(feature.data)

        # Input all modalities at once
        model = cast(SupportsMultiModal, self.model)
        mm_kwargs_combined: BatchedTensorInputs = {}
        for _, _, mm_kwargs_group in group_mm_kwargs_by_modality(
            mm_kwargs,
            device=self.device,
            pin_memory=self.pin_memory,
            merge_by_field_config=model.merge_by_field_config,
            multimodal_cpu_fields=model.multimodal_cpu_fields,
        ):
            mm_kwargs_combined.update(mm_kwargs_group)

        return mm_kwargs_combined

    def _dummy_mm_kwargs(self, num_seqs: int) -> BatchedTensorInputs:
        if not self.is_multimodal_raw_input_only_model:
            return {}

        mm_budget = self.mm_budget
        assert mm_budget is not None

        dummy_modality = mm_budget.get_modality_with_max_tokens()
        return self._get_mm_dummy_batch(dummy_modality, num_seqs)

    def _get_cumsum_and_arange(
        self,
        num_tokens: np.ndarray,
        cumsum_dtype: np.dtype | None = None,
    ) -> tuple[np.ndarray, np.ndarray]:
        """Get the cumulative sum and batched arange of the given array.
        # E.g., [2, 5, 3] -> ([2, 7, 10], [0, 1, 0, 1, 2, 3, 4, 0, 1, 2])
        # Equivalent to but faster than:
        # np.concatenate([np.arange(n) for n in num_tokens])
        """
        # Step 1. [2, 5, 3] -> [2, 7, 10]
        cu_num_tokens = np.cumsum(num_tokens, dtype=cumsum_dtype)
        total_num_tokens = cu_num_tokens[-1]
        # Step 2. [2, 7, 10] -> [0, 0, 2, 2, 2, 2, 2, 7, 7, 7]
        cumsums_offsets = np.repeat(cu_num_tokens - num_tokens, num_tokens)
        # Step 3. [0, 1, 0, 1, 2, 3, 4, 0, 1, 2]
        arange = self.arange_np[:total_num_tokens] - cumsums_offsets

        return cu_num_tokens, arange

    def _prepare_input_ids(
        self,
        scheduler_output: "SchedulerOutput",
        total_num_scheduled_tokens: int,
        cu_num_tokens: np.ndarray,
    ) -> None:
        """Prepare the input IDs for the current batch.

        Carefully handles the `prev_sampled_token_ids` which can be cached
        from the previous engine iteration, in which case those tokens on the
        GPU need to be copied into the corresponding slots into input_ids."""

        if self.input_batch.prev_sampled_token_ids is None:
            # Normal scheduling case
            self.input_ids.copy_to_gpu(total_num_scheduled_tokens)
            if self.enable_prompt_embeds:
                self.inputs_embeds.copy_to_gpu(total_num_scheduled_tokens)
                self.is_token_ids.copy_to_gpu(total_num_scheduled_tokens)
            return

        # Async scheduling case, where some decode requests from the previous
        # iteration won't have entries in input_ids_cpu and need to be copied
        # on the GPU from prev_sampled_token_ids.
        prev_req_id_to_index = self.input_batch.prev_req_id_to_index
        assert prev_req_id_to_index is not None
        sample_flattened_indices: list[int] = []
        spec_flattened_indices: list[int] = []
        prev_common_req_indices: list[int] = []
        prev_draft_token_indices: list[int] = []
        indices_match = True
        max_flattened_index = -1
        total_num_spec_tokens = 0
        scheduled_spec_tokens = scheduler_output.scheduled_spec_decode_tokens

        for req_id, cur_index in self.input_batch.req_id_to_index.items():
            if (prev_index := prev_req_id_to_index.get(req_id)) is not None:
                prev_common_req_indices.append(prev_index)
                # We need to compute the flattened input_ids index of the
                # last token in each common request.
                draft_len = len(scheduled_spec_tokens.get(req_id, ()))
                total_num_spec_tokens += draft_len
                flattened_index = cu_num_tokens[cur_index].item() - 1
                # example: cu_num_tokens = [2, 5, 8], draft_tokens = [1, 2, 2]
                # sample_flattened_indices = [0, 2, 5]
                # spec_flattened_indices = [1,   3, 4,    6, 7]
                sample_flattened_indices.append(flattened_index - draft_len)
                spec_flattened_indices.extend(
                    range(flattened_index - draft_len + 1, flattened_index + 1)
                )
                start = prev_index * self.num_spec_tokens
                # prev_draft_token_indices is used to find which draft_tokens_id
                # should be copied to input_ids
                # example: prev draft_tokens_id [[1,2], [3,4], [5, 6]]
                # flatten draft_tokens_id [1,2,3,4,5,6]
                # draft_len of each request [1, 2, 1]
                # then prev_draft_token_indices is [0,   2, 3,   4]
                prev_draft_token_indices.extend(range(start, start + draft_len))
                indices_match &= prev_index == flattened_index
                max_flattened_index = max(max_flattened_index, flattened_index)
        num_commmon_tokens = len(sample_flattened_indices)
        total_without_spec = total_num_scheduled_tokens - total_num_spec_tokens
        if num_commmon_tokens < total_without_spec:
            # If not all requests are decodes from the last iteration,
            # We need to copy the input_ids_cpu to the GPU first.
            self.input_ids.copy_to_gpu(total_num_scheduled_tokens)
            if self.enable_prompt_embeds:
                self.inputs_embeds.copy_to_gpu(total_num_scheduled_tokens)
                self.is_token_ids.copy_to_gpu(total_num_scheduled_tokens)
        if num_commmon_tokens == 0:
            # No requests in common with the previous iteration
            # So input_ids.cpu will have all the input ids.
            return
        if indices_match and max_flattened_index == (num_commmon_tokens - 1):
            # Common-case optimization: the batch is unchanged
            # and no reordering happened.
            # The indices are both the same permutation of 0..N-1 so
            # we can copy directly using a single slice.
            self.input_ids.gpu[:num_commmon_tokens].copy_(
                self.input_batch.prev_sampled_token_ids[:num_commmon_tokens, 0],
                non_blocking=True,
            )
            if self.enable_prompt_embeds:
                self.is_token_ids.gpu[:num_commmon_tokens] = True
            return
        # Upload the index tensors asynchronously so the scatter can be non-blocking.
        sampled_tokens_index_tensor = torch.tensor(
            sample_flattened_indices, dtype=torch.int64, pin_memory=self.pin_memory
        ).to(self.device, non_blocking=True)
        prev_common_req_indices_tensor = torch.tensor(
            prev_common_req_indices, dtype=torch.int64, pin_memory=self.pin_memory
        ).to(self.device, non_blocking=True)
        self.input_ids.gpu.scatter_(
            dim=0,
            index=sampled_tokens_index_tensor,
            src=self.input_batch.prev_sampled_token_ids[
                prev_common_req_indices_tensor, 0
            ],
        )

        # Scatter the draft tokens after the sampled tokens are scattered.
        if self._draft_token_ids is None or not spec_flattened_indices:
            return

        assert isinstance(self._draft_token_ids, torch.Tensor)
        draft_tokens_index_tensor = torch.tensor(
            spec_flattened_indices, dtype=torch.int64, pin_memory=self.pin_memory
        ).to(self.device, non_blocking=True)
        prev_draft_token_indices_tensor = torch.tensor(
            prev_draft_token_indices, dtype=torch.int64, pin_memory=self.pin_memory
        ).to(self.device, non_blocking=True)

        # because input_ids dtype is torch.int32,
        # so convert draft_token_ids to torch.int32 here.
        draft_token_ids = self._draft_token_ids.to(dtype=torch.int32)
        self._draft_token_ids = None

        self.input_ids.gpu.scatter_(
            dim=0,
            index=draft_tokens_index_tensor,
            src=draft_token_ids.flatten()[prev_draft_token_indices_tensor],
        )

    def _get_encoder_seq_lens(
        self,
        num_scheduled_tokens: dict[str, int],
        kv_cache_spec: KVCacheSpec,
        num_reqs: int,
    ) -> tuple[torch.Tensor | None, np.ndarray | None]:
        if not isinstance(kv_cache_spec, CrossAttentionSpec):
            return None, None

        # Build encoder_seq_lens array mapping request indices to
        # encoder lengths for inputs scheduled in this batch
        for req_id in num_scheduled_tokens:
            req_index = self.input_batch.req_id_to_index[req_id]
            req_state = self.requests[req_id]
            if req_state.mm_features is None:
                self.encoder_seq_lens.np[req_index] = 0
                continue

            # Get the total number of encoder input tokens for running encoder requests
            # whether encoding is finished or not so that cross-attention knows how
            # many encoder tokens to attend to.
            encoder_input_tokens = sum(
                feature.mm_position.length for feature in req_state.mm_features
            )
            self.encoder_seq_lens.np[req_index] = encoder_input_tokens

        self.encoder_seq_lens.copy_to_gpu(num_reqs)
        encoder_seq_lens = self.encoder_seq_lens.gpu[:num_reqs]
        encoder_seq_lens_cpu = self.encoder_seq_lens.np[:num_reqs]

        return encoder_seq_lens, encoder_seq_lens_cpu

    def _prepare_inputs(
        self,
        scheduler_output: "SchedulerOutput",
        num_scheduled_tokens: np.ndarray,
    ) -> tuple[
        torch.Tensor,
        SpecDecodeMetadata | None,
    ]:
        """
        :return: tuple[
            logits_indices, spec_decode_metadata,
        ]
        """
        total_num_scheduled_tokens = scheduler_output.total_num_scheduled_tokens
        assert total_num_scheduled_tokens > 0
        num_reqs = self.input_batch.num_reqs
        assert num_reqs > 0

        # OPTIMIZATION: Start copying the block table first.
        # This way, we can overlap the copy with the following CPU operations.
        self.input_batch.block_table.commit_block_table(num_reqs)

        # Get request indices.
        # E.g., [2, 5, 3] -> [0, 0, 1, 1, 1, 1, 1, 2, 2, 2]
        req_indices = np.repeat(self.arange_np[:num_reqs], num_scheduled_tokens)

        # cu_num_tokens: [2, 5, 3] -> [2, 7, 10]
        # arange: [0, 1, 0, 1, 2, 3, 4, 0, 1, 2]
        cu_num_tokens, arange = self._get_cumsum_and_arange(num_scheduled_tokens)

        # Get positions.
        positions_np = self.positions.np[:total_num_scheduled_tokens]
        np.add(
            self.input_batch.num_computed_tokens_cpu[req_indices],
            arange,
            out=positions_np,
        )

        # Calculate M-RoPE positions.
        # Only relevant for models using M-RoPE (e.g, Qwen2-VL)
        if self.uses_mrope:
            self._calc_mrope_positions(scheduler_output)

        # Calculate XD-RoPE positions.
        # Only relevant for models using XD-RoPE (e.g, HunYuan-VL)
        if self.uses_xdrope_dim > 0:
            self._calc_xdrope_positions(scheduler_output)

        # Get token indices.
        # E.g., [0, 1, 0, 1, 2, 3, 4, 0, 1, 2]
        # -> [0, 1, M, M + 1, M + 2, M + 3, M + 4, 2 * M, 2 * M + 1, 2 * M + 2]
        # where M is the max_model_len.
        token_indices = (
            positions_np + req_indices * self.input_batch.token_ids_cpu.shape[1]
        )
        token_indices_tensor = torch.from_numpy(token_indices)

        # NOTE(woosuk): We use torch.index_select instead of np.take here
        # because torch.index_select is much faster than np.take for large
        # tensors.
        torch.index_select(
            self.input_batch.token_ids_cpu_tensor.flatten(),
            0,
            token_indices_tensor,
            out=self.input_ids.cpu[:total_num_scheduled_tokens],
        )
        if self.enable_prompt_embeds:
            is_token_ids = self.input_batch.is_token_ids_tensor.flatten()
            torch.index_select(
                is_token_ids,
                0,
                token_indices_tensor,
                out=self.is_token_ids.cpu[:total_num_scheduled_tokens],
            )

        # Because we did not pre-allocate a massive prompt_embeds CPU tensor on
        # the InputBatch, we need to fill in the prompt embeds into the expected
        # spots in the GpuModelRunner's pre-allocated prompt_embeds tensor.
        if self.input_batch.req_prompt_embeds:
            output_idx = 0
            for req_idx in range(num_reqs):
                num_sched = num_scheduled_tokens[req_idx]

                # Skip if this request doesn't have embeddings
                if req_idx not in self.input_batch.req_prompt_embeds:
                    output_idx += num_sched
                    continue

                # Skip if no tokens scheduled
                if num_sched <= 0:
                    output_idx += num_sched
                    continue

                req_embeds = self.input_batch.req_prompt_embeds[req_idx]
                start_pos = self.input_batch.num_computed_tokens_cpu[req_idx]

                # Skip if trying to read beyond available embeddings
                if start_pos >= req_embeds.shape[0]:
                    output_idx += num_sched
                    continue

                # Copy available embeddings
                end_pos = start_pos + num_sched
                actual_end = min(end_pos, req_embeds.shape[0])
                actual_num_sched = actual_end - start_pos

                if actual_num_sched > 0:
                    self.inputs_embeds.cpu[
                        output_idx : output_idx + actual_num_sched
                    ].copy_(req_embeds[start_pos:actual_end])

                output_idx += num_sched

        self.input_batch.block_table.compute_slot_mapping(req_indices, positions_np)
        self.input_batch.block_table.commit_slot_mapping(total_num_scheduled_tokens)

        # Prepare the attention metadata.
        self.query_start_loc.np[0] = 0
        self.query_start_loc.np[1 : num_reqs + 1] = cu_num_tokens
        # Note: pad query_start_loc to be non-decreasing, as kernels
        # like FlashAttention requires that
        self.query_start_loc.np[num_reqs + 1 :].fill(cu_num_tokens[-1])
        self.query_start_loc.copy_to_gpu()
        query_start_loc = self.query_start_loc.gpu[: num_reqs + 1]

        self.seq_lens.np[:num_reqs] = (
            self.input_batch.num_computed_tokens_cpu[:num_reqs] + num_scheduled_tokens
        )
        # Fill unused with 0 for full cuda graph mode.
        self.seq_lens.np[num_reqs:].fill(0)
        self.seq_lens.copy_to_gpu()

        num_tokens = [self.requests[r].num_tokens for r in self.input_batch.req_ids]
        num_tokens_np = np.array(num_tokens, dtype=np.int32)

        # Record which requests should not be sampled,
        # so that we could clear the sampled tokens before returning
        self.discard_request_mask.np[:num_reqs] = (
            self.seq_lens.np[:num_reqs] < num_tokens_np
        )
        self.discard_request_mask.copy_to_gpu(num_reqs)

        # Copy the tensors to the GPU.
        self._prepare_input_ids(
            scheduler_output,
            total_num_scheduled_tokens,
            cu_num_tokens,
        )

        if self.uses_mrope:
            # Only relevant for models using M-RoPE (e.g, Qwen2-VL)
            self.mrope_positions.gpu[:, :total_num_scheduled_tokens].copy_(
                self.mrope_positions.cpu[:, :total_num_scheduled_tokens],
                non_blocking=True,
            )
        elif self.uses_xdrope_dim > 0:
            # Only relevant for models using XD-RoPE (e.g, HunYuan-VL)
            self.xdrope_positions.gpu[:, :total_num_scheduled_tokens].copy_(
                self.xdrope_positions.cpu[:, :total_num_scheduled_tokens],
                non_blocking=True,
            )
        else:
            # Common case (1D positions)
            self.positions.copy_to_gpu(total_num_scheduled_tokens)

        use_spec_decode = len(scheduler_output.scheduled_spec_decode_tokens) > 0
        if not use_spec_decode:
            # NOTE(woosuk): Due to chunked prefills, the batch may contain
            # partial requests. While we should not sample any token
            # from these partial requests, we do so for simplicity.
            # We will ignore the sampled tokens from the partial requests.
            # TODO: Support prompt logprobs.
            logits_indices = query_start_loc[1:] - 1
            num_draft_tokens = None
            spec_decode_metadata = None
            num_sampled_tokens = np.ones(num_reqs, dtype=np.int32)
        else:
            # Get the number of draft tokens for each request.
            # Iterate over the dictionary rather than all requests since not all
            # requests have draft tokens.
            num_draft_tokens = np.zeros(num_reqs, dtype=np.int32)
            # For chunked prefills, use -1 as mask rather than 0, as guided
            # decoding may rollback speculative tokens.
            num_decode_draft_tokens = np.full(num_reqs, -1, dtype=np.int32)
            for (
                req_id,
                draft_token_ids,
            ) in scheduler_output.scheduled_spec_decode_tokens.items():
                req_idx = self.input_batch.req_id_to_index[req_id]
                num_draft_tokens[req_idx] = len(draft_token_ids)
                num_decode_draft_tokens[req_idx] = (
                    len(draft_token_ids)
                    if (
                        self.input_batch.num_computed_tokens_cpu[req_idx]
                        >= self.input_batch.num_prompt_tokens[req_idx]
                    )
                    else -1
                )
            spec_decode_metadata = self._calc_spec_decode_metadata(
                num_draft_tokens, cu_num_tokens
            )
            logits_indices = spec_decode_metadata.logits_indices
            num_sampled_tokens = num_draft_tokens + 1
            # For DECODE only cuda graph of some attention backends (e.g., GDN).
            self.num_decode_draft_tokens.np[:num_reqs] = num_decode_draft_tokens
            self.num_decode_draft_tokens.np[num_reqs:].fill(-1)
            self.num_decode_draft_tokens.copy_to_gpu()

        # Hot-Swap lora model
        if self.lora_config:
            assert (
                np.sum(num_sampled_tokens)
                <= self.vllm_config.scheduler_config.max_num_batched_tokens
            )
            self.set_active_loras(
                self.input_batch, num_scheduled_tokens, num_sampled_tokens
            )

        return (
            logits_indices,
            spec_decode_metadata,
        )

    def _build_attention_metadata(
        self,
        num_tokens: int,
        num_reqs: int,
<<<<<<< HEAD
        force_attention: ForceAttention = ForceAttention.NONE,
        cudagraph_runtime_mode: CUDAGraphMode = CUDAGraphMode.NONE,
=======
        max_query_len: int,
        num_tokens_padded: int | None = None,
        num_reqs_padded: int | None = None,
>>>>>>> 1109f982
        ubatch_slices: UBatchSlices | None = None,
        logits_indices: torch.Tensor | None = None,
        use_spec_decode: bool = False,
        for_cudagraph_capture: bool = False,
        num_scheduled_tokens: dict[str, int] | None = None,
        cascade_attn_prefix_lens: list[list[int]] | None = None,
    ) -> tuple[PerLayerAttnMetadata, CommonAttentionMetadata | None]:
        """
        :return: tuple[attn_metadata, spec_decode_common_attn_metadata]
        """
        num_tokens_padded = num_tokens_padded or num_tokens
        num_reqs_padded = num_reqs_padded or num_reqs

        logits_indices_padded = None
        num_logits_indices = None
        if logits_indices is not None:
            num_logits_indices = logits_indices.size(0)
            if self.cache_config.kv_sharing_fast_prefill:
                logits_indices_padded = self._prepare_kv_sharing_fast_prefill(
                    logits_indices
                )

        # update seq_lens of decode reqs under DCP.
        if self.dcp_world_size > 1:
            self.dcp_local_seq_lens.cpu[:num_reqs] = get_dcp_local_seq_lens(
                self.seq_lens.cpu[:num_reqs],
                self.dcp_world_size,
                self.dcp_rank,
                self.parallel_config.cp_kv_cache_interleave_size,
            )
            self.dcp_local_seq_lens.cpu[num_reqs:].fill_(0)
            self.dcp_local_seq_lens.copy_to_gpu(num_reqs_padded)

        attn_metadata: PerLayerAttnMetadata = {}
        if ubatch_slices is not None:
            attn_metadata = [dict() for _ in range(len(ubatch_slices))]

        if for_cudagraph_capture:
            # For some attention backends (e.g. FA) with sliding window models we need
            # to make sure the backend see a max_seq_len that is larger to the sliding
            # window size when capturing to make sure the correct kernel is selected.
            max_seq_len = self.max_model_len
        else:
            max_seq_len = self.seq_lens.np[:num_reqs].max().item()

        if use_spec_decode:
            self.num_accepted_tokens.np[:num_reqs] = (
                self.input_batch.num_accepted_tokens_cpu[:num_reqs]
            )
            self.num_accepted_tokens.np[num_reqs:].fill(1)
            self.num_accepted_tokens.copy_to_gpu()

        # Used in the below loop, uses padded shapes
        query_start_loc = self.query_start_loc.gpu[: num_reqs_padded + 1]
        query_start_loc_cpu = self.query_start_loc.cpu[: num_reqs_padded + 1]
        seq_lens = self.seq_lens.gpu[:num_reqs_padded]
        seq_lens_cpu = self.seq_lens.cpu[:num_reqs_padded]
        num_computed_tokens_cpu = self.input_batch.num_computed_tokens_cpu_tensor[
            :num_reqs_padded
        ]

        dcp_local_seq_lens, dcp_local_seq_lens_cpu = None, None
        if self.dcp_world_size > 1:
            dcp_local_seq_lens = self.dcp_local_seq_lens.gpu[:num_reqs_padded]
            dcp_local_seq_lens_cpu = self.dcp_local_seq_lens.cpu[:num_reqs_padded]

        spec_decode_common_attn_metadata = None

        # Prepare the attention metadata for each KV cache group and make layers
        # in the same group share the same metadata.
        for kv_cache_gid, kv_cache_group in enumerate(
            self.kv_cache_config.kv_cache_groups
        ):
<<<<<<< HEAD
            if force_attention == ForceAttention.SEPARATE_KV_UPDATE_ONLY and isinstance(
                kv_cache_group.kv_cache_spec, EncoderOnlyAttentionSpec
            ):
                continue
            encoder_seq_lens = self._get_encoder_seq_lens(
                scheduled_encoder_inputs or {},
=======
            encoder_seq_lens, encoder_seq_lens_cpu = self._get_encoder_seq_lens(
                num_scheduled_tokens or {},
>>>>>>> 1109f982
                kv_cache_group.kv_cache_spec,
                num_reqs_padded,
            )

            if isinstance(kv_cache_group.kv_cache_spec, EncoderOnlyAttentionSpec):
                # Encoder-only layers do not have KV cache, so we need to
                # create a dummy block table and slot mapping for them.
                blk_table_tensor = torch.zeros(
                    (num_reqs_padded, 1),
                    dtype=torch.int32,
                    device=self.device,
                )
                slot_mapping = torch.zeros(
                    (num_tokens_padded,),
                    dtype=torch.int64,
                    device=self.device,
                )
            else:
                blk_table = self.input_batch.block_table[kv_cache_gid]
                blk_table_tensor = blk_table.get_device_tensor(num_reqs_padded)
                slot_mapping = blk_table.slot_mapping.gpu[:num_tokens_padded]

                # Fill unused with -1. Needed for reshape_and_cache in full cuda
                # graph mode. `blk_table_tensor` -1 to match mamba PAD_SLOT_ID
                slot_mapping[num_tokens:num_tokens_padded].fill_(-1)
                blk_table_tensor[num_reqs:num_reqs_padded].fill_(-1)

            common_attn_metadata = CommonAttentionMetadata(
                query_start_loc=query_start_loc,
                query_start_loc_cpu=query_start_loc_cpu,
                seq_lens=seq_lens,
                seq_lens_cpu=seq_lens_cpu,
                num_computed_tokens_cpu=num_computed_tokens_cpu,
                num_actual_tokens=num_tokens_padded,
                num_reqs=num_reqs_padded,
                max_query_len=max_query_len,
                max_seq_len=max_seq_len,
                block_table_tensor=blk_table_tensor,
                slot_mapping=slot_mapping,
                logits_indices_padded=logits_indices_padded,
                num_logits_indices=num_logits_indices,
                causal=True,
                encoder_seq_lens=encoder_seq_lens,
                encoder_seq_lens_cpu=encoder_seq_lens_cpu,
                dcp_local_seq_lens=dcp_local_seq_lens,
                dcp_local_seq_lens_cpu=dcp_local_seq_lens_cpu,
            )

            if self.speculative_config and spec_decode_common_attn_metadata is None:
                if isinstance(self.drafter, EagleProposer):
                    if self.drafter.attn_layer_names[0] in kv_cache_group.layer_names:
                        spec_decode_common_attn_metadata = common_attn_metadata
                else:
                    spec_decode_common_attn_metadata = common_attn_metadata

            for attn_gid, attn_group in enumerate(self.attn_groups[kv_cache_gid]):
                cascade_attn_prefix_len = (
                    cascade_attn_prefix_lens[kv_cache_gid][attn_gid]
                    if cascade_attn_prefix_lens
                    else 0
                )
                builder = attn_group.get_metadata_builder()

                extra_attn_metadata_args = {}
                if use_spec_decode and isinstance(builder, GDNAttentionMetadataBuilder):
                    extra_attn_metadata_args = dict(
                        num_accepted_tokens=self.num_accepted_tokens.gpu[
                            :num_reqs_padded
                        ],
                        num_decode_draft_tokens_cpu=self.num_decode_draft_tokens.cpu[
                            :num_reqs_padded
                        ],
                    )

                # Only capture attention for backends that split KV Cache
                # update and attention op, unless cudagraph_runtime_mode is
                # FULL.
                if (
                    force_attention == ForceAttention.SEPARATE_KV_UPDATE_ONLY
                    and cudagraph_runtime_mode != CUDAGraphMode.FULL
                    and attn_group.backend.forward_includes_kv_cache
                ):
                    continue
                if ubatch_slices is not None:
                    common_attn_metadata_list = split_attn_metadata(
                        ubatch_slices, common_attn_metadata
                    )
                    for ubid, common_attn_metadata in enumerate(
                        common_attn_metadata_list
                    ):
                        builder = attn_group.get_metadata_builder(ubatch_id=ubid)
                        if for_cudagraph_capture:
                            attn_metadata_i = builder.build_for_cudagraph_capture(
                                common_attn_metadata
                            )
                        else:
                            attn_metadata_i = builder.build(
                                common_prefix_len=cascade_attn_prefix_len,
                                common_attn_metadata=common_attn_metadata,
                            )
                        for layer_name in kv_cache_group.layer_names:
                            assert type(attn_metadata) is list
                            attn_metadata[ubid][layer_name] = attn_metadata_i
                else:
                    assert isinstance(attn_metadata, dict)
                    if for_cudagraph_capture:
                        attn_metadata_i = builder.build_for_cudagraph_capture(
                            common_attn_metadata
                        )
                    else:
                        attn_metadata_i = builder.build(
                            common_prefix_len=cascade_attn_prefix_len,
                            common_attn_metadata=common_attn_metadata,
                            **extra_attn_metadata_args,
                        )
                    for layer_name in attn_group.layer_names:
                        attn_metadata[layer_name] = attn_metadata_i

        if spec_decode_common_attn_metadata is not None and (
            num_reqs != num_reqs_padded or num_tokens != num_tokens_padded
        ):
            # Currently the drafter still only uses piecewise cudagraphs (and modifies
            # the attention metadata in directly), and therefore does not want to use
            # padded attention metadata.
            spec_decode_common_attn_metadata = (
                spec_decode_common_attn_metadata.unpadded(num_tokens, num_reqs)
            )

        return attn_metadata, spec_decode_common_attn_metadata

    def _compute_cascade_attn_prefix_lens(
        self,
        num_scheduled_tokens: np.ndarray,
        num_computed_tokens: np.ndarray,
        num_common_prefix_blocks: list[int],
    ) -> list[list[int]] | None:
        """
        :return: Optional[cascade_attn_prefix_lens]
            cascade_attn_prefix_lens is 2D: ``[kv_cache_group_id][attn_group_idx]``,
            None if we should not use cascade attention
        """

        use_cascade_attn = False
        num_kv_cache_groups = len(self.kv_cache_config.kv_cache_groups)
        cascade_attn_prefix_lens: list[list[int]] = [
            [] for _ in range(num_kv_cache_groups)
        ]

        for kv_cache_gid in range(num_kv_cache_groups):
            for attn_group in self.attn_groups[kv_cache_gid]:
                if isinstance(attn_group.kv_cache_spec, EncoderOnlyAttentionSpec):
                    cascade_attn_prefix_len = 0
                else:
                    # 0 if cascade attention should not be used
                    cascade_attn_prefix_len = self._compute_cascade_attn_prefix_len(
                        num_scheduled_tokens,
                        num_computed_tokens,
                        num_common_prefix_blocks[kv_cache_gid],
                        attn_group.kv_cache_spec,
                        attn_group.get_metadata_builder(),
                    )
                cascade_attn_prefix_lens[kv_cache_gid].append(cascade_attn_prefix_len)
                use_cascade_attn |= cascade_attn_prefix_len > 0

        return cascade_attn_prefix_lens if use_cascade_attn else None

    def _compute_cascade_attn_prefix_len(
        self,
        num_scheduled_tokens: np.ndarray,
        num_computed_tokens: np.ndarray,
        num_common_prefix_blocks: int,
        kv_cache_spec: KVCacheSpec,
        attn_metadata_builder: AttentionMetadataBuilder,
    ) -> int:
        """Compute the length of the common prefix for cascade attention.

        NOTE(woosuk): The common prefix length returned by this function
        represents the length used specifically for cascade attention, not the
        actual number of tokens shared between requests. When cascade attention
        is disabled (use_cascade=False), this function returns 0 even if
        requests share common tokens. Additionally, the common prefix length is
        truncated to a multiple of the block size and may be further truncated
        due to implementation details explained below.

        Args:
            num_scheduled_tokens: Number of tokens scheduled per request.
            num_common_prefix_blocks: Number of shared KV cache blocks.

        Returns:
            int: Length of common prefix in tokens.
        """

        common_prefix_len = num_common_prefix_blocks * kv_cache_spec.block_size
        if common_prefix_len == 0:
            # Common case.
            return 0

        # NOTE(woosuk): Cascade attention uses two attention kernels: one
        # for the common prefix and the other for the rest. For the first
        # kernel, we concatenate all the query tokens (possibly from
        # different requests) and treat them as if they are from the same
        # request. Then, we use bi-directional attention to process the
        # common prefix in the KV cache. Importantly, this means that the
        # first kernel does not do any masking.

        # Consider the following example:
        # Request 1's input query: [D, E, X]
        # Request 1's kv cache: [A, B, C, D, E, X]
        # Request 1's num_computed_tokens: 3 (i.e., [A, B, C])
        # Request 2's input query: [E, Y]
        # Request 2's kv cache: [A, B, C, D, E, Y]
        # Request 2's num_computed_tokens: 4 (i.e., [A, B, C, D])

        # If we use [A, B, C, D, E] as the common prefix, then the
        # first kernel will compute the bi-directional attention between
        # input query [D, E, X, E, Y] and common prefix [A, B, C, D, E].
        # However, this is wrong because D in Request 1 should not attend to
        # E in the common prefix (i.e., we need masking).
        # To avoid this, [A, B, C, D] should be the common prefix.
        # That is, the common prefix should be capped by the minimum
        # num_computed_tokens among the requests, and plus one to include
        # the first token of the query.

        # In practice, we use [A, B, C] as the common prefix, instead of
        # [A, B, C, D] (i.e., the common prefix is capped by the minimum
        # num_computed_tokens, without plus one).
        # This is because of an implementation detail: We want to always
        # use two kernels for cascade attention. Let's imagine:
        # Request 3's input query: [D]
        # Request 3's kv cache: [A, B, C, D]
        # Request 3's num_computed_tokens: 3 (i.e., [A, B, C])
        # If we use [A, B, C, D] as the common prefix for Request 1-3,
        # then Request 3 will be processed only by the first kernel,
        # and the second kernel will get an empty input. While this is not
        # a fundamental problem, our current implementation does not support
        # this case.
        common_prefix_len = min(common_prefix_len, num_computed_tokens.min())
        # common_prefix_len should be a multiple of the block size.
        common_prefix_len = (
            common_prefix_len // kv_cache_spec.block_size * kv_cache_spec.block_size
        )
        use_sliding_window = isinstance(kv_cache_spec, SlidingWindowSpec) or (
            isinstance(kv_cache_spec, FullAttentionSpec)
            and kv_cache_spec.sliding_window is not None
        )
        use_local_attention = isinstance(kv_cache_spec, ChunkedLocalAttentionSpec) or (
            isinstance(kv_cache_spec, FullAttentionSpec)
            and kv_cache_spec.attention_chunk_size is not None
        )
        assert isinstance(kv_cache_spec, AttentionSpec)
        use_cascade = attn_metadata_builder.use_cascade_attention(
            common_prefix_len=common_prefix_len,
            query_lens=num_scheduled_tokens,
            num_query_heads=self.num_query_heads,
            num_kv_heads=kv_cache_spec.num_kv_heads,
            use_alibi=self.use_alibi,
            use_sliding_window=use_sliding_window,
            use_local_attention=use_local_attention,
            num_sms=self.num_sms,
            dcp_world_size=self.dcp_world_size,
        )
        return common_prefix_len if use_cascade else 0

    def _calc_mrope_positions(self, scheduler_output: "SchedulerOutput"):
        mrope_pos_ptr = 0
        for index, req_id in enumerate(self.input_batch.req_ids):
            req = self.requests[req_id]
            assert req.mrope_positions is not None

            num_computed_tokens = self.input_batch.num_computed_tokens_cpu[index]
            num_scheduled_tokens = scheduler_output.num_scheduled_tokens[req_id]
            num_prompt_tokens = length_from_prompt_token_ids_or_embeds(
                req.prompt_token_ids, req.prompt_embeds
            )

            if num_computed_tokens + num_scheduled_tokens > num_prompt_tokens:
                prompt_part_len = max(0, num_prompt_tokens - num_computed_tokens)
                completion_part_len = max(0, num_scheduled_tokens - prompt_part_len)
            else:
                prompt_part_len = num_scheduled_tokens
                completion_part_len = 0

            assert num_scheduled_tokens == prompt_part_len + completion_part_len

            if prompt_part_len > 0:
                # prompt's mrope_positions are pre-computed
                dst_start = mrope_pos_ptr
                dst_end = mrope_pos_ptr + prompt_part_len
                src_start = num_computed_tokens
                src_end = num_computed_tokens + prompt_part_len

                self.mrope_positions.cpu[:, dst_start:dst_end] = req.mrope_positions[
                    :, src_start:src_end
                ]
                mrope_pos_ptr += prompt_part_len

            if completion_part_len > 0:
                # compute completion's mrope_positions on-the-fly
                dst_start = mrope_pos_ptr
                dst_end = mrope_pos_ptr + completion_part_len

                assert req.mrope_position_delta is not None
                MRotaryEmbedding.get_next_input_positions_tensor(
                    out=self.mrope_positions.np,
                    out_offset=dst_start,
                    mrope_position_delta=req.mrope_position_delta,
                    context_len=num_computed_tokens + prompt_part_len,
                    num_new_tokens=completion_part_len,
                )

                mrope_pos_ptr += completion_part_len

    def _calc_xdrope_positions(self, scheduler_output: "SchedulerOutput"):
        xdrope_pos_ptr = 0
        for index, req_id in enumerate(self.input_batch.req_ids):
            req = self.requests[req_id]
            assert req.xdrope_positions is not None

            num_computed_tokens = self.input_batch.num_computed_tokens_cpu[index]
            num_scheduled_tokens = scheduler_output.num_scheduled_tokens[req_id]
            num_prompt_tokens = length_from_prompt_token_ids_or_embeds(
                req.prompt_token_ids, req.prompt_embeds
            )

            if num_computed_tokens + num_scheduled_tokens > num_prompt_tokens:
                prompt_part_len = max(0, num_prompt_tokens - num_computed_tokens)
                completion_part_len = max(0, num_scheduled_tokens - prompt_part_len)
            else:
                prompt_part_len = num_scheduled_tokens
                completion_part_len = 0

            assert num_scheduled_tokens == prompt_part_len + completion_part_len

            if prompt_part_len > 0:
                # prompt's xdrope_positions are pre-computed
                dst_start = xdrope_pos_ptr
                dst_end = xdrope_pos_ptr + prompt_part_len
                src_start = num_computed_tokens
                src_end = num_computed_tokens + prompt_part_len

                self.xdrope_positions.cpu[:, dst_start:dst_end] = req.xdrope_positions[
                    :, src_start:src_end
                ]
                xdrope_pos_ptr += prompt_part_len

            if completion_part_len > 0:
                # compute completion's xdrope_positions on-the-fly
                dst_start = xdrope_pos_ptr
                dst_end = xdrope_pos_ptr + completion_part_len

                XDRotaryEmbedding.get_next_input_positions_tensor(
                    out=self.xdrope_positions.np,
                    out_offset=dst_start,
                    context_len=num_computed_tokens + prompt_part_len,
                    num_new_tokens=completion_part_len,
                )

                xdrope_pos_ptr += completion_part_len

    def _calc_spec_decode_metadata(
        self,
        num_draft_tokens: np.ndarray,
        cu_num_scheduled_tokens: np.ndarray,
    ) -> SpecDecodeMetadata:
        # Inputs:
        # cu_num_scheduled_tokens:  [  4, 104, 107, 207, 209]
        # num_draft_tokens:         [  3,   0,   2,   0,   1]
        # Outputs:
        # cu_num_draft_tokens:      [  3,   3,   5,   5,   6]
        # logits_indices:           [  0,   1,   2,   3, 103, 104, 105, 106,
        #                            206, 207, 208]
        # target_logits_indices:    [  0,   1,   2,   5,   6,   9]
        # bonus_logits_indices:     [  3,   4,   7,   8,  10]

        # Compute the logits indices.
        # [4, 1, 3, 1, 2]
        num_sampled_tokens = num_draft_tokens + 1

        # Step 1. cu_num_sampled_tokens: [4, 5, 8, 9, 11]
        # arange: [0, 1, 2, 3, 0, 0, 1, 2, 0, 0, 1]
        cu_num_sampled_tokens, arange = self._get_cumsum_and_arange(
            num_sampled_tokens, cumsum_dtype=np.int32
        )
        # Step 2. [0, 0, 0, 0, 103, 104, 104, 104, 206, 207, 207]
        logits_indices = np.repeat(
            cu_num_scheduled_tokens - num_sampled_tokens, num_sampled_tokens
        )
        # Step 3. [0, 1, 2, 3, 103, 104, 105, 106, 206, 207, 208]
        logits_indices += arange

        # Compute the bonus logits indices.
        bonus_logits_indices = cu_num_sampled_tokens - 1

        # Compute the draft logits indices.
        # cu_num_draft_tokens: [3, 3, 5, 5, 6]
        # arange: [0, 1, 2, 0, 1, 0]
        cu_num_draft_tokens, arange = self._get_cumsum_and_arange(
            num_draft_tokens, cumsum_dtype=np.int32
        )
        # [0, 0, 0, 5, 5, 9]
        target_logits_indices = np.repeat(
            cu_num_sampled_tokens - num_sampled_tokens, num_draft_tokens
        )
        # [0, 1, 2, 5, 6, 9]
        target_logits_indices += arange

        # TODO: Optimize the CPU -> GPU copy.
        cu_num_draft_tokens = torch.from_numpy(cu_num_draft_tokens).to(
            self.device, non_blocking=True
        )
        cu_num_sampled_tokens = torch.from_numpy(cu_num_sampled_tokens).to(
            self.device, non_blocking=True
        )
        logits_indices = torch.from_numpy(logits_indices).to(
            self.device, non_blocking=True
        )
        target_logits_indices = torch.from_numpy(target_logits_indices).to(
            self.device, non_blocking=True
        )
        bonus_logits_indices = torch.from_numpy(bonus_logits_indices).to(
            self.device, non_blocking=True
        )

        # Compute the draft token ids.
        # draft_token_indices:      [  1,   2,   3, 105, 106, 208]
        draft_token_ids = self.input_ids.gpu[logits_indices]
        draft_token_ids = draft_token_ids[target_logits_indices + 1]

        return SpecDecodeMetadata(
            draft_token_ids=draft_token_ids,
            num_draft_tokens=num_draft_tokens.tolist(),
            cu_num_draft_tokens=cu_num_draft_tokens,
            cu_num_sampled_tokens=cu_num_sampled_tokens,
            target_logits_indices=target_logits_indices,
            bonus_logits_indices=bonus_logits_indices,
            logits_indices=logits_indices,
        )

    def _prepare_kv_sharing_fast_prefill(
        self,
        logits_indices: torch.Tensor,
    ) -> torch.Tensor:
        assert self.kv_sharing_fast_prefill_logits_indices is not None
        num_logits = logits_indices.shape[0]
        assert num_logits > 0
        self.kv_sharing_fast_prefill_logits_indices[:num_logits].copy_(logits_indices)
        # There might have leftover indices in logits_indices[num_logits:]
        # from previous iterations, whose values may be greater than the
        # batch size in the current iteration. To ensure indices are always
        # valid, we fill the padded indices with the last index.
        self.kv_sharing_fast_prefill_logits_indices[num_logits:].fill_(
            logits_indices[-1].item()
        )
        if (
            self.compilation_config.cudagraph_mode != CUDAGraphMode.NONE
            and num_logits <= self.cudagraph_batch_sizes[-1]
        ):
            # Use piecewise CUDA graphs.
            # Add padding to the batch size.
            num_logits_padded = self.vllm_config.pad_for_cudagraph(num_logits)
        else:
            num_logits_padded = num_logits
        logits_indices_padded = self.kv_sharing_fast_prefill_logits_indices[
            :num_logits_padded
        ]
        return logits_indices_padded

    def _batch_mm_kwargs_from_scheduler(
        self,
        scheduler_output: "SchedulerOutput",
    ) -> tuple[list[MultiModalKwargsItem], list[tuple[str, PlaceholderRange]]]:
        """Batch multimodal kwargs from scheduled encoder inputs.

        Args:
            scheduler_output: The scheduler output containing scheduled encoder
                inputs.

        Returns:
            A tuple of (mm_kwargs, req_ids_pos) where:
            - mm_kwargs: List of multimodal kwargs items to be batched
            - mm_hashes_pos: List of (mm_hash, position_info) tuples
        """
        scheduled_encoder_inputs = scheduler_output.scheduled_encoder_inputs
        if not scheduled_encoder_inputs:
            return [], []
        # Batch the multi-modal inputs.
        mm_kwargs = list[MultiModalKwargsItem]()
        # list of tuple (mm_hash, position_info)
        mm_hashes_pos = list[tuple[str, PlaceholderRange]]()
        for req_id, encoder_input_ids in scheduled_encoder_inputs.items():
            req_state = self.requests[req_id]

            for mm_input_id in encoder_input_ids:
                mm_feature = req_state.mm_features[mm_input_id]
                if mm_feature.data is None:
                    continue
                mm_hash = mm_feature.identifier
                mm_kwargs.append(mm_feature.data)
                mm_hashes_pos.append((mm_hash, mm_feature.mm_position))

        return mm_kwargs, mm_hashes_pos

    def _execute_mm_encoder(
        self, scheduler_output: "SchedulerOutput"
    ) -> list[torch.Tensor]:
        # Batch the multi-modal inputs using the helper method.
        mm_kwargs, mm_hashes_pos = self._batch_mm_kwargs_from_scheduler(
            scheduler_output
        )

        if not mm_kwargs:
            return []

        # Batch mm inputs as much as we can: if a request in the batch has
        # multiple modalities or a different modality than the previous one,
        # we process it separately to preserve item order.
        # FIXME(ywang96): This is a hacky way to deal with multiple modalities
        # in the same batch while still being able to benefit from batching
        # multimodal inputs. The proper solution should be reordering the
        # encoder outputs.
        model = cast(SupportsMultiModal, self.model)
        encoder_outputs: list[torch.Tensor] = []
        for modality, num_items, mm_kwargs_group in group_mm_kwargs_by_modality(
            mm_kwargs,
            device=self.device,
            pin_memory=self.pin_memory,
            merge_by_field_config=model.merge_by_field_config,
            multimodal_cpu_fields=model.multimodal_cpu_fields,
        ):
            curr_group_outputs: list[torch.Tensor] = []

            # EVS-related change.
            # (ekhvedchenia): Temporary hack to limit peak memory usage when
            # processing multimodal data. This solves the issue with scheduler
            # putting too many video samples into a single batch. Scheduler
            # uses pruned vision tokens count to compare it versus compute
            # budget which is incorrect (Either input media size or non-pruned
            # output vision tokens count should be considered)
            # TODO(ywang96): Fix memory profiling to take EVS into account and
            # remove this hack.
            if (
                self.is_multimodal_pruning_enabled
                and modality == "video"
                and num_items > 1
            ):
                for video_mm_kwargs_item in filter(
                    lambda item: item.modality == "video", mm_kwargs
                ):
                    _, _, micro_batch_mm_inputs = next(
                        group_mm_kwargs_by_modality(
                            [video_mm_kwargs_item],
                            device=self.device,
                            pin_memory=self.pin_memory,
                            merge_by_field_config=model.merge_by_field_config,
                            multimodal_cpu_fields=model.multimodal_cpu_fields,
                        )
                    )

                    micro_batch_outputs = model.embed_multimodal(
                        **micro_batch_mm_inputs
                    )

                    curr_group_outputs.extend(micro_batch_outputs)
            else:
                # Run the encoder.
                # `curr_group_outputs` is either of the following:
                # 1. A tensor of shape (num_items, feature_size, hidden_size)
                # in case feature_size is fixed across all multimodal items.
                # 2. A list or tuple (length: num_items) of tensors,
                # each of shape (feature_size, hidden_size) in case the feature
                # size is dynamic depending on the input multimodal items.
                curr_group_outputs = model.embed_multimodal(**mm_kwargs_group)  # type: ignore[assignment]

            sanity_check_mm_encoder_outputs(
                curr_group_outputs,
                expected_num_items=num_items,
            )
            encoder_outputs.extend(curr_group_outputs)

        # Cache the encoder outputs by mm_hash
        for (mm_hash, pos_info), output in zip(mm_hashes_pos, encoder_outputs):
            self.encoder_cache[mm_hash] = scatter_mm_placeholders(
                output,
                is_embed=pos_info.is_embed,
            )
            logger.debug("Finish execute for mm hash %s", mm_hash)
            self.maybe_save_ec_to_connector(self.encoder_cache, mm_hash)

        return encoder_outputs

    def _gather_mm_embeddings(
        self,
        scheduler_output: "SchedulerOutput",
        shift_computed_tokens: int = 0,
    ) -> tuple[list[torch.Tensor], torch.Tensor]:
        total_num_scheduled_tokens = scheduler_output.total_num_scheduled_tokens

        mm_embeds = list[torch.Tensor]()
        is_mm_embed = self.is_mm_embed.cpu
        is_mm_embed[:total_num_scheduled_tokens] = False

        req_start_idx = 0
        should_sync_mrope_positions = False
        should_sync_xdrope_positions = False

        for req_id in self.input_batch.req_ids:
            mm_embeds_req: list[torch.Tensor] = []

            num_scheduled_tokens = scheduler_output.num_scheduled_tokens[req_id]
            req_state = self.requests[req_id]
            num_computed_tokens = req_state.num_computed_tokens + shift_computed_tokens

            for mm_feature in req_state.mm_features:
                pos_info = mm_feature.mm_position
                start_pos = pos_info.offset
                num_encoder_tokens = pos_info.length

                # The encoder output is needed if the two ranges overlap:
                # [num_computed_tokens,
                #  num_computed_tokens + num_scheduled_tokens) and
                # [start_pos, start_pos + num_encoder_tokens)
                if start_pos >= num_computed_tokens + num_scheduled_tokens:
                    # The encoder output is not needed in this step.
                    break
                if start_pos + num_encoder_tokens <= num_computed_tokens:
                    # The encoder output is already processed and stored
                    # in the decoder's KV cache.
                    continue

                start_idx = max(num_computed_tokens - start_pos, 0)
                end_idx = min(
                    num_computed_tokens - start_pos + num_scheduled_tokens,
                    num_encoder_tokens,
                )
                assert start_idx < end_idx

                mm_hash = mm_feature.identifier
                encoder_output = self.encoder_cache.get(mm_hash, None)
                assert encoder_output is not None, f"Encoder cache miss for {mm_hash}."

                if (is_embed := pos_info.is_embed) is not None:
                    is_embed = is_embed[start_idx:end_idx]

                req_start_pos = req_start_idx + start_pos - num_computed_tokens
                is_mm_embed[req_start_pos + start_idx : req_start_pos + end_idx] = (
                    True if is_embed is None else is_embed
                )

                mm_embeds_item = gather_mm_placeholders(
                    encoder_output[start_idx:end_idx],
                    is_embed=is_embed,
                )
                mm_embeds_req.append(mm_embeds_item)

            if self.is_multimodal_pruning_enabled and self.uses_mrope:
                assert req_state.mrope_positions is not None
                should_sync_mrope_positions = True
                mm_embeds_req, new_mrope_positions, new_delta = (
                    self.model.recompute_mrope_positions(
                        input_ids=req_state.prompt_token_ids,
                        multimodal_embeddings=mm_embeds_req,
                        mrope_positions=req_state.mrope_positions,
                        num_computed_tokens=req_state.num_computed_tokens,
                    )
                )
                req_state.mrope_positions.copy_(new_mrope_positions)
                req_state.mrope_position_delta = new_delta

            mm_embeds.extend(mm_embeds_req)
            req_start_idx += num_scheduled_tokens

        is_mm_embed = self.is_mm_embed.copy_to_gpu(total_num_scheduled_tokens)

        if should_sync_mrope_positions:
            self._calc_mrope_positions(scheduler_output)
            self.mrope_positions.copy_to_gpu(total_num_scheduled_tokens)

        if should_sync_xdrope_positions:
            self._calc_xdrope_positions(scheduler_output)
            self.xdrope_positions.copy_to_gpu(total_num_scheduled_tokens)

        return mm_embeds, is_mm_embed

    def get_model(self) -> nn.Module:
        # get raw model out of the cudagraph wrapper.
        if isinstance(self.model, (CUDAGraphWrapper, UBatchWrapper)):
            return self.model.unwrap()
        return self.model

    def get_supported_generation_tasks(self) -> list[GenerationTask]:
        model = self.get_model()
        supported_tasks = list[GenerationTask]()

        if is_text_generation_model(model):
            supported_tasks.append("generate")

        if supports_transcription(model):
            if model.supports_transcription_only:
                return ["transcription"]

            supported_tasks.append("transcription")

        return supported_tasks

    def get_supported_pooling_tasks(self) -> list[PoolingTask]:
        model = self.get_model()
        if not is_pooling_model(model):
            return []

        supported_tasks = list(model.pooler.get_supported_tasks())

        if self.scheduler_config.enable_chunked_prefill:
            if "token_embed" in supported_tasks:
                supported_tasks.remove("token_embed")
            if "token_classify" in supported_tasks:
                supported_tasks.remove("token_classify")

            logger.debug_once(
                "Chunked prefill is not supported with "
                "token_embed and token_classify tasks "
                "which using ALL pooling. "
                "Please turn off chunked prefill by "
                "`--no-enable-chunked-prefill` before using it."
            )

        if "score" in supported_tasks:
            num_labels = getattr(self.model_config.hf_config, "num_labels", 0)
            if num_labels != 1:
                supported_tasks.remove("score")
                logger.debug_once("Score API is only enabled for num_labels == 1.")

        return supported_tasks

    def get_supported_tasks(self) -> tuple[SupportedTask, ...]:
        tasks = list[SupportedTask]()

        if self.model_config.runner_type == "generate":
            tasks.extend(self.get_supported_generation_tasks())
        if self.model_config.runner_type == "pooling":
            tasks.extend(self.get_supported_pooling_tasks())

        return tuple(tasks)

    def sync_and_slice_intermediate_tensors(
        self,
        num_tokens: int,
        intermediate_tensors: IntermediateTensors | None,
        sync_self: bool,
    ) -> IntermediateTensors:
        assert self.intermediate_tensors is not None

        tp = self.vllm_config.parallel_config.tensor_parallel_size
        is_rs = is_residual_scattered_for_sp(self.vllm_config, num_tokens)

        # When sequence parallelism is enabled, the "residual" tensor is sharded
        # across tensor parallel ranks, so each rank only needs its own slice.
        if sync_self:
            assert intermediate_tensors is not None
            for k, v in intermediate_tensors.items():
                is_scattered = k == "residual" and is_rs
                copy_len = num_tokens // tp if is_scattered else num_tokens
                self.intermediate_tensors[k][:copy_len].copy_(
                    v[:copy_len], non_blocking=True
                )

        return IntermediateTensors(
            {
                k: v[: num_tokens // tp]
                if k == "residual" and is_rs
                else v[:num_tokens]
                for k, v in self.intermediate_tensors.items()
            }
        )

    def eplb_step(self, is_dummy: bool = False, is_profile: bool = False) -> None:
        """
        Step for the EPLB (Expert Parallelism Load Balancing) state.
        """
        if not self.parallel_config.enable_eplb:
            return

        assert self.eplb_state is not None
        model = self.get_model()
        assert is_mixture_of_experts(model)
        self.eplb_state.step(
            is_dummy,
            is_profile,
            log_stats=self.parallel_config.eplb_config.log_balancedness,
        )

    def _pool(
        self,
        hidden_states: torch.Tensor,
        num_scheduled_tokens: int,
        num_scheduled_tokens_np: np.ndarray,
    ) -> ModelRunnerOutput:
        assert self.input_batch.num_reqs == len(self.input_batch.pooling_params), (
            "Either all or none of the requests in a batch must be pooling request"
        )

        hidden_states = hidden_states[:num_scheduled_tokens]
        pooling_metadata = self.input_batch.get_pooling_metadata()
        pooling_metadata.build_pooling_cursor(
            num_scheduled_tokens_np.tolist(), device=hidden_states.device
        )
        seq_lens_cpu = self.seq_lens.cpu[: self.input_batch.num_reqs]

        model = cast(VllmModelForPooling, self.model)
        raw_pooler_output: PoolerOutput = model.pooler(
            hidden_states=hidden_states,
            pooling_metadata=pooling_metadata,
        )
        raw_pooler_output = json_map_leaves(
            lambda x: x.to("cpu", non_blocking=True),
            raw_pooler_output,
        )
        self._sync_device()

        pooler_output: list[torch.Tensor | None] = []
        for raw_output, seq_len, prompt_len in zip(
            raw_pooler_output, seq_lens_cpu, pooling_metadata.prompt_lens
        ):
            output = raw_output if seq_len == prompt_len else None
            pooler_output.append(output)

        return ModelRunnerOutput(
            req_ids=self.input_batch.req_ids,
            req_id_to_index=self.input_batch.req_id_to_index,
            sampled_token_ids=[],
            logprobs=None,
            prompt_logprobs_dict={},
            pooler_output=pooler_output,
        )

    def _pad_for_sequence_parallelism(self, num_scheduled_tokens: int) -> int:
        # Pad tokens to multiple of tensor_parallel_size when
        # enabled collective fusion for SP
        tp_size = self.vllm_config.parallel_config.tensor_parallel_size
        if self.compilation_config.pass_config.enable_sp and tp_size > 1:
            return round_up(num_scheduled_tokens, tp_size)
        return num_scheduled_tokens

    def _preprocess(
        self,
        scheduler_output: "SchedulerOutput",
        num_input_tokens: int,  # Padded
        intermediate_tensors: IntermediateTensors | None = None,
    ) -> tuple[
        torch.Tensor | None,
        torch.Tensor | None,
        torch.Tensor,
        IntermediateTensors | None,
        dict[str, Any],
        ECConnectorOutput | None,
    ]:
        num_scheduled_tokens = scheduler_output.total_num_scheduled_tokens
        is_first_rank = get_pp_group().is_first_rank
        is_encoder_decoder = self.model_config.is_encoder_decoder

        # _prepare_inputs may reorder the batch, so we must gather multi
        # modal outputs after that to ensure the correct order
        ec_connector_output = None

        if self.supports_mm_inputs and is_first_rank and not is_encoder_decoder:
            # Run the multimodal encoder if any.
            with self.maybe_get_ec_connector_output(
                scheduler_output,
                encoder_cache=self.encoder_cache,
            ) as ec_connector_output:
                self._execute_mm_encoder(scheduler_output)
                mm_embeds, is_mm_embed = self._gather_mm_embeddings(scheduler_output)

            # NOTE(woosuk): To unify token ids and soft tokens (vision
            # embeddings), we always use embeddings (rather than token ids)
            # as input to the multimodal model, even when the input is text.
            inputs_embeds_scheduled = self.model.embed_input_ids(
                self.input_ids.gpu[:num_scheduled_tokens],
                multimodal_embeddings=mm_embeds,
                is_multimodal=is_mm_embed,
            )

            # TODO(woosuk): Avoid the copy. Optimize.
            self.inputs_embeds.gpu[:num_scheduled_tokens].copy_(inputs_embeds_scheduled)

            input_ids = None
            inputs_embeds = self.inputs_embeds.gpu[:num_input_tokens]
            model_kwargs = {
                **self._init_model_kwargs(num_scheduled_tokens),
                **self._extract_mm_kwargs(scheduler_output),
            }
        elif self.enable_prompt_embeds and is_first_rank:
            # Get the input embeddings for the tokens that are not input embeds,
            # then put them into the appropriate positions.
            # TODO(qthequartermasterman): Since even when prompt embeds are
            # enabled, (a) not all requests will use prompt embeds, and (b)
            # after the initial prompt is processed, the rest of the generated
            # tokens will be token ids, it is not desirable to have the
            # embedding layer outside of the CUDA graph all the time. The v0
            # engine avoids this by "double compiling" the CUDA graph, once
            # with input_ids and again with inputs_embeds, for all num_tokens.
            # If a batch only has token ids, then including the embedding layer
            # in the CUDA graph will be more performant (like in the else case
            # below).
            token_ids_idx = (
                self.is_token_ids.gpu[:num_scheduled_tokens]
                .nonzero(as_tuple=False)
                .squeeze(1)
            )
            # Some tokens ids may need to become embeds
            if token_ids_idx.numel() > 0:
                token_ids = self.input_ids.gpu[token_ids_idx]
                tokens_to_embeds = self.model.embed_input_ids(input_ids=token_ids)
                self.inputs_embeds.gpu[token_ids_idx] = tokens_to_embeds

            inputs_embeds = self.inputs_embeds.gpu[:num_input_tokens]
            model_kwargs = self._init_model_kwargs(num_input_tokens)
            input_ids = None
        else:
            # For text-only models, we use token ids as input.
            # While it is possible to use embeddings as input just like the
            # multimodal models, it is not desirable for performance since
            # then the embedding layer is not included in the CUDA graph.
            input_ids = self.input_ids.gpu[:num_input_tokens]
            inputs_embeds = None
            model_kwargs = self._init_model_kwargs(num_input_tokens)

        if self.uses_mrope:
            positions = self.mrope_positions.gpu[:, :num_input_tokens]
        elif self.uses_xdrope_dim > 0:
            positions = self.xdrope_positions.gpu[:, :num_input_tokens]
        else:
            positions = self.positions.gpu[:num_input_tokens]

        if is_first_rank:
            intermediate_tensors = None
        else:
            assert intermediate_tensors is not None
            intermediate_tensors = self.sync_and_slice_intermediate_tensors(
                num_input_tokens, intermediate_tensors, True
            )

        if is_encoder_decoder and scheduler_output.scheduled_encoder_inputs:
            # Run the encoder, just like we do with other multimodal inputs.
            # For an encoder-decoder model, our processing here is a bit
            # simpler, because the outputs are just passed to the decoder.
            # We are not doing any prompt replacement. We also will only
            # ever have a single encoder input.
            encoder_outputs = self._execute_mm_encoder(scheduler_output)
            model_kwargs.update({"encoder_outputs": encoder_outputs})

        return (
            input_ids,
            inputs_embeds,
            positions,
            intermediate_tensors,
            model_kwargs,
            ec_connector_output,
        )

    def _sample(
        self,
        logits: torch.Tensor | None,
        spec_decode_metadata: SpecDecodeMetadata | None,
    ) -> SamplerOutput:
        # Sample the next token and get logprobs if needed.
        sampling_metadata = self.input_batch.sampling_metadata
        if spec_decode_metadata is None:
            # Update output token ids with tokens sampled in last step
            # if async scheduling and required by current sampling params.
            self.input_batch.update_async_output_token_ids()
            return self.sampler(
                logits=logits,
                sampling_metadata=sampling_metadata,
            )

        sampler_output = self.rejection_sampler(
            spec_decode_metadata,
            None,  # draft_probs
            logits,
            sampling_metadata,
        )
        self._update_states_after_model_execute(sampler_output.sampled_token_ids)
        return sampler_output

    def _bookkeeping_sync(
        self,
        scheduler_output: "SchedulerOutput",
        sampler_output: SamplerOutput,
        logits: torch.Tensor | None,
        hidden_states: torch.Tensor,
        num_scheduled_tokens: int,
        spec_decode_metadata: SpecDecodeMetadata | None,
    ) -> tuple[
        dict[str, int],
        LogprobsLists | None,
        list[list[int]],
        dict[str, LogprobsTensors | None],
        list[str],
        dict[str, int],
        list[int],
    ]:
        num_nans_in_logits = {}
        if envs.VLLM_COMPUTE_NANS_IN_LOGITS:
            num_nans_in_logits = self._get_nans_in_logits(logits)

        num_reqs = self.input_batch.num_reqs
        discard_sampled_tokens_req_indices = np.nonzero(
            self.discard_request_mask.np[:num_reqs]
        )[0]
        for i in discard_sampled_tokens_req_indices:
            gen = self.input_batch.generators.get(int(i))
            if gen is not None:
                gen.set_offset(gen.get_offset() - 4)

        # Copy some objects so they don't get modified after returning.
        # This is important when using async scheduling.
        req_ids_output_copy = self.input_batch.req_ids.copy()
        req_id_to_index_output_copy = self.input_batch.req_id_to_index.copy()

        num_sampled_tokens = sampler_output.sampled_token_ids.shape[0]
        sampled_token_ids = sampler_output.sampled_token_ids
        logprobs_tensors = sampler_output.logprobs_tensors
        invalid_req_indices = []
        cu_num_tokens: list[int] | None = None
        if not self.use_async_scheduling:
            # Get the valid generated tokens.
            max_gen_len = sampled_token_ids.shape[-1]
            if max_gen_len == 1:
                # No spec decode tokens.
                valid_sampled_token_ids = self._to_list(sampled_token_ids)
                # Mask out the sampled tokens that should not be sampled.
                for i in discard_sampled_tokens_req_indices:
                    valid_sampled_token_ids[int(i)].clear()
            else:
                # Includes spec decode tokens.
                valid_sampled_token_ids, cu_num_tokens = RejectionSampler.parse_output(
                    sampled_token_ids,
                    self.input_batch.vocab_size,
                    discard_sampled_tokens_req_indices,
                    return_cu_num_tokens=logprobs_tensors is not None,
                )
        else:
            valid_sampled_token_ids = []
            invalid_req_indices = discard_sampled_tokens_req_indices.tolist()
            invalid_req_indices_set = set(invalid_req_indices)

            # Cache the sampled tokens on the GPU and avoid CPU sync.
            # These will be copied into input_ids in the next step
            # when preparing inputs.
            # With spec decoding, this is done in propose_draft_token_ids().
            if self.input_batch.prev_sampled_token_ids is None:
                assert sampled_token_ids.shape[-1] == 1
                self.input_batch.prev_sampled_token_ids = sampled_token_ids
            self.input_batch.prev_req_id_to_index = {
                req_id: i
                for i, req_id in enumerate(self.input_batch.req_ids)
                if i not in invalid_req_indices_set
            }

        # Cache the sampled tokens in the model runner, so that the scheduler
        # doesn't need to send them back.
        # NOTE(woosuk): As an exception, when using PP, the scheduler sends
        # the sampled tokens back, because there's no direct communication
        # between the first-stage worker and the last-stage worker.
        req_ids = self.input_batch.req_ids
        for req_idx in range(num_sampled_tokens):
            if self.use_async_scheduling:
                sampled_ids = [-1] if req_idx not in invalid_req_indices_set else None
            else:
                sampled_ids = valid_sampled_token_ids[req_idx]

            num_sampled_ids: int = len(sampled_ids) if sampled_ids else 0

            if not sampled_ids:
                continue

            start_idx = self.input_batch.num_tokens_no_spec[req_idx]
            end_idx = start_idx + num_sampled_ids
            assert end_idx <= self.max_model_len, (
                "Sampled token IDs exceed the max model length. "
                f"Total number of tokens: {end_idx} > max_model_len: "
                f"{self.max_model_len}"
            )

            self.input_batch.token_ids_cpu[req_idx, start_idx:end_idx] = sampled_ids
            self.input_batch.is_token_ids[req_idx, start_idx:end_idx] = True
            self.input_batch.num_tokens_no_spec[req_idx] = end_idx
            self.input_batch.num_tokens[req_idx] = end_idx

            req_id = req_ids[req_idx]
            req_state = self.requests[req_id]
            req_state.output_token_ids.extend(sampled_ids)

        logprobs_lists = (
            logprobs_tensors.tolists(cu_num_tokens)
            if not self.use_async_scheduling and logprobs_tensors is not None
            else None
        )

        # Compute prompt logprobs if needed.
        prompt_logprobs_dict = self._get_prompt_logprobs_dict(
            hidden_states[:num_scheduled_tokens],
            scheduler_output.num_scheduled_tokens,
        )

        return (
            num_nans_in_logits,
            logprobs_lists,
            valid_sampled_token_ids,
            prompt_logprobs_dict,
            req_ids_output_copy,
            req_id_to_index_output_copy,
            invalid_req_indices,
        )

    @contextmanager
    def synchronize_input_prep(self):
        if self.prepare_inputs_event is None:
            yield
            return

        # Ensure prior step has finished with reused CPU tensors.
        # This is required in the async scheduling case because
        # the CPU->GPU transfer happens async.
        self.prepare_inputs_event.synchronize()
        try:
            yield
        finally:
            self.prepare_inputs_event.record()

    def _model_forward(
        self,
        input_ids: torch.Tensor | None = None,
        positions: torch.Tensor | None = None,
        intermediate_tensors: IntermediateTensors | None = None,
        inputs_embeds: torch.Tensor | None = None,
        **model_kwargs: dict[str, Any],
    ) -> Any:
        """Helper method to call the model forward pass.

        This method can be overridden by subclasses for model execution.
        Motivation: We can inspect only this method versus
        the whole execute_model, which has additional logic.

        Args:
            input_ids: Input token IDs
            positions: Token positions
            intermediate_tensors: Tensors from previous pipeline stages
            inputs_embeds: Input embeddings (alternative to input_ids)
            **model_kwargs: Additional model arguments

        Returns:
            Model output tensor
        """
        return self.model(
            input_ids=input_ids,
            positions=positions,
            intermediate_tensors=intermediate_tensors,
            inputs_embeds=inputs_embeds,
            **model_kwargs,
        )

    def _determine_batch_execution_and_padding(
        self,
        num_tokens: int,
        num_reqs: int,
        num_scheduled_tokens_np: np.ndarray,
        max_num_scheduled_tokens: int,
        use_cascade_attn: bool,
        allow_microbatching: bool = True,
        force_eager: bool = False,
        # For cudagraph capture TODO(lucas): Refactor how we capture cudagraphs (will
        # be improved in model runner v2)
        force_uniform_decode: bool | None = None,
        force_has_lora: bool | None = None,
    ) -> tuple[
        CUDAGraphMode,
        BatchDescriptor,
        UBatchSlices | None,
        torch.Tensor | None,
        CUDAGraphStat | None,
    ]:
        num_tokens_padded = self._pad_for_sequence_parallelism(num_tokens)
        uniform_decode = (
            (
                (max_num_scheduled_tokens == self.uniform_decode_query_len)
                and (num_tokens_padded == max_num_scheduled_tokens * num_reqs)
            )
            if force_uniform_decode is None
            else force_uniform_decode
        )

        has_lora = (
            len(self.input_batch.lora_id_to_lora_request) > 0
            if force_has_lora is None
            else force_has_lora
        )

        dispatch_cudagraph = (
            lambda num_tokens: self.cudagraph_dispatcher.dispatch(
                num_tokens=num_tokens,
                has_lora=has_lora,
                use_cascade_attn=use_cascade_attn,
                uniform_decode=uniform_decode,
            )
            if not force_eager
            else (CUDAGraphMode.NONE, BatchDescriptor(num_tokens_padded))
        )

        cudagraph_mode, batch_descriptor = dispatch_cudagraph(num_tokens_padded)
        num_tokens_padded = batch_descriptor.num_tokens

        # Extra coordination when running data-parallel since we need to coordinate
        # across ranks
        ubatch_slices, num_tokens_across_dp = None, None
        if self.vllm_config.parallel_config.data_parallel_size > 1:
            # Disable DP padding when running eager to avoid excessive padding when
            # running prefills. This lets us set cudagraph_mode="NONE" on the prefiller
            # in a P/D setup and still use CUDA graphs (enabled by this padding) on the
            # decoder.
            allow_dp_padding = (
                self.compilation_config.cudagraph_mode != CUDAGraphMode.NONE
            )

            ubatch_slices, num_tokens_across_dp = coordinate_batch_across_dp(
                num_tokens_unpadded=num_tokens_padded,
                parallel_config=self.parallel_config,
                allow_microbatching=allow_microbatching,
                allow_dp_padding=allow_dp_padding,
                num_tokens_padded=num_tokens_padded,
                uniform_decode=uniform_decode,
                num_scheduled_tokens_per_request=num_scheduled_tokens_np,
            )

            # Extract DP padding if there is any
            if num_tokens_across_dp is not None:
                dp_rank = self.parallel_config.data_parallel_rank
                num_tokens_padded = int(num_tokens_across_dp[dp_rank].item())

                # Re-dispatch with DP padding
                cudagraph_mode, batch_descriptor = dispatch_cudagraph(num_tokens_padded)
                # Assert to make sure the agreed upon token count is correct otherwise
                # num_tokens_across_dp will no-longer be valid
                assert batch_descriptor.num_tokens == num_tokens_padded

        cudagraph_stats = None
        if self.vllm_config.observability_config.cudagraph_metrics:
            cudagraph_stats = CUDAGraphStat(
                num_unpadded_tokens=num_tokens,
                num_padded_tokens=batch_descriptor.num_tokens,
                num_paddings=batch_descriptor.num_tokens - num_tokens,
                runtime_mode=str(cudagraph_mode),
            )

        return (
            cudagraph_mode,
            batch_descriptor,
            ubatch_slices,
            num_tokens_across_dp,
            cudagraph_stats,
        )

    @torch.inference_mode()
    def execute_model(
        self,
        scheduler_output: "SchedulerOutput",
        intermediate_tensors: IntermediateTensors | None = None,
    ) -> ModelRunnerOutput | IntermediateTensors | None:
        if self.execute_model_state is not None:
            raise RuntimeError(
                "State error: sample_tokens() must be called "
                "after execute_model() returns None."
            )

        # self._draft_token_ids is None when `input_fits_in_drafter=False`
        # and there is no draft tokens scheduled. so it need to update the
        # spec_decoding info in scheduler_output with async_scheduling.
        # use deepcopy to avoid the modification has influence on the
        # scheduler_output in engine core process.
        # TODO(Ronald1995): deepcopy is expensive when there is a large
        # number of requests, optimize it later.
        if (
            self.use_async_scheduling
            and self.num_spec_tokens
            and self._draft_token_ids is None
        ):
            scheduler_output = deepcopy(scheduler_output)

        num_scheduled_tokens = scheduler_output.total_num_scheduled_tokens
        with record_function_or_nullcontext("gpu_model_runner: preprocess"):
            with self.synchronize_input_prep():
                # Update persistent batch states.
                self._update_states(scheduler_output)

                if has_ec_transfer() and get_ec_transfer().is_producer:
                    with self.maybe_get_ec_connector_output(
                        scheduler_output,
                        encoder_cache=self.encoder_cache,
                    ) as ec_connector_output:
                        self._execute_mm_encoder(scheduler_output)
                        return make_empty_encoder_model_runner_output(scheduler_output)

                if not num_scheduled_tokens:
                    if (
                        self.parallel_config.distributed_executor_backend
                        == "external_launcher"
                        and self.parallel_config.data_parallel_size > 1
                    ):
                        # this is a corner case when both external launcher
                        # and DP are enabled, num_scheduled_tokens could be
                        # 0, and has_unfinished_requests in the outer loop
                        # returns True. before returning early here we call
                        # dummy run to ensure coordinate_batch_across_dp
                        # is called into to avoid out of sync issues.
                        self._dummy_run(1)
                    if not has_kv_transfer_group():
                        # Return empty ModelRunnerOutput if no work to do.
                        return EMPTY_MODEL_RUNNER_OUTPUT
                    return self.kv_connector_no_forward(
                        scheduler_output, self.vllm_config
                    )
                if self.cache_config.kv_sharing_fast_prefill:
                    assert not self.num_prompt_logprobs, (
                        "--kv-sharing-fast-prefill produces incorrect "
                        "logprobs for prompt tokens, tokens, please disable "
                        "it when the requests need prompt logprobs"
                    )

                num_reqs = self.input_batch.num_reqs
                req_ids = self.input_batch.req_ids
                tokens = [scheduler_output.num_scheduled_tokens[i] for i in req_ids]
                num_scheduled_tokens_np = np.array(tokens, dtype=np.int32)
                max_num_scheduled_tokens = int(num_scheduled_tokens_np.max())
                num_tokens_unpadded = scheduler_output.total_num_scheduled_tokens

                (
                    logits_indices,
                    spec_decode_metadata,
                ) = self._prepare_inputs(
                    scheduler_output,
                    num_scheduled_tokens_np,
                )

                cascade_attn_prefix_lens = None
                # Disable cascade attention when using microbatching (DBO)
                if self.cascade_attn_enabled and not self.parallel_config.enable_dbo:
                    # Pre-compute cascade attention prefix lengths
                    cascade_attn_prefix_lens = self._compute_cascade_attn_prefix_lens(
                        num_scheduled_tokens_np,
                        self.input_batch.num_computed_tokens_cpu[:num_reqs],
                        scheduler_output.num_common_prefix_blocks,
                    )

                (
                    cudagraph_mode,
                    batch_desc,
                    ubatch_slices,
                    num_tokens_across_dp,
                    cudagraph_stats,
                ) = self._determine_batch_execution_and_padding(
                    num_tokens=num_tokens_unpadded,
                    num_reqs=num_reqs,
                    num_scheduled_tokens_np=num_scheduled_tokens_np,
                    max_num_scheduled_tokens=max_num_scheduled_tokens,
                    use_cascade_attn=cascade_attn_prefix_lens is not None,
                )

                logger.debug(
                    "Running batch with cudagraph_mode: %s, batch_descriptor: %s, "
                    "ubatch_slices: %s, num_tokens_across_dp: %s",
                    cudagraph_mode,
                    batch_desc,
                    ubatch_slices,
                    num_tokens_across_dp,
                )

                num_tokens_padded = batch_desc.num_tokens
                num_reqs_padded = (
                    batch_desc.num_reqs if batch_desc.num_reqs is not None else num_reqs
                )

                use_spec_decode = len(scheduler_output.scheduled_spec_decode_tokens) > 0
                pad_attn = cudagraph_mode == CUDAGraphMode.FULL

                (attn_metadata, spec_decode_common_attn_metadata) = (
                    self._build_attention_metadata(
                        num_tokens=num_tokens_unpadded,
                        num_tokens_padded=num_tokens_padded if pad_attn else None,
                        num_reqs=num_reqs,
                        num_reqs_padded=num_reqs_padded if pad_attn else None,
                        max_query_len=max_num_scheduled_tokens,
                        ubatch_slices=ubatch_slices,
                        logits_indices=logits_indices,
                        use_spec_decode=use_spec_decode,
                        num_scheduled_tokens=scheduler_output.num_scheduled_tokens,
                        cascade_attn_prefix_lens=cascade_attn_prefix_lens,
                    )
                )

            (
                input_ids,
                inputs_embeds,
                positions,
                intermediate_tensors,
                model_kwargs,
                ec_connector_output,
            ) = self._preprocess(
                scheduler_output, num_tokens_padded, intermediate_tensors
            )

        # Set cudagraph mode to none if calc_kv_scales is true.
        # KV scales calculation involves dynamic operations that are incompatible
        # with CUDA graph capture.
        if self.calculate_kv_scales:
            cudagraph_mode = CUDAGraphMode.NONE
            # Mark KV scales as calculated after the first forward pass
            self.calculate_kv_scales = False

        # Run the model.
        # Use persistent buffers for CUDA graphs.
        with (
            set_forward_context(
                attn_metadata,
                self.vllm_config,
                num_tokens=num_tokens_padded,
                num_tokens_across_dp=num_tokens_across_dp,
                cudagraph_runtime_mode=cudagraph_mode,
                batch_descriptor=batch_desc,
                ubatch_slices=ubatch_slices,
            ),
            record_function_or_nullcontext("gpu_model_runner: forward"),
            self.maybe_get_kv_connector_output(scheduler_output) as kv_connector_output,
        ):
            model_output = self._model_forward(
                input_ids=input_ids,
                positions=positions,
                intermediate_tensors=intermediate_tensors,
                inputs_embeds=inputs_embeds,
                **model_kwargs,
            )

        with record_function_or_nullcontext("gpu_model_runner: postprocess"):
            if self.use_aux_hidden_state_outputs:
                # True when EAGLE 3 is used.
                hidden_states, aux_hidden_states = model_output
            else:
                # Common case.
                hidden_states = model_output
                aux_hidden_states = None

            if not self.broadcast_pp_output:
                # Common case.
                if not get_pp_group().is_last_rank:
                    # Return the intermediate tensors.
                    assert isinstance(hidden_states, IntermediateTensors)
                    hidden_states.kv_connector_output = kv_connector_output
                    self.kv_connector_output = kv_connector_output
                    return hidden_states

                if self.is_pooling_model:
                    # Return the pooling output.
                    output = self._pool(
                        hidden_states, num_scheduled_tokens, num_scheduled_tokens_np
                    )
                    output.kv_connector_output = kv_connector_output
                    return output

                sample_hidden_states = hidden_states[logits_indices]
                logits = self.model.compute_logits(sample_hidden_states)
            else:
                # Rare case.
                assert not self.is_pooling_model

                sample_hidden_states = hidden_states[logits_indices]
                if not get_pp_group().is_last_rank:
                    all_gather_tensors = {
                        "residual": not is_residual_scattered_for_sp(
                            self.vllm_config, num_tokens_padded
                        )
                    }
                    get_pp_group().send_tensor_dict(
                        hidden_states.tensors,
                        all_gather_group=get_tp_group(),
                        all_gather_tensors=all_gather_tensors,
                    )
                    logits = None
                else:
                    logits = self.model.compute_logits(sample_hidden_states)

                model_output_broadcast_data: dict[str, Any] = {}
                if logits is not None:
                    model_output_broadcast_data["logits"] = logits.contiguous()

                broadcasted = get_pp_group().broadcast_tensor_dict(
                    model_output_broadcast_data, src=len(get_pp_group().ranks) - 1
                )
                assert broadcasted is not None
                logits = broadcasted["logits"]

        self.execute_model_state = ExecuteModelState(
            scheduler_output,
            logits,
            spec_decode_metadata,
            spec_decode_common_attn_metadata,
            hidden_states,
            sample_hidden_states,
            aux_hidden_states,
            ec_connector_output,
            cudagraph_stats,
        )
        self.kv_connector_output = kv_connector_output
        return None

    @torch.inference_mode
    def sample_tokens(
        self, grammar_output: "GrammarOutput | None"
    ) -> ModelRunnerOutput | AsyncModelRunnerOutput | IntermediateTensors:
        kv_connector_output = self.kv_connector_output
        self.kv_connector_output = None

        if self.execute_model_state is None:
            # Nothing to do (PP non-final rank case), output isn't used.
            if not kv_connector_output:
                return None  # type: ignore[return-value]

            # In case of PP with kv transfer, we need to pass through the
            # kv_connector_output
            if kv_connector_output.is_empty():
                return EMPTY_MODEL_RUNNER_OUTPUT

            output = copy(EMPTY_MODEL_RUNNER_OUTPUT)
            output.kv_connector_output = kv_connector_output
            return output

        # Unpack ephemeral state.
        (
            scheduler_output,
            logits,
            spec_decode_metadata,
            spec_decode_common_attn_metadata,
            hidden_states,
            sample_hidden_states,
            aux_hidden_states,
            ec_connector_output,
            cudagraph_stats,
        ) = self.execute_model_state
        # Clear ephemeral state.
        self.execute_model_state = None

        # Apply structured output bitmasks if present.
        if grammar_output is not None:
            apply_grammar_bitmask(
                scheduler_output, grammar_output, self.input_batch, logits
            )

        with record_function_or_nullcontext("gpu_model_runner: sample"):
            sampler_output = self._sample(logits, spec_decode_metadata)

        self.input_batch.prev_sampled_token_ids = None

        def propose_draft_token_ids(sampled_token_ids):
            assert spec_decode_common_attn_metadata is not None
            with record_function_or_nullcontext("gpu_model_runner: draft"):
                self._draft_token_ids = self.propose_draft_token_ids(
                    scheduler_output,
                    sampled_token_ids,
                    self.input_batch.sampling_metadata,
                    hidden_states,
                    sample_hidden_states,
                    aux_hidden_states,
                    spec_decode_metadata,
                    spec_decode_common_attn_metadata,
                )

        spec_config = self.speculative_config
        use_padded_batch_for_eagle = (
            spec_config is not None
            and spec_config.use_eagle()
            and not spec_config.disable_padded_drafter_batch
        )
        effective_drafter_max_model_len = self.max_model_len
        if effective_drafter_max_model_len is None:
            effective_drafter_max_model_len = self.model_config.max_model_len
        if (
            spec_config is not None
            and spec_config.draft_model_config is not None
            and spec_config.draft_model_config.max_model_len is not None
        ):
            effective_drafter_max_model_len = (
                spec_config.draft_model_config.max_model_len
            )
        input_fits_in_drafter = spec_decode_common_attn_metadata and (
            spec_decode_common_attn_metadata.max_seq_len + self.num_spec_tokens
            <= effective_drafter_max_model_len
        )
        if use_padded_batch_for_eagle:
            assert self.speculative_config is not None
            assert isinstance(self.drafter, EagleProposer)
            sampled_token_ids = sampler_output.sampled_token_ids
            if input_fits_in_drafter:
                # EAGLE speculative decoding can use the GPU sampled tokens
                # as inputs, and does not need to wait for bookkeeping to finish.
                propose_draft_token_ids(sampled_token_ids)
            elif self.valid_sampled_token_count_event is not None:
                assert spec_decode_common_attn_metadata is not None
                next_token_ids, valid_sampled_tokens_count = (
                    self.drafter.prepare_next_token_ids_padded(
                        spec_decode_common_attn_metadata,
                        sampled_token_ids,
                        self.requests,
                        self.input_batch,
                        self.discard_request_mask.gpu,
                    )
                )
                self._copy_valid_sampled_token_count(
                    next_token_ids, valid_sampled_tokens_count
                )

        with record_function_or_nullcontext("gpu_model_runner: bookkeep"):
            (
                num_nans_in_logits,
                logprobs_lists,
                valid_sampled_token_ids,
                prompt_logprobs_dict,
                req_ids_output_copy,
                req_id_to_index_output_copy,
                invalid_req_indices,
            ) = self._bookkeeping_sync(
                scheduler_output,
                sampler_output,
                logits,
                hidden_states,
                scheduler_output.total_num_scheduled_tokens,
                spec_decode_metadata,
            )

        if (
            self.speculative_config
            and not use_padded_batch_for_eagle
            and input_fits_in_drafter
        ):
            # ngram and other speculative decoding methods use the sampled
            # tokens on the CPU, so they are run after bookkeeping.
            propose_draft_token_ids(valid_sampled_token_ids)

        with record_function_or_nullcontext("gpu_model_runner: eplb"):
            self.eplb_step()
        with record_function_or_nullcontext("gpu_model_runner: ModelRunnerOutput"):
            output = ModelRunnerOutput(
                req_ids=req_ids_output_copy,
                req_id_to_index=req_id_to_index_output_copy,
                sampled_token_ids=valid_sampled_token_ids,
                logprobs=logprobs_lists,
                prompt_logprobs_dict=prompt_logprobs_dict,
                pooler_output=[],
                kv_connector_output=kv_connector_output,
                ec_connector_output=ec_connector_output
                if self.supports_mm_inputs
                else None,
                num_nans_in_logits=num_nans_in_logits,
                cudagraph_stats=cudagraph_stats,
            )

        if not self.use_async_scheduling:
            return output
        with record_function_or_nullcontext(
            "gpu_model_runner: AsyncGPUModelRunnerOutput"
        ):
            async_output = AsyncGPUModelRunnerOutput(
                model_runner_output=output,
                sampled_token_ids=sampler_output.sampled_token_ids,
                logprobs_tensors=sampler_output.logprobs_tensors,
                invalid_req_indices=invalid_req_indices,
                async_output_copy_stream=self.async_output_copy_stream,
                vocab_size=self.input_batch.vocab_size,
            )
        with record_function_or_nullcontext(
            "gpu_model_runner: set_async_sampled_token_ids"
        ):
            # Save ref of sampled_token_ids CPU tensor if the batch contains
            # any requests with sampling params that require output ids.
            self.input_batch.set_async_sampled_token_ids(
                async_output.sampled_token_ids_cpu,
                async_output.async_copy_ready_event,
            )

        return async_output

    def take_draft_token_ids(self) -> DraftTokenIds | None:
        if self._draft_token_ids is None:
            return None
        req_ids = self.input_batch.req_ids
        if isinstance(self._draft_token_ids, torch.Tensor):
            draft_token_ids = self._draft_token_ids.tolist()
        else:
            draft_token_ids = self._draft_token_ids
        self._draft_token_ids = None
        return DraftTokenIds(req_ids, draft_token_ids)

    def _copy_valid_sampled_token_count(
        self, next_token_ids: torch.Tensor, valid_sampled_tokens_count: torch.Tensor
    ) -> None:
        if self.valid_sampled_token_count_event is None:
            return

        default_stream = torch.cuda.current_stream()
        # Initialize a new stream to overlap the copy operation with
        # prepare_input of draft model.
        with torch.cuda.stream(self.valid_sampled_token_count_copy_stream):
            self.valid_sampled_token_count_copy_stream.wait_stream(default_stream)  # type: ignore
            counts = valid_sampled_tokens_count
            counts_cpu = self.valid_sampled_token_count_cpu
            counts_cpu[: counts.shape[0]].copy_(counts, non_blocking=True)
            self.valid_sampled_token_count_event.record()

        self.input_batch.prev_sampled_token_ids = next_token_ids.unsqueeze(1)

    def _get_valid_sampled_token_count(self) -> list[int]:
        # Wait until valid_sampled_tokens_count is copied to cpu,
        prev_sampled_token_ids = self.input_batch.prev_sampled_token_ids
        if (
            self.valid_sampled_token_count_event is None
            or prev_sampled_token_ids is None
        ):
            return []

        counts_cpu = self.valid_sampled_token_count_cpu
        self.valid_sampled_token_count_event.synchronize()
        return counts_cpu[: prev_sampled_token_ids.shape[0]].tolist()

    def propose_draft_token_ids(
        self,
        scheduler_output: "SchedulerOutput",
        sampled_token_ids: torch.Tensor | list[list[int]],
        sampling_metadata: SamplingMetadata,
        hidden_states: torch.Tensor,
        sample_hidden_states: torch.Tensor,
        aux_hidden_states: list[torch.Tensor] | None,
        spec_decode_metadata: SpecDecodeMetadata | None,
        common_attn_metadata: CommonAttentionMetadata,
    ) -> list[list[int]] | torch.Tensor:
        num_scheduled_tokens = scheduler_output.total_num_scheduled_tokens
        spec_config = self.speculative_config
        assert spec_config is not None
        if spec_config.method == "ngram":
            assert isinstance(sampled_token_ids, list)
            assert isinstance(self.drafter, NgramProposer)
            draft_token_ids = self.drafter.propose(
                sampled_token_ids,
                self.input_batch.req_ids,
                self.input_batch.num_tokens_no_spec,
                self.input_batch.token_ids_cpu,
                self.input_batch.spec_decode_unsupported_reqs,
            )
        elif spec_config.method == "suffix":
            assert isinstance(sampled_token_ids, list)
            assert isinstance(self.drafter, SuffixDecodingProposer)
            draft_token_ids = self.drafter.propose(self.input_batch, sampled_token_ids)
        elif spec_config.method == "medusa":
            assert isinstance(sampled_token_ids, list)
            assert isinstance(self.drafter, MedusaProposer)

            if sample_hidden_states.shape[0] == len(sampled_token_ids):
                # The input to the target model does not include draft tokens.
                hidden_states = sample_hidden_states
            else:
                indices = []
                offset = 0
                assert spec_decode_metadata is not None, (
                    "No spec decode metadata for medusa"
                )
                for num_draft, tokens in zip(
                    spec_decode_metadata.num_draft_tokens, sampled_token_ids
                ):
                    indices.append(offset + len(tokens) - 1)
                    offset += num_draft + 1
                indices = torch.tensor(indices, device=self.device)
                hidden_states = sample_hidden_states[indices]

            draft_token_ids = self.drafter.propose(
                target_hidden_states=hidden_states,
                sampling_metadata=sampling_metadata,
            )
        elif spec_config.use_eagle():
            assert isinstance(self.drafter, EagleProposer)

            if spec_config.disable_padded_drafter_batch:
                # When padded-batch is disabled, the sampled_token_ids should be
                # the cpu-side list[list[int]] of valid sampled tokens for each
                # request, with invalid requests having empty lists.
                assert isinstance(sampled_token_ids, list), (
                    "sampled_token_ids should be a python list when"
                    "padded-batch is disabled."
                )
                next_token_ids = self.drafter.prepare_next_token_ids_cpu(
                    sampled_token_ids,
                    self.requests,
                    self.input_batch,
                    scheduler_output.num_scheduled_tokens,
                )
            else:
                # When using padded-batch, the sampled_token_ids should be
                # the gpu tensor of sampled tokens for each request, of shape
                # (num_reqs, num_spec_tokens + 1) with rejected tokens having
                # value -1.
                assert isinstance(sampled_token_ids, torch.Tensor), (
                    "sampled_token_ids should be a torch.Tensor when"
                    "padded-batch is enabled."
                )
                next_token_ids, valid_sampled_tokens_count = (
                    self.drafter.prepare_next_token_ids_padded(
                        common_attn_metadata,
                        sampled_token_ids,
                        self.requests,
                        self.input_batch,
                        self.discard_request_mask.gpu,
                    )
                )
                self._copy_valid_sampled_token_count(
                    next_token_ids, valid_sampled_tokens_count
                )

            if spec_decode_metadata is None:
                token_indices_to_sample = None
                # input_ids can be None for multimodal models.
                target_token_ids = self.input_ids.gpu[:num_scheduled_tokens]
                target_positions = self._get_positions(num_scheduled_tokens)
                if self.use_aux_hidden_state_outputs:
                    assert aux_hidden_states is not None
                    target_hidden_states = torch.cat(
                        [h[:num_scheduled_tokens] for h in aux_hidden_states], dim=-1
                    )
                else:
                    target_hidden_states = hidden_states[:num_scheduled_tokens]
            else:
                if spec_config.disable_padded_drafter_batch:
                    token_indices_to_sample = None
                    common_attn_metadata, token_indices = self.drafter.prepare_inputs(
                        common_attn_metadata,
                        sampled_token_ids,
                        spec_decode_metadata.num_draft_tokens,
                    )
                    target_token_ids = self.input_ids.gpu[token_indices]
                    target_positions = self._get_positions(token_indices)
                    if self.use_aux_hidden_state_outputs:
                        assert aux_hidden_states is not None
                        target_hidden_states = torch.cat(
                            [h[token_indices] for h in aux_hidden_states], dim=-1
                        )
                    else:
                        target_hidden_states = hidden_states[token_indices]
                else:
                    common_attn_metadata, token_indices_to_sample = (
                        self.drafter.prepare_inputs_padded(
                            common_attn_metadata,
                            spec_decode_metadata,
                            valid_sampled_tokens_count,
                        )
                    )
                    total_num_tokens = common_attn_metadata.num_actual_tokens
                    # When padding the batch, token_indices is just a range
                    target_token_ids = self.input_ids.gpu[:total_num_tokens]
                    target_positions = self._get_positions(total_num_tokens)
                    if self.use_aux_hidden_state_outputs:
                        assert aux_hidden_states is not None
                        target_hidden_states = torch.cat(
                            [h[:total_num_tokens] for h in aux_hidden_states], dim=-1
                        )
                    else:
                        target_hidden_states = hidden_states[:total_num_tokens]

            if self.supports_mm_inputs:
                mm_embed_inputs = self._gather_mm_embeddings(
                    scheduler_output,
                    shift_computed_tokens=1,
                )
            else:
                mm_embed_inputs = None

            draft_token_ids = self.drafter.propose(
                target_token_ids=target_token_ids,
                target_positions=target_positions,
                target_hidden_states=target_hidden_states,
                next_token_ids=next_token_ids,
                last_token_indices=token_indices_to_sample,
                sampling_metadata=sampling_metadata,
                common_attn_metadata=common_attn_metadata,
                mm_embed_inputs=mm_embed_inputs,
            )

        return draft_token_ids

    def update_config(self, overrides: dict[str, Any]) -> None:
        allowed_config_names = {"load_config", "model_config"}
        for config_name, config_overrides in overrides.items():
            assert config_name in allowed_config_names, (
                f"Config `{config_name}` not supported. "
                f"Allowed configs: {allowed_config_names}"
            )
            config = getattr(self, config_name)
            new_config = update_config(config, config_overrides)
            setattr(self, config_name, new_config)

    def load_model(self, eep_scale_up: bool = False) -> None:
        """
        Args:
            eep_scale_up: the model loading is for elastic EP scale up.
        """
        logger.info_once(
            "Starting to load model %s...",
            self.model_config.model,
            scope="global",
        )
        global_expert_loads, old_global_expert_indices_per_model, rank_mapping = (
            EplbState.get_eep_state(self.parallel_config)
            if eep_scale_up
            else (None, None, None)
        )

        if self.parallel_config.enable_eplb:
            self.eplb_state = EplbState(self.parallel_config, self.device)
            eplb_models = 0
        with DeviceMemoryProfiler() as m:
            time_before_load = time.perf_counter()
            model_loader = get_model_loader(self.load_config)
            self.model = model_loader.load_model(
                vllm_config=self.vllm_config, model_config=self.model_config
            )
            if self.lora_config:
                self.model = self.load_lora_model(
                    self.model, self.vllm_config, self.device
                )
            if hasattr(self, "drafter"):
                logger.info_once("Loading drafter model...")
                self.drafter.load_model(self.model)
                if (
                    hasattr(self.drafter, "model")
                    and is_mixture_of_experts(self.drafter.model)
                    and self.parallel_config.enable_eplb
                ):
                    spec_config = self.vllm_config.speculative_config
                    assert spec_config is not None
                    assert spec_config.draft_model_config is not None
                    logger.info_once(
                        "EPLB is enabled for drafter model %s.",
                        spec_config.draft_model_config.model,
                    )

                    global_expert_load = (
                        global_expert_loads[eplb_models]
                        if global_expert_loads
                        else None
                    )
                    old_global_expert_indices = (
                        old_global_expert_indices_per_model[eplb_models]
                        if old_global_expert_indices_per_model
                        else None
                    )
                    if self.eplb_state is None:
                        self.eplb_state = EplbState(self.parallel_config, self.device)
                    self.eplb_state.add_model(
                        self.drafter.model,
                        spec_config.draft_model_config,
                        global_expert_load,
                        old_global_expert_indices,
                        rank_mapping,
                    )
                    eplb_models += 1

            if self.use_aux_hidden_state_outputs:
                if not supports_eagle3(self.get_model()):
                    raise RuntimeError(
                        "Model does not support EAGLE3 interface but "
                        "aux_hidden_state_outputs was requested"
                    )

                # Try to get auxiliary layers from speculative config,
                # otherwise use model's default layers
                aux_layers = self._get_eagle3_aux_layers_from_config()
                if aux_layers:
                    logger.info(
                        "Using auxiliary layers from speculative config: %s",
                        aux_layers,
                    )
                else:
                    aux_layers = self.model.get_eagle3_aux_hidden_state_layers()

                self.model.set_aux_hidden_state_layers(aux_layers)
            time_after_load = time.perf_counter()
        self.model_memory_usage = m.consumed_memory
        logger.info_once(
            "Model loading took %.4f GiB memory and %.6f seconds",
            self.model_memory_usage / GiB_bytes,
            time_after_load - time_before_load,
            scope="local",
        )
        prepare_communication_buffer_for_model(self.model)
        if (drafter := getattr(self, "drafter", None)) and (
            drafter_model := getattr(drafter, "model", None)
        ):
            prepare_communication_buffer_for_model(drafter_model)
        mm_config = self.model_config.multimodal_config
        self.is_multimodal_pruning_enabled = (
            supports_multimodal_pruning(self.get_model())
            and mm_config is not None
            and mm_config.is_multimodal_pruning_enabled()
        )

        if is_mixture_of_experts(self.model) and self.parallel_config.enable_eplb:
            logger.info_once("EPLB is enabled for model %s.", self.model_config.model)
            global_expert_load = (
                global_expert_loads[eplb_models] if global_expert_loads else None
            )
            old_global_expert_indices = (
                old_global_expert_indices_per_model[eplb_models]
                if old_global_expert_indices_per_model
                else None
            )
            assert self.eplb_state is not None
            self.eplb_state.add_model(
                self.model,
                self.model_config,
                global_expert_load,
                old_global_expert_indices,
                rank_mapping,
            )
            if self.eplb_state.is_async:
                self.eplb_state.start_async_loop(rank_mapping=rank_mapping)

        if (
            self.vllm_config.compilation_config.mode
            == CompilationMode.STOCK_TORCH_COMPILE
            and supports_dynamo()
        ):
            backend = self.vllm_config.compilation_config.init_backend(self.vllm_config)
            compilation_counter.stock_torch_compile_count += 1
            self.model.compile(fullgraph=True, backend=backend)
            return
        # for other compilation modes, cudagraph behavior is controlled by
        # CudagraphWraper and CudagraphDispatcher of vllm.

        # wrap the model with full cudagraph wrapper if needed.
        cudagraph_mode = self.compilation_config.cudagraph_mode
        assert cudagraph_mode is not None
        if cudagraph_mode.has_full_cudagraphs() and not self.parallel_config.enable_dbo:
            self.model = CUDAGraphWrapper(
                self.model, self.vllm_config, runtime_mode=CUDAGraphMode.FULL
            )
        elif self.parallel_config.enable_dbo:
            if cudagraph_mode.has_full_cudagraphs():
                self.model = UBatchWrapper(
                    self.model, self.vllm_config, CUDAGraphMode.FULL, self.device
                )
            else:
                self.model = UBatchWrapper(
                    self.model, self.vllm_config, CUDAGraphMode.NONE, self.device
                )

    def _get_eagle3_aux_layers_from_config(self) -> tuple[int, ...] | None:
        """Extract Eagle3 auxiliary layer indices from speculative config.

        These indices specify which hidden states from the base model should
        be used as auxiliary inputs for the Eagle3 drafter model during
        speculative decoding.

        Returns:
            Tuple of layer indices if found in draft model config,
            None otherwise.
        """
        if not (self.speculative_config and self.speculative_config.draft_model_config):
            return None

        hf_config = self.speculative_config.draft_model_config.hf_config
        if not hasattr(hf_config, "eagle_aux_hidden_state_layer_ids"):
            return None

        layer_ids = hf_config.eagle_aux_hidden_state_layer_ids
        if layer_ids and isinstance(layer_ids, (list, tuple)):
            return tuple(layer_ids)

        return None

    def reload_weights(self) -> None:
        assert getattr(self, "model", None) is not None, (
            "Cannot reload weights before model is loaded."
        )
        model_loader = get_model_loader(self.load_config)
        logger.info("Reloading weights inplace...")
        model_loader.load_weights(self.get_model(), model_config=self.model_config)

    def save_tensorized_model(
        self,
        tensorizer_config: "TensorizerConfig",
    ) -> None:
        TensorizerLoader.save_model(
            self.get_model(),
            tensorizer_config=tensorizer_config,
            model_config=self.model_config,
        )

    def _get_prompt_logprobs_dict(
        self,
        hidden_states: torch.Tensor,
        num_scheduled_tokens: dict[str, int],
    ) -> dict[str, LogprobsTensors | None]:
        num_prompt_logprobs_dict = self.num_prompt_logprobs
        if not num_prompt_logprobs_dict:
            return {}

        in_progress_dict = self.input_batch.in_progress_prompt_logprobs_cpu
        prompt_logprobs_dict: dict[str, LogprobsTensors | None] = {}

        # Since prompt logprobs are a rare feature, prioritize simple,
        # maintainable loop over optimal performance.
        completed_prefill_reqs = []
        for req_id, num_prompt_logprobs in num_prompt_logprobs_dict.items():
            num_tokens = num_scheduled_tokens.get(req_id)
            if num_tokens is None:
                # This can happen if the request was preempted in prefill stage.
                continue

            # Get metadata for this request.
            request = self.requests[req_id]
            if request.prompt_token_ids is None:
                # Prompt logprobs is incompatible with prompt embeddings
                continue

            num_prompt_tokens = len(request.prompt_token_ids)
            prompt_token_ids = torch.tensor(request.prompt_token_ids).to(
                self.device, non_blocking=True
            )

            # Set up target LogprobsTensors object.
            logprobs_tensors = in_progress_dict.get(req_id)
            if not logprobs_tensors:
                # Create empty logprobs CPU tensors for the entire prompt.
                # If chunked, we'll copy in slice by slice.
                logprobs_tensors = LogprobsTensors.empty_cpu(
                    num_prompt_tokens - 1, num_prompt_logprobs + 1
                )
                in_progress_dict[req_id] = logprobs_tensors

            # Determine number of logits to retrieve.
            start_idx = request.num_computed_tokens
            start_tok = start_idx + 1
            num_remaining_tokens = num_prompt_tokens - start_tok
            if num_tokens <= num_remaining_tokens:
                # This is a chunk, more tokens remain.
                # In the == case, there are no more prompt logprobs to produce
                # but we want to defer returning them to the next step where we
                # have new generated tokens to return.
                num_logits = num_tokens
            else:
                # This is the last chunk of prompt tokens to return.
                num_logits = num_remaining_tokens
                completed_prefill_reqs.append(req_id)
                prompt_logprobs_dict[req_id] = logprobs_tensors

            if num_logits <= 0:
                # This can happen for the final chunk if we prefilled exactly
                # (num_prompt_tokens - 1) tokens for this request in the prior
                # step. There are no more prompt logprobs to produce.
                continue

            # Get the logits corresponding to this req's prompt tokens.
            # If this is a partial request (i.e. chunked prefill),
            # then there is prompt logprob generated for each index.
            req_idx = self.input_batch.req_id_to_index[req_id]
            offset = self.query_start_loc.np[req_idx].item()
            prompt_hidden_states = hidden_states[offset : offset + num_logits]
            logits = self.model.compute_logits(prompt_hidden_states)

            # Get the "target" tokens for each index. For prompt at index i,
            # the token at prompt index i+1 is the "sampled" token we want
            # to gather the logprob for.
            tgt_token_ids = prompt_token_ids[start_tok : start_tok + num_logits]

            # Compute prompt logprobs.
            logprobs = self.sampler.compute_logprobs(logits)
            token_ids, logprobs, ranks = self.sampler.gather_logprobs(
                logprobs, num_prompt_logprobs, tgt_token_ids
            )

            # Transfer GPU->CPU async.
            chunk_slice = slice(start_idx, start_idx + num_logits)
            logprobs_tensors.logprob_token_ids[chunk_slice].copy_(
                token_ids, non_blocking=True
            )
            logprobs_tensors.logprobs[chunk_slice].copy_(logprobs, non_blocking=True)
            logprobs_tensors.selected_token_ranks[chunk_slice].copy_(
                ranks, non_blocking=True
            )

        # Remove requests that have completed prefill from the batch
        # num_prompt_logprobs_dict.
        for req_id in completed_prefill_reqs:
            del num_prompt_logprobs_dict[req_id]
            del in_progress_dict[req_id]

        # Must synchronize the non-blocking GPU->CPU transfers.
        if prompt_logprobs_dict:
            self._sync_device()

        return prompt_logprobs_dict

    def _get_nans_in_logits(
        self,
        logits: torch.Tensor | None,
    ) -> dict[str, int]:
        try:
            if logits is None:
                return {req_id: 0 for req_id in self.input_batch.req_ids}

            num_nans_in_logits = {}
            num_nans_for_index = logits.isnan().sum(dim=-1).cpu().numpy()
            for req_id in self.input_batch.req_ids:
                req_index = self.input_batch.req_id_to_index[req_id]
                num_nans_in_logits[req_id] = (
                    int(num_nans_for_index[req_index])
                    if num_nans_for_index is not None and req_index < logits.shape[0]
                    else 0
                )
            return num_nans_in_logits
        except IndexError:
            return {}

    @contextmanager
    def maybe_randomize_inputs(self, input_ids: torch.Tensor):
        """
        Randomize input_ids if VLLM_RANDOMIZE_DP_DUMMY_INPUTS is set.
        This is to help balance expert-selection
         - during profile_run
         - during DP rank dummy run
        """
        dp_size = self.vllm_config.parallel_config.data_parallel_size
        randomize_inputs = envs.VLLM_RANDOMIZE_DP_DUMMY_INPUTS and dp_size > 1
        if not randomize_inputs:
            yield
        else:
            import functools

            @functools.cache
            def rand_input_ids() -> torch.Tensor:
                return torch.randint_like(
                    self.input_ids.gpu,
                    low=0,
                    high=self.model_config.get_vocab_size(),
                    dtype=input_ids.dtype,
                )

            logger.debug_once("Randomizing dummy data for DP Rank")
            input_ids.copy_(rand_input_ids()[: input_ids.size(0)], non_blocking=True)
            yield
            input_ids.fill_(0)

    def _get_mm_dummy_batch(
        self,
        modality: str,
        max_items_per_batch: int,
    ) -> BatchedTensorInputs:
        """Dummy data for profiling and precompiling multimodal models."""
        assert self.mm_budget is not None

        dummy_decoder_data = self.mm_registry.get_decoder_dummy_data(
            model_config=self.model_config,
            seq_len=self.max_model_len,
            mm_counts={modality: 1},
            cache=self.mm_budget.cache,
        )
        dummy_mm_data = dummy_decoder_data.multi_modal_data

        # Result in the maximum GPU consumption of the model
        dummy_mm_item = dummy_mm_data[modality][0]
        dummy_mm_items = [dummy_mm_item] * max_items_per_batch

        model = cast(SupportsMultiModal, self.model)
        return next(
            mm_kwargs_group
            for _, _, mm_kwargs_group in group_mm_kwargs_by_modality(
                dummy_mm_items,
                device=self.device,
                pin_memory=self.pin_memory,
                merge_by_field_config=model.merge_by_field_config,
                multimodal_cpu_fields=model.multimodal_cpu_fields,
            )
        )

    @torch.inference_mode()
    def _dummy_run(
        self,
        num_tokens: int,
        cudagraph_runtime_mode: CUDAGraphMode | None = None,
        force_attention: ForceAttention = ForceAttention.NONE,
        uniform_decode: bool = False,
        allow_microbatching: bool = True,
        skip_eplb: bool = False,
        is_profile: bool = False,
        create_mixed_batch: bool = False,
        remove_lora: bool = True,
        activate_lora: bool = False,
        is_graph_capturing: bool = False,
    ) -> tuple[torch.Tensor, torch.Tensor]:
        """
        Run a dummy forward pass to warm up/profile run or capture the
        CUDA graph for the model.

        Args:
            num_tokens: Number of tokens to run the dummy forward pass.
            cudagraph_runtime_mode: used to control the behavior.
                - if not set will determine the cudagraph mode based on using
                    the self.cudagraph_dispatcher.
                - CUDAGraphMode.NONE: No cudagraph, for warm up and profile run
                - CUDAGraphMode.PIECEWISE: Piecewise cudagraph.
                - CUDAGraphMode.FULL: Full cudagraph, attention metadata is
                    needed.
            force_attention: If True, always create attention metadata. Used to
                warm up attention backend when mode is NONE.
            uniform_decode: If True, the batch is a uniform decode batch.
            skip_eplb: If True, skip EPLB state update.
            is_profile: If True, this is a profile run.
            create_mixed_batch: If True, create a mixed batch with both decode
                (1 token) and prefill (multiple tokens) requests.
            remove_lora: If False, dummy LoRAs are not destroyed after the run
            activate_lora: If False, dummy_run is performed without LoRAs.
        """
        assert (
            cudagraph_runtime_mode is None
            or cudagraph_runtime_mode.valid_runtime_modes()
        )

        # If cudagraph_mode.decode_mode() == FULL and
        # cudagraph_mode.separate_routine(). This means that we are using
        # different graphs and/or modes for mixed prefill-decode batches vs.
        # uniform decode batches. A uniform decode batch means that all
        # requests have identical query length, except a potential virtual
        # request (shorter) in the batch account for padding.
        # Uniform decode batch could either be common pure decode, where
        # max_query_len == 1, or speculative decode, where
        # max_query_len == 1 + num_spec_decode_tokens.

        # When setting max_query_len = 1, we switch to and capture the optimized
        # routine of FA2 for pure decode, i.e., Flashdecode + an optimization
        # for GQA/MQA.
        max_query_len = self.uniform_decode_query_len if uniform_decode else num_tokens

        # Set num_scheduled_tokens based on num_tokens and max_num_seqs
        # for dummy run with LoRA so that the num_reqs collectively
        # has num_tokens in total.
        assert num_tokens <= self.scheduler_config.max_num_batched_tokens
        max_num_reqs = self.scheduler_config.max_num_seqs
        if create_mixed_batch:
            assert not uniform_decode
            # Create mixed batch:
            # first half decode tokens, second half one prefill
            num_decode_tokens = min(max_num_reqs - 1, num_tokens // 2)
            num_prefill_tokens = num_tokens - num_decode_tokens
            num_reqs = num_decode_tokens + 1

            # Create decode requests (1 token each) followed by prefill request
            num_scheduled_tokens_list = [1] * num_decode_tokens + [num_prefill_tokens]
            # Note: Overriding max_query_len to be the prefill tokens
            max_query_len = num_prefill_tokens
        elif uniform_decode:
            assert not create_mixed_batch
            num_reqs = min(max_num_reqs, cdiv(num_tokens, max_query_len))
            num_scheduled_tokens_list = [max_query_len] * num_reqs
            if num_tokens % max_query_len != 0:
                num_scheduled_tokens_list[-1] = num_tokens % max_query_len
        else:
            num_reqs = min(num_tokens, max_num_reqs)
            min_tokens_per_req = num_tokens // num_reqs
            num_scheduled_tokens_list = [min_tokens_per_req] * num_reqs
            num_scheduled_tokens_list[-1] += num_tokens % num_reqs

        assert sum(num_scheduled_tokens_list) == num_tokens
        assert len(num_scheduled_tokens_list) == num_reqs
        num_scheduled_tokens = np.array(num_scheduled_tokens_list, dtype=np.int32)
        num_tokens_unpadded = int(num_scheduled_tokens.sum())

        num_sampled_tokens = np.ones(num_reqs, dtype=np.int32)

        _cudagraph_mode, batch_desc, ubatch_slices, num_tokens_across_dp, _ = (
            self._determine_batch_execution_and_padding(
                num_tokens=num_tokens_unpadded,
                num_reqs=num_reqs,
                num_scheduled_tokens_np=num_scheduled_tokens,
                max_num_scheduled_tokens=max_query_len,
                use_cascade_attn=False,
                allow_microbatching=allow_microbatching,
                force_eager=is_profile
                or (cudagraph_runtime_mode == CUDAGraphMode.NONE),
                # `force_uniform_decode` is used for cudagraph capture; because for
                # capturing mixed prefill-decode batches, we sometimes use
                # num_tokens == num_reqs which looks like a uniform decode batch to the
                # dispatcher; but we actually want to capture a piecewise cudagraph
                force_uniform_decode=uniform_decode,
                # `force_has_lora` is used for cudagraph capture; because LoRA is
                # activated later in the context manager, but we need to know the
                # LoRA state when determining the batch descriptor for capture
                force_has_lora=activate_lora,
            )
        )

        if cudagraph_runtime_mode is None:
            cudagraph_runtime_mode = _cudagraph_mode
        else:
            assert cudagraph_runtime_mode == _cudagraph_mode, (
                f"Cudagraph runtime mode mismatch in dummy_run. "
                f"Expected {_cudagraph_mode}, but got {cudagraph_runtime_mode}."
            )

        num_tokens_padded = batch_desc.num_tokens
        num_reqs_padded = (
            batch_desc.num_reqs if batch_desc.num_reqs is not None else num_reqs
        )

        attn_metadata: PerLayerAttnMetadata | None = None

        # We always capture attention if cudagraph_runtime_mode is FULL.
        # Otherwise, if force_attention is not ALL, we capture attention
        # for all backends. If it's SEPARATE_KV_UPDATE_ONLY, we capture
        # attention only for backends that split KV Cache update and
        # attention op.
        # TODO get rid of build_for_cudagraph_capture
        # https://github.com/vllm-project/vllm/issues/22945
        if (
            force_attention != ForceAttention.NONE
            or cudagraph_runtime_mode == CUDAGraphMode.FULL
        ):
            if create_mixed_batch:
                # In the mixed batch mode (used for FI warmup), we use
                # shorter sequence lengths to run faster.
                # TODO(luka) better system for describing dummy batches
                seq_lens = [1] * num_decode_tokens + [num_prefill_tokens + 1]
            else:
                seq_lens = max_query_len  # type: ignore[assignment]
            self.seq_lens.np[:num_reqs] = seq_lens
            self.seq_lens.np[num_reqs:] = 0
            self.seq_lens.copy_to_gpu()

            cum_num_tokens, _ = self._get_cumsum_and_arange(num_scheduled_tokens)
            self.query_start_loc.np[1 : num_reqs + 1] = cum_num_tokens
            self.query_start_loc.copy_to_gpu()

            attn_metadata, _ = self._build_attention_metadata(
<<<<<<< HEAD
                total_num_scheduled_tokens=num_tokens,
                max_num_scheduled_tokens=max_query_len,
                num_reqs=num_reqs,
                force_attention=force_attention,
                cudagraph_runtime_mode=cudagraph_runtime_mode,
=======
                num_tokens=num_tokens_unpadded,
                num_reqs=num_reqs_padded,
                max_query_len=max_query_len,
>>>>>>> 1109f982
                ubatch_slices=ubatch_slices,
                for_cudagraph_capture=is_graph_capturing,
            )

        with self.maybe_dummy_run_with_lora(
            self.lora_config,
            num_scheduled_tokens,
            num_sampled_tokens,
            activate_lora,
            remove_lora,
        ):
            # Make sure padding doesn't exceed max_num_tokens
            assert num_tokens_padded <= self.max_num_tokens
            model_kwargs = self._init_model_kwargs(num_tokens_padded)
            if self.supports_mm_inputs and not self.model_config.is_encoder_decoder:
                input_ids = None
                inputs_embeds = self.inputs_embeds.gpu[:num_tokens_padded]
                model_kwargs = {
                    **model_kwargs,
                    **self._dummy_mm_kwargs(num_reqs),
                }
            elif self.enable_prompt_embeds:
                input_ids = None
                inputs_embeds = self.inputs_embeds.gpu[:num_tokens_padded]
                model_kwargs = self._init_model_kwargs(num_tokens_padded)
            else:
                input_ids = self.input_ids.gpu[:num_tokens_padded]
                inputs_embeds = None

            if self.uses_mrope:
                positions = self.mrope_positions.gpu[:, :num_tokens_padded]
            elif self.uses_xdrope_dim > 0:
                positions = self.xdrope_positions.gpu[:, :num_tokens_padded]
            else:
                positions = self.positions.gpu[:num_tokens_padded]

            if get_pp_group().is_first_rank:
                intermediate_tensors = None
            else:
                if self.intermediate_tensors is None:
                    self.intermediate_tensors = (
                        self.model.make_empty_intermediate_tensors(
                            batch_size=self.max_num_tokens,
                            dtype=self.model_config.dtype,
                            device=self.device,
                        )
                    )

                intermediate_tensors = self.sync_and_slice_intermediate_tensors(
                    num_tokens_padded, None, False
                )

            if ubatch_slices is not None:
                # Adjust values to reflect a single ubatch.
                # TODO(sage,lucas): this is cruft that should be addressed in
                #  the padding refactor.
                num_tokens_padded = ubatch_slices[0].num_tokens
                if num_tokens_across_dp is not None:
                    num_tokens_across_dp[:] = num_tokens_padded

            with (
                self.maybe_randomize_inputs(input_ids),
                set_forward_context(
                    attn_metadata,
                    self.vllm_config,
                    num_tokens=num_tokens_padded,
                    num_tokens_across_dp=num_tokens_across_dp,
                    cudagraph_runtime_mode=cudagraph_runtime_mode,
                    batch_descriptor=batch_desc,
                    ubatch_slices=ubatch_slices,
                ),
            ):
                outputs = self.model(
                    input_ids=input_ids,
                    positions=positions,
                    intermediate_tensors=intermediate_tensors,
                    inputs_embeds=inputs_embeds,
                    **model_kwargs,
                )

            if self.use_aux_hidden_state_outputs:
                hidden_states, _ = outputs
            else:
                hidden_states = outputs

            if self.speculative_config and self.speculative_config.use_eagle():
                assert isinstance(self.drafter, EagleProposer)
                use_cudagraphs = (
                    cudagraph_runtime_mode.has_mode(CUDAGraphMode.PIECEWISE)
                    and not self.speculative_config.enforce_eager
                )

                # Note(gnovack) - We need to disable cudagraphs for one of the two
                # lora cases when cudagraph_specialize_lora is enabled. This is a
                # short term mitigation for issue mentioned in
                # https://github.com/vllm-project/vllm/issues/28334
                if self.compilation_config.cudagraph_specialize_lora and activate_lora:
                    use_cudagraphs = False

                self.drafter.dummy_run(
                    num_tokens,
                    use_cudagraphs=use_cudagraphs,
                    is_graph_capturing=is_graph_capturing,
                )

        # This is necessary to avoid blocking DP.
        # For dummy runs, we typically skip EPLB since we don't have any real
        # requests to process.
        # However, in DP settings, there may be cases when some DP ranks do
        # not have any requests to process, so they're executing dummy batches.
        # In such cases, we still have to trigger EPLB to make sure
        # ranks execute the rearrangement in synchronization.
        if not skip_eplb:
            self.eplb_step(is_dummy=True, is_profile=is_profile)

        logit_indices = np.cumsum(num_scheduled_tokens) - 1
        logit_indices_device = torch.from_numpy(logit_indices).to(
            self.device, non_blocking=True
        )
        return hidden_states, hidden_states[logit_indices_device]

    @torch.inference_mode()
    def _dummy_sampler_run(
        self,
        hidden_states: torch.Tensor,
    ) -> torch.Tensor:
        # The dummy hidden states may contain special values,
        # like `inf` or `nan`.
        # To avoid breaking the sampler, we use a random tensor here instead.
        hidden_states = torch.rand_like(hidden_states)

        logits = self.model.compute_logits(hidden_states)
        num_reqs = logits.size(0)

        dummy_tensors = lambda v: torch.full((num_reqs,), v, device=self.device)

        dummy_metadata = SamplingMetadata(
            temperature=dummy_tensors(0.5),
            all_greedy=False,
            all_random=False,
            top_p=dummy_tensors(0.9),
            top_k=dummy_tensors(logits.size(1) - 1),
            generators={},
            max_num_logprobs=None,
            no_penalties=True,
            prompt_token_ids=None,
            frequency_penalties=dummy_tensors(0.1),
            presence_penalties=dummy_tensors(0.1),
            repetition_penalties=dummy_tensors(0.1),
            output_token_ids=[[] for _ in range(num_reqs)],
            spec_token_ids=[[] for _ in range(num_reqs)],
            allowed_token_ids_mask=None,
            bad_words_token_ids={},
            logitsprocs=LogitsProcessors(),
        )
        try:
            sampler_output = self.sampler(
                logits=logits, sampling_metadata=dummy_metadata
            )
        except RuntimeError as e:
            if "out of memory" in str(e):
                raise RuntimeError(
                    "CUDA out of memory occurred when warming up sampler with "
                    f"{num_reqs} dummy requests. Please try lowering "
                    "`max_num_seqs` or `gpu_memory_utilization` when "
                    "initializing the engine."
                ) from e
            else:
                raise e
        if self.speculative_config:
            draft_token_ids = [[0] for _ in range(num_reqs)]
            dummy_spec_decode_metadata = SpecDecodeMetadata.make_dummy(
                draft_token_ids, self.device
            )

            num_tokens = sum(len(ids) for ids in draft_token_ids)
            # draft_probs = torch.randn(
            #     num_tokens, logits.shape[-1], device=self.device,
            #     dtype=logits.dtype)
            draft_probs = None
            logits = torch.randn(
                num_tokens + num_reqs,
                logits.shape[-1],
                device=self.device,
                dtype=logits.dtype,
            )
            self.rejection_sampler(
                dummy_spec_decode_metadata,
                draft_probs,
                logits,
                dummy_metadata,
            )
        return sampler_output

    def _dummy_pooler_run_task(
        self,
        hidden_states: torch.Tensor,
        task: PoolingTask,
    ) -> PoolerOutput:
        num_tokens = hidden_states.shape[0]
        max_num_reqs = self.scheduler_config.max_num_seqs
        num_reqs = min(num_tokens, max_num_reqs)
        min_tokens_per_req = num_tokens // num_reqs
        num_scheduled_tokens_list = [min_tokens_per_req] * num_reqs
        num_scheduled_tokens_list[-1] += num_tokens % num_reqs
        assert sum(num_scheduled_tokens_list) == num_tokens
        assert len(num_scheduled_tokens_list) == num_reqs

        req_num_tokens = num_tokens // num_reqs

        dummy_prompt_lens = torch.tensor(
            num_scheduled_tokens_list,
            device="cpu",
        )
        dummy_token_ids = torch.zeros(
            (num_reqs, req_num_tokens), dtype=torch.int32, device=self.device
        )

        model = cast(VllmModelForPooling, self.get_model())
        dummy_pooling_params = PoolingParams(task=task)
        dummy_pooling_params.verify(task=task, model_config=self.model_config)
        to_update = model.pooler.get_pooling_updates(task)
        to_update.apply(dummy_pooling_params)

        dummy_metadata = PoolingMetadata(
            prompt_lens=dummy_prompt_lens,
            prompt_token_ids=dummy_token_ids,
            pooling_params=[dummy_pooling_params] * num_reqs,
        )

        dummy_metadata.build_pooling_cursor(
            num_scheduled_tokens_list, device=hidden_states.device
        )

        try:
            return model.pooler(
                hidden_states=hidden_states, pooling_metadata=dummy_metadata
            )
        except RuntimeError as e:
            if "out of memory" in str(e):
                raise RuntimeError(
                    "CUDA out of memory occurred when warming up pooler "
                    f"({task=}) with {num_reqs} dummy requests. Please try "
                    "lowering `max_num_seqs` or `gpu_memory_utilization` when "
                    "initializing the engine."
                ) from e
            else:
                raise e

    @torch.inference_mode()
    def _dummy_pooler_run(
        self,
        hidden_states: torch.Tensor,
    ) -> PoolerOutput:
        # Find the task that has the largest output for subsequent steps
        supported_pooling_tasks = self.get_supported_pooling_tasks()

        if not supported_pooling_tasks:
            if self.scheduler_config.enable_chunked_prefill:
                raise RuntimeError(
                    f"Model {self.model_config.model} does not support "
                    "any pooling tasks with chunked prefill enabled. "
                    "Please add --no-enable-chunked-prefill to your "
                    "config or CLI args. See "
                    "https://docs.vllm.ai/en/latest/models/pooling_models.html "
                    "to learn more."
                )
            else:
                raise RuntimeError(
                    f"Model {self.model_config.model} does not support "
                    "any pooling tasks. See "
                    "https://docs.vllm.ai/en/latest/models/pooling_models.html "
                    "to learn more."
                )

        output_size = dict[PoolingTask, float]()
        for task in supported_pooling_tasks:
            # Run a full batch with each task to ensure none of them OOMs
            output = self._dummy_pooler_run_task(hidden_states, task)
            output_size[task] = sum(o.nbytes for o in output)
            del output  # Allow GC

        max_task = max(output_size.items(), key=lambda x: x[1])[0]
        return self._dummy_pooler_run_task(hidden_states, max_task)

    def profile_run(self) -> None:
        # Profile with multimodal encoder & encoder cache.
        if self.supports_mm_inputs:
            mm_config = self.model_config.multimodal_config
            if mm_config is not None and mm_config.skip_mm_profiling:
                logger.info(
                    "Skipping memory profiling for multimodal encoder and "
                    "encoder cache."
                )
            else:
                mm_budget = self.mm_budget
                assert mm_budget is not None

                if (encoder_budget := mm_budget.get_encoder_budget()) > 0:
                    # NOTE: Currently model is profiled with a single non-text
                    # modality with the max possible input tokens even when
                    # it supports multiple.
                    dummy_modality = mm_budget.get_modality_with_max_tokens()
                    max_mm_items_per_batch = mm_budget.max_items_per_batch_by_modality[
                        dummy_modality
                    ]

                    logger.info(
                        "Encoder cache will be initialized with a budget of "
                        "%s tokens, and profiled with %s %s items of the "
                        "maximum feature size.",
                        encoder_budget,
                        max_mm_items_per_batch,
                        dummy_modality,
                    )

                    # Create dummy batch of multimodal inputs.
                    batched_dummy_mm_inputs = self._get_mm_dummy_batch(
                        dummy_modality,
                        max_mm_items_per_batch,
                    )

                    # Run multimodal encoder.
                    dummy_encoder_outputs = self.model.embed_multimodal(
                        **batched_dummy_mm_inputs
                    )

                    sanity_check_mm_encoder_outputs(
                        dummy_encoder_outputs,
                        expected_num_items=max_mm_items_per_batch,
                    )

                    # NOTE: This happens when encoder cache needs to store
                    # the embeddings that encoder outputs are scattered onto.
                    # In this case we create dummy embeddings of size
                    # (max_tokens_for_modality, hidden_size) and scatter
                    # encoder output into it.
                    encoder_output_shape = dummy_encoder_outputs[0].shape
                    max_mm_tokens_per_item = mm_budget.max_tokens_by_modality[
                        dummy_modality
                    ]
                    if encoder_output_shape[0] < max_mm_tokens_per_item:
                        encoder_hidden_size = encoder_output_shape[-1]
                        expanded_outputs = []
                        for output in dummy_encoder_outputs:
                            expanded = output.new_zeros(
                                (max_mm_tokens_per_item, encoder_hidden_size)
                            )
                            num_tokens = output.shape[0]
                            expanded[:num_tokens].copy_(output)
                            expanded_outputs.append(expanded)

                        dummy_encoder_outputs = expanded_outputs

                    # Cache the dummy encoder outputs.
                    self.encoder_cache["tmp"] = dict(enumerate(dummy_encoder_outputs))

        # Add `is_profile` here to pre-allocate communication buffers
        hidden_states, last_hidden_states = self._dummy_run(
            self.max_num_tokens, is_profile=True
        )
        if get_pp_group().is_last_rank:
            if self.is_pooling_model:
                output = self._dummy_pooler_run(hidden_states)
            else:
                output = self._dummy_sampler_run(last_hidden_states)
        else:
            output = None
        self._sync_device()
        del hidden_states, output
        self.encoder_cache.clear()
        gc.collect()

    def capture_model(self) -> int:
        if self.compilation_config.cudagraph_mode == CUDAGraphMode.NONE:
            logger.warning(
                "Skipping CUDA graph capture. To turn on CUDA graph capture, "
                "ensure `cudagraph_mode` was not manually set to `NONE`"
            )
            return 0

        compilation_counter.num_gpu_runner_capture_triggers += 1

        start_time = time.perf_counter()

        @contextmanager
        def freeze_gc():
            # Optimize garbage collection during CUDA graph capture.
            # Clean up, then freeze all remaining objects from being included
            # in future collections.
            gc.collect()
            should_freeze = not envs.VLLM_ENABLE_CUDAGRAPH_GC
            if should_freeze:
                gc.freeze()
            try:
                yield
            finally:
                if should_freeze:
                    gc.unfreeze()
                    gc.collect()

        # Trigger CUDA graph capture for specific shapes.
        # Capture the large shapes first so that the smaller shapes
        # can reuse the memory pool allocated for the large shapes.
        set_cudagraph_capturing_enabled(True)
        with freeze_gc(), graph_capture(device=self.device):
            start_free_gpu_memory = torch.cuda.mem_get_info()[0]
            cudagraph_mode = self.compilation_config.cudagraph_mode
            assert cudagraph_mode is not None

            if self.lora_config:
                if self.compilation_config.cudagraph_specialize_lora:
                    lora_cases = [True, False]
                else:
                    lora_cases = [True]
            else:
                lora_cases = [False]

            if cudagraph_mode.mixed_mode() != CUDAGraphMode.NONE:
                cudagraph_runtime_mode = cudagraph_mode.mixed_mode()
                # make sure we capture the largest batch size first
                compilation_cases = list(
                    product(reversed(self.cudagraph_batch_sizes), lora_cases)
                )
                self._capture_cudagraphs(
                    compilation_cases,
                    cudagraph_runtime_mode=cudagraph_runtime_mode,
                    uniform_decode=False,
                )

            # Capture full cudagraph for uniform decode batches if we
            # don't already have full mixed prefill-decode cudagraphs.
            if (
                cudagraph_mode.decode_mode() == CUDAGraphMode.FULL
                and cudagraph_mode.separate_routine()
            ):
                max_num_tokens = (
                    self.scheduler_config.max_num_seqs * self.uniform_decode_query_len
                )
                decode_cudagraph_batch_sizes = [
                    x
                    for x in self.cudagraph_batch_sizes
                    if max_num_tokens >= x >= self.uniform_decode_query_len
                ]
                compilation_cases_decode = list(
                    product(reversed(decode_cudagraph_batch_sizes), lora_cases)
                )
                self._capture_cudagraphs(
                    compilation_cases=compilation_cases_decode,
                    cudagraph_runtime_mode=CUDAGraphMode.FULL,
                    uniform_decode=True,
                )

            torch.cuda.synchronize()
            end_free_gpu_memory = torch.cuda.mem_get_info()[0]

        # Disable cudagraph capturing globally, so any unexpected cudagraph
        # capturing will be detected and raise an error after here.
        # Note: We don't put it into graph_capture context manager because
        # we may do lazy capturing in future that still allows capturing
        # after here.
        set_cudagraph_capturing_enabled(False)

        end_time = time.perf_counter()
        elapsed_time = end_time - start_time
        cuda_graph_size = start_free_gpu_memory - end_free_gpu_memory
        # This usually takes 5~20 seconds.
        logger.info_once(
            "Graph capturing finished in %.0f secs, took %.2f GiB",
            elapsed_time,
            cuda_graph_size / (1 << 30),
            scope="local",
        )
        return cuda_graph_size

    def _capture_cudagraphs(
        self,
        compilation_cases: list[tuple[int, bool]],
        cudagraph_runtime_mode: CUDAGraphMode,
        uniform_decode: bool,
    ):
        assert (
            cudagraph_runtime_mode != CUDAGraphMode.NONE
            and cudagraph_runtime_mode.valid_runtime_modes()
        ), f"Invalid cudagraph runtime mode: {cudagraph_runtime_mode}"

        # Only rank 0 should print progress bar during capture
        if is_global_first_rank():
            compilation_cases = tqdm(
                compilation_cases,
                disable=not self.load_config.use_tqdm_on_load,
                desc="Capturing CUDA graphs ({}, {})".format(
                    "decode" if uniform_decode else "mixed prefill-decode",
                    cudagraph_runtime_mode.name,
                ),
            )

        # We skip EPLB here since we don't want to record dummy metrics
        for num_tokens, activate_lora in compilation_cases:
            # We currently only capture ubatched graphs when its a FULL
            # cudagraph, a uniform decode batch, and the number of tokens
            # is above the threshold. Otherwise we just capture a non-ubatched
            # version of the graph
            allow_microbatching = (
                self.parallel_config.enable_dbo
                and cudagraph_runtime_mode == CUDAGraphMode.FULL
                and uniform_decode
                and check_ubatch_thresholds(
                    config=self.vllm_config.parallel_config,
                    num_tokens=num_tokens,
                    uniform_decode=uniform_decode,
                )
            )

            # Force attention for all cudagraph modes when the backend forward
            # op doesn't include KV cache update. This is required
            # for KV cache update to be captured correctly in cases where
            # the KV cache update and attention are two separate custom ops.
            # Keep in mind that when we use `FULL` cudagraph mode, we capture
            # all attention regardless of the `force_attention_*` variables.
            has_separate_kv_update = not all(
                all(g.backend.forward_includes_kv_cache for g in self.attn_groups[id])
                for id, spec in enumerate(self.kv_cache_config.kv_cache_groups)
                if not isinstance(spec.kv_cache_spec, EncoderOnlyAttentionSpec)
            )
            force_attention_dummy = (
                ForceAttention.SEPARATE_KV_UPDATE_ONLY
                if has_separate_kv_update
                else ForceAttention.NONE
            )
            force_attention_warmup = (
                ForceAttention.ALL
                if (cudagraph_runtime_mode == CUDAGraphMode.FULL)
                else (
                    ForceAttention.SEPARATE_KV_UPDATE_ONLY
                    if (
                        has_separate_kv_update
                        and cudagraph_runtime_mode != CUDAGraphMode.NONE
                    )
                    else ForceAttention.NONE
                )
            )

            for _ in range(self.compilation_config.cudagraph_num_of_warmups):
                # Use CUDAGraphRuntimeStyle.NONE (default) for warmup.
                # This is independent from how we want to warm up the attention.
                self._dummy_run(
                    num_tokens,
                    cudagraph_runtime_mode=CUDAGraphMode.NONE,
                    force_attention=force_attention_warmup,
                    uniform_decode=uniform_decode,
                    allow_microbatching=allow_microbatching,
                    skip_eplb=True,
                    remove_lora=False,
                    activate_lora=activate_lora,
                )
            self._dummy_run(
                num_tokens,
                cudagraph_runtime_mode=cudagraph_runtime_mode,
                force_attention=force_attention_dummy,
                uniform_decode=uniform_decode,
                allow_microbatching=allow_microbatching,
                skip_eplb=True,
                remove_lora=False,
                activate_lora=activate_lora,
                is_graph_capturing=True,
            )
        self.maybe_remove_all_loras(self.lora_config)

    def initialize_attn_backend(self, kv_cache_config: KVCacheConfig) -> None:
        """
        Initialize the attention backends and attention metadata builders.
        """
        assert len(self.attn_groups) == 0, "Attention backends are already initialized"

        class AttentionGroupKey(NamedTuple):
            attn_backend: type[AttentionBackend]
            kv_cache_spec: KVCacheSpec

        def get_attn_backends_for_group(
            kv_cache_group_spec: KVCacheGroupSpec,
        ) -> tuple[dict[AttentionGroupKey, list[str]], set[type[AttentionBackend]]]:
            layer_type = cast(type[Any], AttentionLayerBase)
            layers = get_layers_from_vllm_config(
                self.vllm_config, layer_type, kv_cache_group_spec.layer_names
            )
            attn_backends = {}
            attn_backend_layers = defaultdict(list)
            # Dedupe based on full class name; this is a bit safer than
            # using the class itself as the key because when we create dynamic
            # attention backend subclasses (e.g. ChunkedLocalAttention) unless
            # they are cached correctly, there will be different objects per
            # layer.
            for layer_name in kv_cache_group_spec.layer_names:
                attn_backend = layers[layer_name].get_attn_backend()

                if layer_name in self.kv_sharing_fast_prefill_eligible_layers:
                    attn_backend = create_fast_prefill_custom_backend(
                        "FastPrefill",
                        attn_backend,  # type: ignore[arg-type]
                    )

                full_cls_name = attn_backend.full_cls_name()
                layer_kv_cache_spec = kv_cache_group_spec.kv_cache_spec
                if isinstance(layer_kv_cache_spec, UniformTypeKVCacheSpecs):
                    layer_kv_cache_spec = layer_kv_cache_spec.kv_cache_specs[layer_name]
                key = (full_cls_name, layer_kv_cache_spec)
                attn_backends[key] = AttentionGroupKey(
                    attn_backend, layer_kv_cache_spec
                )
                attn_backend_layers[key].append(layer_name)
            return (
                {attn_backends[k]: v for k, v in attn_backend_layers.items()},
                set(group_key.attn_backend for group_key in attn_backends.values()),
            )

        def create_attn_groups(
            attn_backends_map: dict[AttentionGroupKey, list[str]],
            kv_cache_group_id: int,
        ) -> list[AttentionGroup]:
            attn_groups: list[AttentionGroup] = []
            for (attn_backend, kv_cache_spec), layer_names in attn_backends_map.items():
                attn_group = AttentionGroup(
                    attn_backend,
                    layer_names,
                    kv_cache_spec,
                    kv_cache_group_id,
                )

                attn_groups.append(attn_group)
            return attn_groups

        attention_backend_maps = []
        attention_backend_list = []
        for kv_cache_group_spec in kv_cache_config.kv_cache_groups:
            attn_backends = get_attn_backends_for_group(kv_cache_group_spec)
            attention_backend_maps.append(attn_backends[0])
            attention_backend_list.append(attn_backends[1])

        # Resolve cudagraph_mode before actually initialize metadata_builders
        self._check_and_update_cudagraph_mode(
            attention_backend_list, kv_cache_config.kv_cache_groups
        )

        for i, attn_backend_map in enumerate(attention_backend_maps):
            self.attn_groups.append(create_attn_groups(attn_backend_map, i))

    def initialize_metadata_builders(
        self, kv_cache_config: KVCacheConfig, kernel_block_sizes: list[int]
    ) -> None:
        """
        Create the metadata builders for all KV cache groups and attn groups.
        """
        for kv_cache_group_id in range(len(kv_cache_config.kv_cache_groups)):
            for attn_group in self.attn_groups[kv_cache_group_id]:
                attn_group.create_metadata_builders(
                    self.vllm_config,
                    self.device,
                    kernel_block_sizes[kv_cache_group_id]
                    if kv_cache_group_id < len(kernel_block_sizes)
                    else None,
                    num_metadata_builders=1
                    if not self.parallel_config.enable_dbo
                    else 2,
                )
        # Calculate reorder batch threshold (if needed)
        # Note (tdoublep): do this *after* constructing builders,
        # because some of them change the threshold at init time.
        self.calculate_reorder_batch_threshold()

    def _check_and_update_cudagraph_mode(
        self,
        attention_backends: list[set[type[AttentionBackend]]],
        kv_cache_groups: list[KVCacheGroupSpec],
    ) -> None:
        """
        Resolve the cudagraph_mode when there are multiple attention
        groups with potential conflicting CUDA graph support.
        Then initialize the cudagraph_dispatcher based on the resolved
        cudagraph_mode.
        """
        min_cg_support = AttentionCGSupport.ALWAYS
        min_cg_backend_name = None

        for attn_backend_set, kv_cache_group in zip(
            attention_backends, kv_cache_groups
        ):
            for attn_backend in attn_backend_set:
                builder_cls = attn_backend.get_builder_cls()

                cg_support = builder_cls.get_cudagraph_support(
                    self.vllm_config, kv_cache_group.kv_cache_spec
                )
                if cg_support.value < min_cg_support.value:
                    min_cg_support = cg_support
                    min_cg_backend_name = attn_backend.__name__
        # Flexible resolve the cudagraph mode
        cudagraph_mode = self.compilation_config.cudagraph_mode
        assert cudagraph_mode is not None
        # check cudagraph for mixed batch is supported
        if (
            cudagraph_mode.mixed_mode() == CUDAGraphMode.FULL
            and min_cg_support != AttentionCGSupport.ALWAYS
        ):
            msg = (
                f"CUDAGraphMode.{cudagraph_mode.name} is not supported "
                f"with {min_cg_backend_name} backend (support: "
                f"{min_cg_support})"
            )
            if min_cg_support == AttentionCGSupport.NEVER:
                # if not supported any full cudagraphs, just raise it.
                msg += (
                    "; please try cudagraph_mode=PIECEWISE, and "
                    "make sure compilation mode is VLLM_COMPILE"
                )
                raise ValueError(msg)

            # attempt to resolve the full cudagraph related mode
            if self.compilation_config.splitting_ops_contain_attention():
                msg += "; setting cudagraph_mode=FULL_AND_PIECEWISE"
                cudagraph_mode = self.compilation_config.cudagraph_mode = (
                    CUDAGraphMode.FULL_AND_PIECEWISE
                )
            else:
                msg += "; setting cudagraph_mode=FULL_DECODE_ONLY"
                cudagraph_mode = self.compilation_config.cudagraph_mode = (
                    CUDAGraphMode.FULL_DECODE_ONLY
                )
            logger.warning(msg)

        # check that if we are doing decode full-cudagraphs it is supported
        if (
            cudagraph_mode.decode_mode() == CUDAGraphMode.FULL
            and min_cg_support == AttentionCGSupport.NEVER
        ):
            msg = (
                f"CUDAGraphMode.{cudagraph_mode.name} is not supported "
                f"with {min_cg_backend_name} backend (support: "
                f"{min_cg_support})"
            )
            if self.compilation_config.mode == CompilationMode.VLLM_COMPILE and (
                self.compilation_config.splitting_ops_contain_attention()
                or self.compilation_config.use_inductor_graph_partition
            ):
                msg += (
                    "; setting cudagraph_mode=PIECEWISE because "
                    "attention is compiled piecewise"
                )
                cudagraph_mode = self.compilation_config.cudagraph_mode = (
                    CUDAGraphMode.PIECEWISE
                )
            else:
                msg += (
                    "; setting cudagraph_mode=NONE because "
                    "attention is not compiled piecewise"
                )
                cudagraph_mode = self.compilation_config.cudagraph_mode = (
                    CUDAGraphMode.NONE
                )
            logger.warning(msg)

        # check that if we are doing spec-decode + decode full-cudagraphs it is
        # supported
        if (
            cudagraph_mode.decode_mode() == CUDAGraphMode.FULL
            and self.uniform_decode_query_len > 1
            and min_cg_support.value < AttentionCGSupport.UNIFORM_BATCH.value
        ):
            msg = (
                f"CUDAGraphMode.{cudagraph_mode.name} is not supported"
                f" with spec-decode for attention backend "
                f"{min_cg_backend_name} (support: {min_cg_support})"
            )
            if self.compilation_config.splitting_ops_contain_attention():
                msg += "; setting cudagraph_mode=PIECEWISE"
                cudagraph_mode = self.compilation_config.cudagraph_mode = (
                    CUDAGraphMode.PIECEWISE
                )
            else:
                msg += "; setting cudagraph_mode=NONE"
                cudagraph_mode = self.compilation_config.cudagraph_mode = (
                    CUDAGraphMode.NONE
                )
            logger.warning(msg)

        # double check that we can support full cudagraph if they are requested
        # even after automatic downgrades
        if (
            cudagraph_mode.has_full_cudagraphs()
            and min_cg_support == AttentionCGSupport.NEVER
        ):
            raise ValueError(
                f"CUDAGraphMode.{cudagraph_mode.name} is not "
                f"supported with {min_cg_backend_name} backend ("
                f"support:{min_cg_support}) "
                "; please try cudagraph_mode=PIECEWISE, "
                "and make sure compilation mode is VLLM_COMPILE"
            )

        # if we have dedicated decode cudagraphs, and spec-decode is enabled,
        # we need to adjust the cudagraph sizes to be a multiple of the uniform
        # decode query length to avoid: https://github.com/vllm-project/vllm/issues/28207
        # temp-fix: https://github.com/vllm-project/vllm/issues/28207#issuecomment-3504004536
        # Will be removed in the near future when we have seperate cudagraph capture
        # sizes for decode and mixed prefill-decode.
        if (
            cudagraph_mode.decode_mode() == CUDAGraphMode.FULL
            and cudagraph_mode.separate_routine()
            and self.uniform_decode_query_len > 1
        ):
            self.compilation_config.adjust_cudagraph_sizes_for_spec_decode(
                self.uniform_decode_query_len, self.parallel_config.tensor_parallel_size
            )
            capture_sizes = self.compilation_config.cudagraph_capture_sizes
            self.cudagraph_batch_sizes = (
                capture_sizes if capture_sizes is not None else []
            )

        # Trigger cudagraph dispatching keys initialization after
        # resolved cudagraph mode.
        self.compilation_config.cudagraph_mode = cudagraph_mode
        self.cudagraph_dispatcher.initialize_cudagraph_keys(
            cudagraph_mode, self.uniform_decode_query_len
        )

    def calculate_reorder_batch_threshold(self) -> None:
        """
        Choose the minimum reorder batch threshold from all attention groups.
        Backends should be able to support lower threshold then what they request
        just may have a performance penalty due to that backend treating decodes
        as prefills.
        """
        min_none_high = lambda a, b: a if b is None else b if a is None else min(a, b)

        reorder_batch_thresholds: list[int | None] = [
            group.get_metadata_builder().reorder_batch_threshold
            for group in self._attn_group_iterator()
        ]
        # If there are no attention groups (attention-free model) or no backend
        # reports a threshold, leave reordering disabled.
        if len(reorder_batch_thresholds) == 0:
            self.reorder_batch_threshold = None
            return
        self.reorder_batch_threshold = reduce(min_none_high, reorder_batch_thresholds)  # type: ignore[assignment]

    @staticmethod
    def select_common_block_size(
        kv_manager_block_size: int, attn_groups: list[AttentionGroup]
    ) -> int:
        """
        Select a block size that is supported by all backends and is a factor of
        kv_manager_block_size.

        If kv_manager_block_size is supported by all backends, return it directly.
        Otherwise, return the max supported size.

        Args:
            kv_manager_block_size: Block size of KV cache
            attn_groups: List of attention groups

        Returns:
            The selected block size

        Raises:
            ValueError: If no valid block size found
        """

        def block_size_is_supported(
            backends: list[type[AttentionBackend]], block_size: int
        ) -> bool:
            """
            Check if the block size is supported by all backends.
            """
            for backend in backends:
                is_supported = False
                for supported_size in backend.get_supported_kernel_block_sizes():
                    if isinstance(supported_size, int):
                        if block_size == supported_size:
                            is_supported = True
                    elif isinstance(supported_size, MultipleOf):
                        if block_size % supported_size.base == 0:
                            is_supported = True
                    else:
                        raise ValueError(f"Unknown supported size: {supported_size}")
                if not is_supported:
                    return False
            return True

        backends = [group.backend for group in attn_groups]

        # Case 1: if the block_size of kv cache manager is supported by all backends,
        # return it directly
        if block_size_is_supported(backends, kv_manager_block_size):
            return kv_manager_block_size

        # Case 2: otherwise, the block_size must be an `int`-format supported size of
        # at least one backend. Iterate over all `int`-format supported sizes in
        # descending order and return the first one that is supported by all backends.
        # Simple proof:
        # If the supported size b is in MultipleOf(x_i) format for all attention
        # backends i, and b a factor of kv_manager_block_size, then
        # kv_manager_block_size also satisfies MultipleOf(x_i) for all i. We will
        # return kv_manager_block_size in case 1.
        all_int_supported_sizes = set(
            supported_size
            for backend in backends
            for supported_size in backend.get_supported_kernel_block_sizes()
            if isinstance(supported_size, int)
        )

        for supported_size in sorted(all_int_supported_sizes, reverse=True):
            if kv_manager_block_size % supported_size != 0:
                continue
            if block_size_is_supported(backends, supported_size):
                return supported_size
        raise ValueError(f"No common block size for {kv_manager_block_size}. ")

    def may_reinitialize_input_batch(
        self, kv_cache_config: KVCacheConfig, kernel_block_sizes: list[int]
    ) -> None:
        """
        Re-initialize the input batch if the block sizes are different from
        `[self.cache_config.block_size]`. This usually happens when there
        are multiple KV cache groups.

        Args:
            kv_cache_config: The KV cache configuration.
            kernel_block_sizes: The kernel block sizes for each KV cache group.
        """
        block_sizes = [
            kv_cache_group.kv_cache_spec.block_size
            for kv_cache_group in kv_cache_config.kv_cache_groups
            if not isinstance(kv_cache_group.kv_cache_spec, EncoderOnlyAttentionSpec)
        ]

        if block_sizes != [self.cache_config.block_size] or kernel_block_sizes != [
            self.cache_config.block_size
        ]:
            assert self.cache_config.cpu_offload_gb == 0, (
                "Cannot re-initialize the input batch when CPU weight "
                "offloading is enabled. See https://github.com/vllm-project/vllm/pull/18298 "  # noqa: E501
                "for more details."
            )
            self.input_batch = InputBatch(
                max_num_reqs=self.max_num_reqs,
                max_model_len=max(self.max_model_len, self.max_encoder_len),
                max_num_batched_tokens=self.max_num_tokens,
                device=self.device,
                pin_memory=self.pin_memory,
                vocab_size=self.model_config.get_vocab_size(),
                block_sizes=block_sizes,
                kernel_block_sizes=kernel_block_sizes,
                is_spec_decode=bool(self.vllm_config.speculative_config),
                logitsprocs=self.input_batch.logitsprocs,
                logitsprocs_need_output_token_ids=self.input_batch.logitsprocs_need_output_token_ids,
                is_pooling_model=self.is_pooling_model,
                num_speculative_tokens=self.num_spec_tokens,
            )

    def _allocate_kv_cache_tensors(
        self, kv_cache_config: KVCacheConfig
    ) -> dict[str, torch.Tensor]:
        """
        Initializes the KV cache buffer with the correct size. The buffer needs
        to be reshaped to the desired shape before being used by the models.

        Args:
            kv_cache_config: The KV cache config
        Returns:
            dict[str, torch.Tensor]: A map between layer names to their
            corresponding memory buffer for KV cache.
        """
        kv_cache_raw_tensors: dict[str, torch.Tensor] = {}
        for kv_cache_tensor in kv_cache_config.kv_cache_tensors:
            tensor = torch.zeros(
                kv_cache_tensor.size, dtype=torch.int8, device=self.device
            )
            for layer_name in kv_cache_tensor.shared_by:
                kv_cache_raw_tensors[layer_name] = tensor

        layer_names = set()
        for group in kv_cache_config.kv_cache_groups:
            for layer_name in group.layer_names:
                if layer_name in self.runner_only_attn_layers:
                    continue
                layer_names.add(layer_name)
        assert layer_names == set(kv_cache_raw_tensors.keys()), (
            "Some layers are not correctly initialized"
        )
        return kv_cache_raw_tensors

    def _attn_group_iterator(self) -> Iterator[AttentionGroup]:
        return itertools.chain.from_iterable(self.attn_groups)

    def _kv_cache_spec_attn_group_iterator(self) -> Iterator[AttentionGroup]:
        if not self.kv_cache_config.kv_cache_groups:
            return
        for attn_groups in self.attn_groups:
            yield from attn_groups

    def _prepare_kernel_block_sizes(self, kv_cache_config: KVCacheConfig) -> list[int]:
        """
        Generate kernel_block_sizes that matches each block_size.

        For attention backends that support virtual block splitting,
        use the supported block sizes from the backend.
        For other backends (like Mamba), use the same block size (no splitting).

        Args:
            kv_cache_config: The KV cache configuration.

        Returns:
            list[int]: List of kernel block sizes for each cache group.
        """
        kernel_block_sizes = []
        for kv_cache_gid, kv_cache_group in enumerate(kv_cache_config.kv_cache_groups):
            kv_cache_spec = kv_cache_group.kv_cache_spec
            if isinstance(kv_cache_spec, UniformTypeKVCacheSpecs):
                # All layers in the UniformTypeKVCacheSpecs have the same type,
                # Pick an arbitrary one to dispatch.
                kv_cache_spec = next(iter(kv_cache_spec.kv_cache_specs.values()))
            if isinstance(kv_cache_spec, EncoderOnlyAttentionSpec):
                continue
            elif isinstance(kv_cache_spec, AttentionSpec):
                # This is an attention backend that supports virtual
                # block splitting. Get the supported block sizes from
                # all backends in the group.
                attn_groups = self.attn_groups[kv_cache_gid]
                kv_manager_block_size = kv_cache_group.kv_cache_spec.block_size
                selected_kernel_size = self.select_common_block_size(
                    kv_manager_block_size, attn_groups
                )
                kernel_block_sizes.append(selected_kernel_size)
            elif isinstance(kv_cache_spec, MambaSpec):
                # This is likely Mamba or other non-attention cache,
                # no splitting.
                kernel_block_sizes.append(kv_cache_spec.block_size)
            else:
                raise NotImplementedError(
                    f"unknown kv cache spec {kv_cache_group.kv_cache_spec}"
                )
        return kernel_block_sizes

    def _reshape_kv_cache_tensors(
        self,
        kv_cache_config: KVCacheConfig,
        kv_cache_raw_tensors: dict[str, torch.Tensor],
        kernel_block_sizes: list[int],
    ) -> dict[str, torch.Tensor]:
        """
        Reshape the KV cache tensors to the desired shape and dtype.

        Args:
            kv_cache_config: The KV cache config
            kv_cache_raw_tensors: The KV cache buffer of each layer, with
                correct size but uninitialized shape.
            kernel_block_sizes: The kernel block sizes for each KV cache group.
        Returns:
            Dict[str, torch.Tensor]: A map between layer names to their
            corresponding memory buffer for KV cache.
        """
        kv_caches: dict[str, torch.Tensor] = {}
        has_attn, has_mamba = False, False
        for group in self._kv_cache_spec_attn_group_iterator():
            kv_cache_spec = group.kv_cache_spec
            attn_backend = group.backend
            if group.kv_cache_group_id == len(kernel_block_sizes):
                # There may be a last group for layers without kv cache.
                continue
            kernel_block_size = kernel_block_sizes[group.kv_cache_group_id]
            for layer_name in group.layer_names:
                if layer_name in self.runner_only_attn_layers:
                    continue
                raw_tensor = kv_cache_raw_tensors[layer_name]
                assert raw_tensor.numel() % kv_cache_spec.page_size_bytes == 0
                num_blocks = raw_tensor.numel() // kv_cache_spec.page_size_bytes
                if isinstance(kv_cache_spec, AttentionSpec):
                    has_attn = True
                    num_blocks_per_kv_block = (
                        kv_cache_spec.block_size // kernel_block_size
                    )
                    kernel_num_blocks = num_blocks * num_blocks_per_kv_block

                    kv_cache_shape = attn_backend.get_kv_cache_shape(
                        kernel_num_blocks,
                        kernel_block_size,
                        kv_cache_spec.num_kv_heads,
                        kv_cache_spec.head_size,
                        cache_dtype_str=self.cache_config.cache_dtype,
                    )
                    dtype = kv_cache_spec.dtype
                    try:
                        kv_cache_stride_order = attn_backend.get_kv_cache_stride_order()
                        assert len(kv_cache_stride_order) == len(kv_cache_shape)
                    except (AttributeError, NotImplementedError):
                        kv_cache_stride_order = tuple(range(len(kv_cache_shape)))
                    # The allocation respects the backend-defined stride order
                    # to ensure the semantic remains consistent for each
                    # backend. We first obtain the generic kv cache shape and
                    # then permute it according to the stride order which could
                    # result in a non-contiguous tensor.
                    kv_cache_shape = tuple(
                        kv_cache_shape[i] for i in kv_cache_stride_order
                    )
                    # Maintain original KV shape view.
                    inv_order = [
                        kv_cache_stride_order.index(i)
                        for i in range(len(kv_cache_stride_order))
                    ]
                    kv_caches[layer_name] = (
                        kv_cache_raw_tensors[layer_name]
                        .view(dtype)
                        .view(kv_cache_shape)
                        .permute(*inv_order)
                    )
                elif isinstance(kv_cache_spec, MambaSpec):
                    has_mamba = True
                    raw_tensor = kv_cache_raw_tensors[layer_name]
                    state_tensors = []
                    storage_offset_bytes = 0
                    for shape, dtype in zip(kv_cache_spec.shapes, kv_cache_spec.dtypes):
                        dtype_size = get_dtype_size(dtype)
                        num_element_per_page = (
                            kv_cache_spec.page_size_bytes // dtype_size
                        )
                        target_shape = (num_blocks, *shape)
                        stride = torch.empty(target_shape).stride()
                        target_stride = (num_element_per_page, *stride[1:])
                        assert storage_offset_bytes % dtype_size == 0
                        tensor = torch.as_strided(
                            raw_tensor.view(dtype),
                            size=target_shape,
                            stride=target_stride,
                            storage_offset=storage_offset_bytes // dtype_size,
                        )
                        state_tensors.append(tensor)
                        storage_offset_bytes += stride[0] * dtype_size

                    kv_caches[layer_name] = state_tensors
                else:
                    raise NotImplementedError

        if has_attn and has_mamba:
            self._update_hybrid_attention_mamba_layout(kv_caches)

        return kv_caches

    def _update_hybrid_attention_mamba_layout(
        self, kv_caches: dict[str, torch.Tensor]
    ) -> None:
        """
        Update the layout of attention layers from (2, num_blocks, ...) to
        (num_blocks, 2, ...).

        Args:
            kv_caches: The KV cache buffer of each layer.
        """

        for group in self._kv_cache_spec_attn_group_iterator():
            kv_cache_spec = group.kv_cache_spec
            for layer_name in group.layer_names:
                kv_cache = kv_caches[layer_name]
                if isinstance(kv_cache_spec, AttentionSpec) and kv_cache.shape[0] == 2:
                    assert kv_cache.shape[1] != 2, (
                        "Fail to determine whether the layout is "
                        "(2, num_blocks, ...) or (num_blocks, 2, ...) for "
                        f"a tensor of shape {kv_cache.shape}"
                    )
                    hidden_size = kv_cache.shape[2:].numel()
                    kv_cache.as_strided_(
                        size=kv_cache.shape,
                        stride=(hidden_size, 2 * hidden_size, *kv_cache.stride()[2:]),
                    )

    def initialize_kv_cache_tensors(
        self, kv_cache_config: KVCacheConfig, kernel_block_sizes: list[int]
    ) -> dict[str, torch.Tensor]:
        """
        Initialize the memory buffer for KV cache.

        Args:
            kv_cache_config: The KV cache config
            kernel_block_sizes: The kernel block sizes for each KV cache group.

        Returns:
            Dict[str, torch.Tensor]: A map between layer names to their
            corresponding memory buffer for KV cache.
        """

        # Try creating KV caches optimized for kv-connector transfers
        cache_dtype = self.cache_config.cache_dtype
        if self.use_uniform_kv_cache(self.attn_groups, cache_dtype):
            kv_caches, cross_layers_kv_cache, attn_backend = (
                self.allocate_uniform_kv_caches(
                    kv_cache_config,
                    self.attn_groups,
                    cache_dtype,
                    self.device,
                    kernel_block_sizes,
                )
            )
            self.cross_layers_kv_cache = cross_layers_kv_cache
            self.cross_layers_attn_backend = attn_backend
        else:
            # Fallback to the general case
            # Initialize the memory buffer for KV cache
            kv_cache_raw_tensors = self._allocate_kv_cache_tensors(kv_cache_config)

            # Change the memory buffer to the desired shape
            kv_caches = self._reshape_kv_cache_tensors(
                kv_cache_config, kv_cache_raw_tensors, kernel_block_sizes
            )

        # Set up cross-layer KV cache sharing
        for layer_name, target_layer_name in self.shared_kv_cache_layers.items():
            logger.debug("%s reuses KV cache of %s", layer_name, target_layer_name)
            kv_caches[layer_name] = kv_caches[target_layer_name]

        num_attn_module = (
            2 if self.model_config.hf_config.model_type == "longcat_flash" else 1
        )
        bind_kv_cache(
            kv_caches,
            self.compilation_config.static_forward_context,
            self.kv_caches,
            num_attn_module,
        )
        return kv_caches

    def maybe_add_kv_sharing_layers_to_kv_cache_groups(
        self, kv_cache_config: KVCacheConfig
    ) -> None:
        """
        Add layers that re-use KV cache to KV cache group of its target layer.
        Mapping of KV cache tensors happens in `initialize_kv_cache_tensors()`
        """
        if not self.shared_kv_cache_layers:
            # No cross-layer KV sharing, return
            return

        add_kv_sharing_layers_to_kv_cache_groups(
            self.shared_kv_cache_layers,
            kv_cache_config.kv_cache_groups,
            self.runner_only_attn_layers,
        )

        if self.cache_config.kv_sharing_fast_prefill:
            # In You Only Cache Once (https://arxiv.org/abs/2405.05254) or other
            # similar KV sharing setups, only the layers that generate KV caches
            # are involved in the prefill phase, enabling prefill to early exit.
            attn_layers = get_layers_from_vllm_config(self.vllm_config, Attention)
            for layer_name in reversed(attn_layers):
                if layer_name in self.shared_kv_cache_layers:
                    self.kv_sharing_fast_prefill_eligible_layers.add(layer_name)
                else:
                    break

    def initialize_kv_cache(self, kv_cache_config: KVCacheConfig) -> None:
        """
        Initialize KV cache based on `kv_cache_config`.
        Args:
            kv_cache_config: Configuration for the KV cache, including the KV
            cache size of each layer
        """
        kv_cache_config = deepcopy(kv_cache_config)
        self.kv_cache_config = kv_cache_config
        self.may_add_encoder_only_layers_to_kv_cache_config()
        self.maybe_add_kv_sharing_layers_to_kv_cache_groups(kv_cache_config)
        self.initialize_attn_backend(kv_cache_config)
        # The kernel block size for all KV cache groups. For example, if
        # kv_cache_manager uses block_size 256 for a given group, but the attention
        # backends for that group only supports block_size 64, we will return
        # kernel_block_size 64 and split the 256-token-block to 4 blocks with 64
        # tokens each.
        kernel_block_sizes = self._prepare_kernel_block_sizes(kv_cache_config)

        # create metadata builders
        self.initialize_metadata_builders(kv_cache_config, kernel_block_sizes)

        # Reinitialize need to after initialize_attn_backend
        self.may_reinitialize_input_batch(kv_cache_config, kernel_block_sizes)
        kv_caches = self.initialize_kv_cache_tensors(
            kv_cache_config, kernel_block_sizes
        )

        if self.speculative_config and self.speculative_config.use_eagle():
            assert isinstance(self.drafter, EagleProposer)
            # validate all draft model layers belong to the same kv cache
            # group
            self.drafter.validate_same_kv_cache_group(kv_cache_config)

        if has_kv_transfer_group():
            kv_transfer_group = get_kv_transfer_group()
            if self.cross_layers_kv_cache is not None:
                assert self.cross_layers_attn_backend is not None
                kv_transfer_group.register_cross_layers_kv_cache(
                    self.cross_layers_kv_cache, self.cross_layers_attn_backend
                )
            else:
                kv_transfer_group.register_kv_caches(kv_caches)
            kv_transfer_group.set_host_xfer_buffer_ops(copy_kv_blocks)

        if self.dcp_world_size > 1:
            layer_type = cast(type[Any], AttentionLayerBase)
            layers = get_layers_from_vllm_config(self.vllm_config, layer_type)
            for layer in layers.values():
                layer_impl = getattr(layer, "impl", None)
                if layer_impl is None:
                    continue
                assert layer_impl.need_to_return_lse_for_decode, (
                    "DCP requires attention impls to return"
                    " the softmax lse for decode, but the impl "
                    f"{layer_impl.__class__.__name__} "
                    "does not return the softmax lse for decode."
                )

    def may_add_encoder_only_layers_to_kv_cache_config(self) -> None:
        """
        Add encoder-only layers to the KV cache config.
        """
        block_size = self.vllm_config.cache_config.block_size
        encoder_only_attn_specs: dict[AttentionSpec, list[str]] = defaultdict(list)
        attn_layers = get_layers_from_vllm_config(self.vllm_config, Attention)
        for layer_name, attn_module in attn_layers.items():
            if attn_module.attn_type == AttentionType.ENCODER_ONLY:
                attn_spec: AttentionSpec = EncoderOnlyAttentionSpec(
                    block_size=block_size,
                    num_kv_heads=attn_module.num_kv_heads,
                    head_size=attn_module.head_size,
                    dtype=self.kv_cache_dtype,
                )
                encoder_only_attn_specs[attn_spec].append(layer_name)
                self.runner_only_attn_layers.add(layer_name)
        if len(encoder_only_attn_specs) > 0:
            assert len(encoder_only_attn_specs) == 1, (
                "Only support one encoder-only attention spec now"
            )
            spec, layer_names = encoder_only_attn_specs.popitem()
            self.kv_cache_config.kv_cache_groups.append(
                KVCacheGroupSpec(layer_names=layer_names, kv_cache_spec=spec)
            )

    def get_kv_cache_spec(self) -> dict[str, KVCacheSpec]:
        """
        Generates the KVCacheSpec by parsing the kv cache format from each
        Attention module in the static forward context.
        Returns:
            KVCacheSpec: A dictionary mapping layer names to their KV cache
            format. Layers that do not need KV cache are not included.
        """
        if has_ec_transfer() and get_ec_transfer().is_producer:
            return {}
        kv_cache_spec: dict[str, KVCacheSpec] = {}
        layer_type = cast(type[Any], AttentionLayerBase)
        attn_layers = get_layers_from_vllm_config(self.vllm_config, layer_type)
        for layer_name, attn_module in attn_layers.items():
            if isinstance(attn_module, Attention) and (
                kv_tgt_layer := attn_module.kv_sharing_target_layer_name
            ):
                # The layer doesn't need its own KV cache and will use that of
                # the target layer. We skip creating a KVCacheSpec for it, so
                # that KV cache management logic will act as this layer does
                # not exist, and doesn't allocate KV cache for the layer. This
                # enables the memory saving of cross-layer kv sharing, allowing
                # a given amount of memory to accommodate longer context lengths
                # or enable more requests to be processed simultaneously.
                self.shared_kv_cache_layers[layer_name] = kv_tgt_layer
                continue
            # Skip modules that don't need KV cache (eg encoder-only attention)
            if spec := attn_module.get_kv_cache_spec(self.vllm_config):
                kv_cache_spec[layer_name] = spec

        return kv_cache_spec

    def _to_list(self, sampled_token_ids: torch.Tensor) -> list[list[int]]:
        # This is a short term mitigation for issue mentioned in
        # https://github.com/vllm-project/vllm/issues/22754.
        # `tolist` would trigger a cuda wise stream sync, which
        # would block other copy ops from other cuda streams.
        # A cuda event sync would avoid such a situation. Since
        # this is in the critical path of every single model
        # forward loop, this has caused perf issue for a disagg
        # setup.
        pinned = self.sampled_token_ids_pinned_cpu[: sampled_token_ids.shape[0]]
        pinned.copy_(sampled_token_ids, non_blocking=True)
        self.transfer_event.record()
        self.transfer_event.synchronize()
        return pinned.tolist()<|MERGE_RESOLUTION|>--- conflicted
+++ resolved
@@ -1527,14 +1527,11 @@
         self,
         num_tokens: int,
         num_reqs: int,
-<<<<<<< HEAD
-        force_attention: ForceAttention = ForceAttention.NONE,
-        cudagraph_runtime_mode: CUDAGraphMode = CUDAGraphMode.NONE,
-=======
         max_query_len: int,
         num_tokens_padded: int | None = None,
         num_reqs_padded: int | None = None,
->>>>>>> 1109f982
+        force_attention: ForceAttention = ForceAttention.NONE,
+        cudagraph_runtime_mode: CUDAGraphMode = CUDAGraphMode.NONE,
         ubatch_slices: UBatchSlices | None = None,
         logits_indices: torch.Tensor | None = None,
         use_spec_decode: bool = False,
@@ -1608,17 +1605,12 @@
         for kv_cache_gid, kv_cache_group in enumerate(
             self.kv_cache_config.kv_cache_groups
         ):
-<<<<<<< HEAD
             if force_attention == ForceAttention.SEPARATE_KV_UPDATE_ONLY and isinstance(
                 kv_cache_group.kv_cache_spec, EncoderOnlyAttentionSpec
             ):
                 continue
-            encoder_seq_lens = self._get_encoder_seq_lens(
-                scheduled_encoder_inputs or {},
-=======
             encoder_seq_lens, encoder_seq_lens_cpu = self._get_encoder_seq_lens(
                 num_scheduled_tokens or {},
->>>>>>> 1109f982
                 kv_cache_group.kv_cache_spec,
                 num_reqs_padded,
             )
@@ -4064,17 +4056,11 @@
             self.query_start_loc.copy_to_gpu()
 
             attn_metadata, _ = self._build_attention_metadata(
-<<<<<<< HEAD
-                total_num_scheduled_tokens=num_tokens,
-                max_num_scheduled_tokens=max_query_len,
-                num_reqs=num_reqs,
-                force_attention=force_attention,
-                cudagraph_runtime_mode=cudagraph_runtime_mode,
-=======
                 num_tokens=num_tokens_unpadded,
                 num_reqs=num_reqs_padded,
                 max_query_len=max_query_len,
->>>>>>> 1109f982
+                force_attention=force_attention,
+                cudagraph_runtime_mode=cudagraph_runtime_mode,
                 ubatch_slices=ubatch_slices,
                 for_cudagraph_capture=is_graph_capturing,
             )
