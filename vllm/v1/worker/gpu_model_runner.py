# SPDX-License-Identifier: Apache-2.0
# SPDX-FileCopyrightText: Copyright contributors to the vLLM project

import gc
import itertools
import time
from collections import defaultdict
from collections.abc import Iterator
from contextlib import contextmanager
from copy import deepcopy
from typing import TYPE_CHECKING, Any, Optional, TypeAlias, Union, cast

import numpy as np
import torch
import torch.distributed
import torch.nn as nn
from tqdm import tqdm

import vllm.envs as envs
from vllm.attention import Attention, AttentionType
from vllm.attention.backends.abstract import AttentionBackend
from vllm.attention.layers.chunked_local_attention import ChunkedLocalAttention
from vllm.compilation.counter import compilation_counter
from vllm.compilation.cuda_graph import CUDAGraphWrapper
from vllm.compilation.monitor import set_cudagraph_capturing_enabled
<<<<<<< HEAD
=======
from vllm.v1.worker.ubatch_utils import UbatchSlice, UBatchSlices
from vllm.v1.worker.gpu_ubatch_wrapper import UBatchWrapper
>>>>>>> 5b4a96c2
from vllm.config import (CompilationLevel, CUDAGraphMode, VllmConfig,
                         get_layers_from_vllm_config, update_config)
from vllm.distributed.eplb.eplb_state import EplbState
from vllm.distributed.kv_transfer import (get_kv_transfer_group,
                                          has_kv_transfer_group)
from vllm.distributed.parallel_state import (
    get_pp_group, get_tp_group, graph_capture, is_global_first_rank,
    prepare_communication_buffer_for_model)
from vllm.forward_context import (BatchDescriptor, DPMetadata,
                                  set_forward_context)
from vllm.logger import init_logger
from vllm.model_executor.layers.attention_layer_base import AttentionLayerBase
from vllm.model_executor.layers.mamba.abstract import MambaBase
from vllm.model_executor.layers.rotary_embedding import MRotaryEmbedding
from vllm.model_executor.model_loader import TensorizerLoader, get_model_loader
from vllm.model_executor.models.interfaces import (is_mixture_of_experts,
                                                   supports_eagle3,
                                                   supports_transcription)
from vllm.model_executor.models.interfaces_base import (
    VllmModelForPooling, is_pooling_model, is_text_generation_model)
from vllm.multimodal import MULTIMODAL_REGISTRY
from vllm.multimodal.inputs import (BatchedTensorInputs, MultiModalKwargsItem,
                                    PlaceholderRange)
from vllm.multimodal.utils import group_mm_kwargs_by_modality
from vllm.pooling_params import PoolingParams
from vllm.sampling_params import SamplingType
from vllm.sequence import IntermediateTensors, PoolerOutput
from vllm.tasks import GenerationTask, PoolingTask, SupportedTask
from vllm.utils import (STR_DTYPE_TO_TORCH_DTYPE, DeviceMemoryProfiler,
                        GiB_bytes, LazyLoader, cdiv, check_use_alibi,
                        get_dtype_size, is_pin_memory_available, round_up,
                        supports_dynamo)
from vllm.v1.attention.backends.flash_attn import FlashAttentionMetadata
from vllm.v1.attention.backends.utils import (
    AttentionCGSupport, AttentionMetadataBuilder, CommonAttentionMetadata,
    create_fast_prefill_custom_backend,
    reorder_batch_to_split_decodes_and_prefills, split_attn_metadata)
from vllm.v1.cudagraph_dispatcher import CudagraphDispatcher
from vllm.v1.kv_cache_interface import (AttentionSpec,
                                        ChunkedLocalAttentionSpec,
                                        EncoderOnlyAttentionSpec,
                                        FullAttentionSpec, KVCacheConfig,
                                        KVCacheGroupSpec, KVCacheSpec,
                                        MambaSpec, SlidingWindowSpec)
from vllm.v1.outputs import (EMPTY_MODEL_RUNNER_OUTPUT, DraftTokenIds,
                             LogprobsTensors, ModelRunnerOutput)
from vllm.v1.pool.metadata import PoolingMetadata
from vllm.v1.sample.logits_processor import LogitsProcessors, build_logitsprocs
from vllm.v1.sample.metadata import SamplingMetadata
from vllm.v1.sample.rejection_sampler import RejectionSampler
from vllm.v1.sample.sampler import Sampler
from vllm.v1.spec_decode.eagle import EagleProposer
from vllm.v1.spec_decode.medusa import MedusaProposer
from vllm.v1.spec_decode.metadata import SpecDecodeMetadata
from vllm.v1.spec_decode.ngram_proposer import NgramProposer
from vllm.v1.utils import CpuGpuBuffer
from vllm.v1.worker.gpu_input_batch import CachedRequestState, InputBatch
from vllm.v1.worker.gpu_ubatch_wrapper import UBatchWrapper
from vllm.v1.worker.kv_connector_model_runner_mixin import (
    KVConnectorModelRunnerMixin, KVConnectorOutput)
from vllm.v1.worker.lora_model_runner_mixin import LoRAModelRunnerMixin
from vllm.v1.worker.ubatch_utils import (UbatchSlice, UBatchSlices,
                                         create_ubatch_slices)

from .utils import (AttentionGroup, MultiModalBudget,
                    add_kv_sharing_layers_to_kv_cache_groups, bind_kv_cache,
                    gather_mm_placeholders, sanity_check_mm_encoder_outputs,
                    scatter_mm_placeholders)

if TYPE_CHECKING:
    import xgrammar as xgr

    from vllm.model_executor.model_loader.tensorizer import TensorizerConfig
    from vllm.v1.core.sched.output import SchedulerOutput
else:
    xgr = LazyLoader("xgr", globals(), "xgrammar")

logger = init_logger(__name__)

AttnMetadataDict: TypeAlias = dict[str, FlashAttentionMetadata]
# list when ubatching is enabled
PerLayerAttnMetadata: TypeAlias = Union[list[AttnMetadataDict],
                                        AttnMetadataDict]


class GPUModelRunner(LoRAModelRunnerMixin, KVConnectorModelRunnerMixin):

    def __init__(
        self,
        vllm_config: VllmConfig,
        device: torch.device,
    ):
        self.vllm_config = vllm_config
        self.model_config = vllm_config.model_config
        self.cache_config = vllm_config.cache_config
        self.compilation_config = vllm_config.compilation_config
        self.lora_config = vllm_config.lora_config
        self.load_config = vllm_config.load_config
        self.parallel_config = vllm_config.parallel_config
        self.scheduler_config = vllm_config.scheduler_config
        self.speculative_config = vllm_config.speculative_config
        self.observability_config = vllm_config.observability_config

        from vllm.model_executor.models.utils import set_cpu_offload_max_bytes
        set_cpu_offload_max_bytes(
            int(self.cache_config.cpu_offload_gb * 1024**3))

        model_config = self.model_config
        cache_config = self.cache_config
        scheduler_config = self.scheduler_config
        parallel_config = self.parallel_config
        self.device = device
        self.pin_memory = is_pin_memory_available()
        self.dtype = self.model_config.dtype
        if cache_config.cache_dtype == "auto":
            self.kv_cache_dtype = self.dtype
        else:
            self.kv_cache_dtype = STR_DTYPE_TO_TORCH_DTYPE[
                cache_config.cache_dtype]

        self.is_pooling_model = (model_config.runner_type == 'pooling')
        self.is_multimodal_raw_input_only_model = (
            model_config.is_multimodal_raw_input_only_model)

        self.max_model_len = model_config.max_model_len
        self.max_num_tokens = scheduler_config.max_num_batched_tokens
        self.max_num_reqs = scheduler_config.max_num_seqs

        # Model-related.
        self.num_query_heads = model_config.get_num_attention_heads(
            parallel_config)
        self.hidden_size = model_config.get_hidden_size()
        self.attention_chunk_size = model_config.attention_chunk_size
        # Only relevant for models using ALiBi (e.g, MPT)
        self.use_alibi = check_use_alibi(model_config)

        self.cascade_attn_enabled = not self.model_config.disable_cascade_attn

        # Multi-modal data support
        self.mm_registry = MULTIMODAL_REGISTRY
        self.uses_mrope = model_config.uses_mrope
        self.supports_mm_inputs = self.mm_registry.supports_multimodal_inputs(
            model_config)

        # Sampler
        self.sampler = Sampler(logprobs_mode=self.model_config.logprobs_mode)

        self.eplb_state: Optional[EplbState] = None
        """
        State of the expert parallelism load balancer.

        Will be lazily initialized when the model is loaded.
        """

        # Lazy initializations
        # self.model: nn.Module  # Set after load_model
        # Initialize in initialize_kv_cache
        self.kv_caches: list[torch.Tensor] = []
        # indexes: [kv_cache_group_id][attn_group]
        self.attn_groups: list[list[AttentionGroup]] = []
        # self.kv_cache_config: KVCacheConfig

        # mm_hash ->  encoder_output
        self.encoder_cache: dict[str, torch.Tensor] = {}

        self.use_aux_hidden_state_outputs = False
        # Set up speculative decoding.
        # NOTE(Jiayi): currently we put the entire draft model on
        # the last PP rank. This is not ideal if there are many
        # layers in the draft model.
        if self.speculative_config and get_pp_group().is_last_rank:
            if self.speculative_config.method == "ngram":
                self.drafter = NgramProposer(self.vllm_config)
            elif self.speculative_config.use_eagle():
                self.drafter = EagleProposer(self.vllm_config, self.device,
                                             self)  # type: ignore
                if self.speculative_config.method == "eagle3":
                    self.use_aux_hidden_state_outputs = True
            elif self.speculative_config.method == "medusa":
                self.drafter = MedusaProposer(
                    vllm_config=self.vllm_config,
                    device=self.device)  # type: ignore
            else:
                raise ValueError("Unknown speculative decoding method: "
                                 f"{self.speculative_config.method}")
            self.rejection_sampler = RejectionSampler()

        # Request states.
        self.requests: dict[str, CachedRequestState] = {}
        self.comm_stream = torch.cuda.Stream()

        # Input Batch
        # NOTE(Chen): Ideally, we should initialize the input batch inside
        # `initialize_kv_cache` based on the kv cache config. However, as in
        # https://github.com/vllm-project/vllm/pull/18298, due to some unknown
        # reasons, we have to initialize the input batch before `load_model`,
        # quantization + weight offloading will fail otherwise. As a temporary
        # solution, we initialize the input batch here, and re-initialize it
        # in `initialize_kv_cache` if the block_sizes here is different from
        # the block_sizes in the kv cache config.
        self.input_batch = InputBatch(
            max_num_reqs=self.max_num_reqs,
            max_model_len=self.max_model_len,
            max_num_batched_tokens=self.max_num_tokens,
            device=self.device,
            pin_memory=self.pin_memory,
            vocab_size=self.model_config.get_vocab_size(),
            block_sizes=[self.cache_config.block_size],
            is_spec_decode=bool(self.vllm_config.speculative_config),
            logitsprocs=build_logitsprocs(
                self.vllm_config, self.device, self.pin_memory,
                self.is_pooling_model,
                self.vllm_config.model_config.logits_processors),
            is_pooling_model=self.is_pooling_model,
        )

        # TODO(woosuk): Provide an option to tune the max cudagraph batch size.
        # The convention is different.
        # self.cudagraph_batch_sizes sorts in ascending order.
        # The batch sizes in the config are in descending order.
        if self.compilation_config.cudagraph_capture_sizes and \
                self.compilation_config.cudagraph_mode != CUDAGraphMode.NONE:
            self.cudagraph_batch_sizes = list(
                reversed(self.compilation_config.cudagraph_capture_sizes))

        # Cache the device properties.
        self._init_device_properties()

        # Persistent buffers for CUDA graphs.
        self.input_ids = self._make_buffer(self.max_num_tokens,
                                           dtype=torch.int32)
        self.positions = self._make_buffer(self.max_num_tokens,
                                           dtype=torch.int64)
        self.query_start_loc = self._make_buffer(self.max_num_reqs + 1,
                                                 dtype=torch.int32)
        self.seq_lens = self._make_buffer(self.max_num_reqs, dtype=torch.int32)
        self.inputs_embeds = torch.zeros(
            (self.max_num_tokens, self.hidden_size),
            dtype=self.dtype,
            device=self.device)

        # Only relevant for models using M-RoPE (e.g, Qwen2-VL)
        if self.uses_mrope:
            # NOTE: `mrope_positions` is implemented with one additional dummy
            # position on purpose to make it non-contiguous so that it can work
            # with torch compile.
            # See detailed explanation in https://github.com/vllm-project/vllm/pull/12128#discussion_r1926431923

            # NOTE: When M-RoPE is enabled, position ids are 3D regardless of
            # the modality of inputs. For text-only inputs, each dimension has
            # identical position IDs, making M-RoPE functionally equivalent to
            # 1D-RoPE.
            # See page 5 of https://arxiv.org/abs/2409.12191
            self.mrope_positions = self._make_buffer(
                (3, self.max_num_tokens + 1), dtype=torch.int64)

        # None in the first PP rank. The rest are set after load_model.
        self.intermediate_tensors: Optional[IntermediateTensors] = None

        # OPTIMIZATION: Cache the tensors rather than creating them every step.
        # Keep in int64 to avoid overflow with long context
        self.arange_np = np.arange(max(self.max_num_reqs + 1,
                                       self.max_model_len,
                                       self.max_num_tokens),
                                   dtype=np.int64)

        # Layer pairings for cross-layer KV sharing.
        # If an Attention layer `layer_name` is in the keys of this dict, it
        # means this layer will perform attention using the keys and values
        # from the KV cache of `shared_kv_cache_layers[layer_name]`.
        self.shared_kv_cache_layers: dict[str, str] = {}
        self.kv_sharing_fast_prefill_eligible_layers: set[str] = set()

        self.kv_sharing_fast_prefill_logits_indices = None
        if self.cache_config.kv_sharing_fast_prefill:
            self.kv_sharing_fast_prefill_logits_indices = torch.zeros(
                self.max_num_tokens, dtype=torch.int32, device=self.device)

        self.uniform_decode_query_len = 1 if not self.speculative_config else \
            1 + self.speculative_config.num_speculative_tokens

        # Cudagraph dispatcher for runtime cudagraph dispatching.
        self.cudagraph_dispatcher = CudagraphDispatcher(self.vllm_config)

        self.mm_budget = (MultiModalBudget(
            self.model_config,
            self.scheduler_config,
            self.mm_registry,
        ) if self.supports_mm_inputs else None)

        self.reorder_batch_threshold: Optional[int] = None

        # Attention layers that are only in the KVCacheConfig of the runner
        # (e.g., KV sharing, encoder-only attention), but not in the
        # KVCacheConfig of the scheduler.
        self.runner_only_attn_layers: set[str] = set()

        # Cached outputs.
        self._draft_token_ids: Optional[Union[list[list[int]],
                                              torch.Tensor]] = None
        self.transfer_event = torch.cuda.Event()
        self.sampled_token_ids_pinned_cpu = torch.empty(
            (self.max_model_len, 1),
            dtype=torch.int64,
            device="cpu",
            pin_memory=self.pin_memory)
        
        # Microbatching
        self.ubatching_decode_token_threshold = \
            self.parallel_config.microbatching_decode_token_threshold
        self.ubatching_prefill_token_threshold = \
            self.parallel_config.microbatching_prefill_token_threshold
        self.enable_ubatching = self.parallel_config.enable_microbatching

    def _make_buffer(self, *args, dtype: torch.dtype) -> CpuGpuBuffer:
        return CpuGpuBuffer(*args,
                            dtype=dtype,
                            device=self.device,
                            pin_memory=self.pin_memory)

    def _init_model_kwargs(self, num_tokens: int):
        model_kwargs = dict[str, Any]()

        if not self.is_pooling_model:
            return model_kwargs

        num_reqs = self.input_batch.num_reqs
        pooling_params = self.input_batch.get_pooling_params()

        token_type_id_requests = dict[int, Any]()
        for i, param in enumerate(pooling_params):
            if param.extra_kwargs is not None and \
            (token_types := param.extra_kwargs.get(
                "compressed_token_type_ids")) is not None:
                token_type_id_requests[i] = token_types

        if len(token_type_id_requests) == 0:
            return model_kwargs

        seq_lens = self.seq_lens.gpu[:num_reqs]
        token_type_ids = []

        for i in range(num_reqs):
            pos = token_type_id_requests.get(i, seq_lens[i])
            ids = (torch.arange(seq_lens[i]) >= pos).int()
            token_type_ids.append(ids)

        model_kwargs["token_type_ids"] = torch.concat(token_type_ids).to(
            device=self.device)
        return model_kwargs

    def _may_reorder_batch(self, scheduler_output: "SchedulerOutput") -> None:
        """
        Update the order of requests in the batch based on the attention
        backend's needs. For example, some attention backends (namely MLA) may
        want to separate requests based on if the attention computation will be
        compute-bound or memory-bound.

        Args:
            scheduler_output: The scheduler output.
        """
        # Attention free models have zero kv_cache_goups, however models
        # like Mamba are also attention free but use the kv_cache for
        # keeping its internal state. This is why we check the number
        # of kv_cache groups instead of solely checking
        # for self.model_config.is_attention_free.
        if len(self.kv_cache_config.kv_cache_groups) == 0:
            return

        if self.reorder_batch_threshold is not None:
            reorder_batch_to_split_decodes_and_prefills(
                self.input_batch,
                scheduler_output,
                decode_threshold=self.reorder_batch_threshold)

    # Note: used for model runner override.
    def _init_device_properties(self) -> None:
        """Initialize attributes from torch.cuda.get_device_properties
        """
        self.device_properties = torch.cuda.get_device_properties(self.device)
        self.num_sms = self.device_properties.multi_processor_count

    # Note: used for model runner override.
    def _sync_device(self) -> None:
        torch.cuda.synchronize()

    def _update_states(self, scheduler_output: "SchedulerOutput") -> None:
        """Update the cached states and the persistent batch with the scheduler
        output.

        The updated states are used by the `_prepare_inputs` function to create
        the input GPU tensors for the model.

        The SamplingMetadata is updated and copied to the GPU if there is a
        new/resumed/paused/finished request in the batch.
        """
        # Remove finished requests from the cached states.
        for req_id in scheduler_output.finished_req_ids:
            self.requests.pop(req_id, None)
        # Remove the finished requests from the persistent batch.
        # NOTE(woosuk): There could be an edge case where finished_req_ids and
        # scheduled_req_ids overlap. This happens when a request is aborted and
        # then resubmitted with the same ID. In this case, we treat them as two
        # distinct requests - clearing the cached states for the first request
        # and handling the second as a new request.
        for req_id in scheduler_output.finished_req_ids:
            self.input_batch.remove_request(req_id)

        # Free the cached encoder outputs.
        for mm_hash in scheduler_output.free_encoder_mm_hashes:
            self.encoder_cache.pop(mm_hash, None)

        # Remove the unscheduled requests from the persistent batch.
        # NOTE(woosuk): The unscheduled requests are either preempted requests
        # or running requests that are not scheduled in this step. We remove
        # them from the persistent batch but keep their cached states since
        # they will be scheduled again sometime in the future.
        scheduled_req_ids = scheduler_output.num_scheduled_tokens.keys()
        cached_req_ids = self.input_batch.req_id_to_index.keys()
        unscheduled_req_ids = cached_req_ids - scheduled_req_ids
        # NOTE(woosuk): The persistent batch optimization assumes that
        # consecutive batches contain mostly the same requests. If batches
        # have low request overlap (e.g., alternating between two distinct
        # sets of requests), this optimization becomes very inefficient.
        for req_id in unscheduled_req_ids:
            self.input_batch.remove_request(req_id)

        reqs_to_add: list[CachedRequestState] = []
        # Add new requests to the cached states.
        for new_req_data in scheduler_output.scheduled_new_reqs:
            req_id = new_req_data.req_id
            sampling_params = new_req_data.sampling_params
            pooling_params = new_req_data.pooling_params

            if sampling_params and \
                sampling_params.sampling_type == SamplingType.RANDOM_SEED:
                generator = torch.Generator(device=self.device)
                generator.manual_seed(sampling_params.seed)
            else:
                generator = None

            if self.is_pooling_model:
                assert pooling_params is not None
                task = pooling_params.task
                assert task is not None, "You did not set `task` in the API"

                model = cast(VllmModelForPooling, self.get_model())
                to_update = model.pooler.get_pooling_updates(task)
                to_update.apply(pooling_params)

            req_state = CachedRequestState(
                req_id=req_id,
                prompt_token_ids=new_req_data.prompt_token_ids,
                mm_kwargs=new_req_data.mm_kwargs,
                mm_positions=new_req_data.mm_positions,
                mm_hashes=new_req_data.mm_hashes,
                sampling_params=sampling_params,
                pooling_params=pooling_params,
                generator=generator,
                block_ids=new_req_data.block_ids,
                num_computed_tokens=new_req_data.num_computed_tokens,
                output_token_ids=[],
                lora_request=new_req_data.lora_request,
            )
            self.requests[req_id] = req_state

            # Only relevant for models using M-RoPE (e.g, Qwen2-VL)
            if self.uses_mrope:
                self._init_mrope_positions(req_state)

            reqs_to_add.append(req_state)

        # Update the states of the running/resumed requests.
        is_last_rank = get_pp_group().is_last_rank
        req_data = scheduler_output.scheduled_cached_reqs
        for i, req_id in enumerate(req_data.req_ids):
            req_state = self.requests[req_id]
            num_computed_tokens = req_data.num_computed_tokens[i]
            new_block_ids = req_data.new_block_ids[i]
            resumed_from_preemption = req_data.resumed_from_preemption[i]

            # Update the cached states.
            req_state.num_computed_tokens = num_computed_tokens

            if not is_last_rank:
                # When using PP, the scheduler sends the sampled tokens back,
                # because there's no direct communication between the first-
                # stage worker and the last-stage worker.
                new_token_ids = req_data.new_token_ids[i]
                # Add the sampled token(s) from the previous step (if any).
                # This doesn't include "unverified" tokens like spec tokens.
                num_new_tokens = (num_computed_tokens + len(new_token_ids) -
                                  req_state.num_tokens)
                if num_new_tokens == 1:
                    # Avoid slicing list in most common case.
                    req_state.output_token_ids.append(new_token_ids[-1])
                elif num_new_tokens > 0:
                    req_state.output_token_ids.extend(
                        new_token_ids[-num_new_tokens:])

            # Update the block IDs.
            if not resumed_from_preemption:
                if new_block_ids is not None:
                    # Append the new blocks to the existing block IDs.
                    for block_ids, new_ids in zip(req_state.block_ids,
                                                  new_block_ids):
                        block_ids.extend(new_ids)
            else:
                assert new_block_ids is not None
                # The request is resumed from preemption.
                # Replace the existing block IDs with the new ones.
                req_state.block_ids = new_block_ids

            req_index = self.input_batch.req_id_to_index.get(req_id)
            if req_index is None:
                # The request is not in the persistent batch.
                # The request was either preempted and resumed later, or was not
                # scheduled in the previous step and needs to be added again.
                reqs_to_add.append(req_state)
                continue

            # Update the persistent batch.
            self.input_batch.num_computed_tokens_cpu[req_index] = (
                num_computed_tokens)
            if new_block_ids is not None:
                self.input_batch.block_table.append_row(
                    new_block_ids, req_index)

            # For the last rank, we don't need to update the token_ids_cpu
            # because the sampled tokens are already cached.
            if not is_last_rank:
                # Add new_token_ids to token_ids_cpu.
                start_token_index = num_computed_tokens
                end_token_index = num_computed_tokens + len(new_token_ids)
                self.input_batch.token_ids_cpu[
                    req_index,
                    start_token_index:end_token_index] = new_token_ids
                self.input_batch.num_tokens_no_spec[
                    req_index] = end_token_index
                self.input_batch.num_tokens[req_index] = end_token_index

            # Add spec_token_ids to token_ids_cpu.
            spec_token_ids = (
                scheduler_output.scheduled_spec_decode_tokens.get(req_id, ()))
            if spec_token_ids:
                num_spec_tokens = len(spec_token_ids)
                start_index = self.input_batch.num_tokens_no_spec[req_index]
                end_token_index = start_index + num_spec_tokens
                self.input_batch.token_ids_cpu[
                    req_index, start_index:end_token_index] = spec_token_ids
                # NOTE(woosuk): `num_tokens` here may include spec tokens.
                self.input_batch.num_tokens[req_index] += num_spec_tokens

        # Add the new or resumed requests to the persistent batch.
        # The smaller empty indices are filled first.
        for request in reqs_to_add:
            self.input_batch.add_request(request)

        # Condense the batched states if there are gaps left by removed requests
        self.input_batch.condense()
        # Allow attention backend to reorder the batch, potentially
        self._may_reorder_batch(scheduler_output)
        # Refresh batch metadata with any pending updates.
        self.input_batch.refresh_metadata()

    def _ubatch_split(
        self,
        num_scheduled_tokens: np.ndarray,
        total_num_scheduled_tokens: int,
        max_num_scheduled_tokens: int,
    ) -> tuple[Optional[UBatchSlices], int, Optional[torch.Tensor]]:
        # Don't bother with the should_ubatch handshaking unless microbatching
        # is enabled
        if not self.enable_ubatching:
            return (None, 0, None)

        # Check preconditions for microbatching
        uniform_decode = (max_num_scheduled_tokens == self.uniform_decode_query_len) and (
            total_num_scheduled_tokens == self.input_batch.num_reqs * max_num_scheduled_tokens)
        should_attempt_ubatching = self._should_ubatch(total_num_scheduled_tokens, uniform_decode=uniform_decode)

        # Don't microbatch unless every other DP worker is also microbatching
        num_pad_tokens = 0
        num_tokens_after_padding = None
        
        (should_ubatch, num_pad_tokens,
         num_tokens_after_padding) = self.get_dp_padding_ubatch(
             total_num_scheduled_tokens, should_attempt_ubatching)
        if not should_ubatch:
            return (None, 0, None)

        # This doesn't actually pad the ubatch slices. It just initializes the
        # split point to the padded value so that padding can be applied
        # to the second ubatch in pad_out_ubatch_slice after attention
        # metadata creation
        assert num_pad_tokens < total_num_scheduled_tokens,\
            f"num_pad_tokens {num_pad_tokens} "\
            f"original_num_tokens {num_scheduled_tokens}"
        num_tokens_per_ubatch = (total_num_scheduled_tokens +
                                       num_pad_tokens) // 2
        ubatch_slices = create_ubatch_slices(
            num_scheduled_tokens, num_tokens_per_ubatch)
        
        print(f"Running Ubatched! uniform_decode: {uniform_decode} with ubatch_slices: {ubatch_slices}, num_pad_tokens: {num_pad_tokens}, num_tokens_after_padding: {num_tokens_after_padding}, num_tokens_per_ubatch {num_tokens_per_ubatch}")

        return (ubatch_slices, num_pad_tokens, num_tokens_after_padding)

    def _init_mrope_positions(self, req_state: CachedRequestState):
        image_grid_thw = []
        video_grid_thw = []
        second_per_grid_ts = []
        audio_feature_lengths = []
        use_audio_in_video = False
        for mm_item in req_state.mm_kwargs:
            mm_input = mm_item.get_data()
            if (t := mm_input.get("image_grid_thw")) is not None:
                image_grid_thw.append(t.tolist())
            if (t := mm_input.get("video_grid_thw")) is not None:
                video_grid_thw.append(t.tolist())
            if (t := mm_input.get("second_per_grid_ts")) is not None:
                second_per_grid_ts.append(t)
            if (t := mm_input.get("audio_feature_lengths")) is not None:
                audio_feature_lengths.append(t)
            if mm_input.get("use_audio_in_video") is True:
                use_audio_in_video = True

        req_state.mrope_positions, req_state.mrope_position_delta = \
            MRotaryEmbedding.get_input_positions_tensor(
                req_state.prompt_token_ids,
                hf_config=self.model_config.hf_config,
                image_grid_thw=image_grid_thw,
                video_grid_thw=video_grid_thw,
                second_per_grid_ts=second_per_grid_ts,
                audio_feature_lengths=audio_feature_lengths,
                use_audio_in_video=use_audio_in_video,
            )

    def _extract_mm_kwargs(
        self,
        scheduler_output: "SchedulerOutput",
    ) -> BatchedTensorInputs:
        if not scheduler_output or not self.is_multimodal_raw_input_only_model:
            return {}

        mm_kwargs = list[MultiModalKwargsItem]()
        for req in scheduler_output.scheduled_new_reqs:
            mm_kwargs.extend(req.mm_kwargs)

        # Input all modalities at once
        mm_kwargs_combined: BatchedTensorInputs = {}
        for _, _, mm_kwargs_group in group_mm_kwargs_by_modality(
                mm_kwargs,
                device=self.device,
                pin_memory=self.pin_memory,
        ):
            mm_kwargs_combined.update(mm_kwargs_group)

        return mm_kwargs_combined

    def _dummy_mm_kwargs(self, num_seqs: int) -> BatchedTensorInputs:
        if not self.is_multimodal_raw_input_only_model:
            return {}

        mm_budget = self.mm_budget
        assert mm_budget is not None

        dummy_modality = mm_budget.get_modality_with_max_tokens()
        return self._get_mm_dummy_batch(dummy_modality, num_seqs)

    def _get_cumsum_and_arange(
        self,
        num_tokens: np.ndarray,
        cumsum_dtype: Optional[np.dtype] = None,
    ) -> tuple[np.ndarray, np.ndarray]:
        """Get the cumulative sum and batched arange of the given array.
        # E.g., [2, 5, 3] -> ([2, 7, 10], [0, 1, 0, 1, 2, 3, 4, 0, 1, 2])
        # Equivalent to but faster than:
        # np.concatenate([np.arange(n) for n in num_tokens])
        """
        # Step 1. [2, 5, 3] -> [2, 7, 10]
        cu_num_tokens = np.cumsum(num_tokens, dtype=cumsum_dtype)
        total_num_tokens = cu_num_tokens[-1]
        # Step 2. [2, 7, 10] -> [0, 0, 2, 2, 2, 2, 2, 7, 7, 7]
        cumsums_offsets = np.repeat(cu_num_tokens - num_tokens, num_tokens)
        # Step 3. [0, 1, 0, 1, 2, 3, 4, 0, 1, 2]
        arange = self.arange_np[:total_num_tokens] - cumsums_offsets

        return cu_num_tokens, arange

    def _prepare_inputs(
        self, scheduler_output: "SchedulerOutput"
    ) -> tuple[PerLayerAttnMetadata, torch.Tensor,
               Optional[SpecDecodeMetadata], np.ndarray,
               Optional[CommonAttentionMetadata], int, Optional[UBatchSlices],
               int, Optional[torch.Tensor]]:
        """
        :return: tuple[
            attn_metadata: layer-to-attention_metadata mapping,
            logits_indices, spec_decode_metadata
        ]
        """
        total_num_scheduled_tokens = scheduler_output.total_num_scheduled_tokens
        assert total_num_scheduled_tokens > 0
        num_reqs = self.input_batch.num_reqs
        assert num_reqs > 0

        # OPTIMIZATION: Start copying the block table first.
        # This way, we can overlap the copy with the following CPU operations.
        self.input_batch.block_table.commit_block_table(num_reqs)

        # Get the number of scheduled tokens for each request.
        req_ids = self.input_batch.req_ids
        tokens = [scheduler_output.num_scheduled_tokens[i] for i in req_ids]
        num_scheduled_tokens = np.array(tokens, dtype=np.int32)
        max_num_scheduled_tokens = max(tokens)

        # Get request indices.
        # E.g., [2, 5, 3] -> [0, 0, 1, 1, 1, 1, 1, 2, 2, 2]
        req_indices = np.repeat(self.arange_np[:num_reqs],
                                num_scheduled_tokens)

        # cu_num_tokens: [2, 5, 3] -> [2, 7, 10]
        # arange: [0, 1, 0, 1, 2, 3, 4, 0, 1, 2]
        cu_num_tokens, arange = self._get_cumsum_and_arange(
            num_scheduled_tokens)

        # Get positions.
        positions_np = self.positions.np[:total_num_scheduled_tokens]
        np.add(self.input_batch.num_computed_tokens_cpu[req_indices],
               arange,
               out=positions_np)

        # Calculate M-RoPE positions.
        # Only relevant for models using M-RoPE (e.g, Qwen2-VL)
        if self.uses_mrope:
            self._calc_mrope_positions(scheduler_output)

        # Get token indices.
        # E.g., [0, 1, 0, 1, 2, 3, 4, 0, 1, 2]
        # -> [0, 1, M, M + 1, M + 2, M + 3, M + 4, 2 * M, 2 * M + 1, 2 * M + 2]
        # where M is the max_model_len.
        token_indices = (positions_np +
                         req_indices * self.input_batch.token_ids_cpu.shape[1])

        # NOTE(woosuk): We use torch.index_select instead of np.take here
        # because torch.index_select is much faster than np.take for large
        # tensors.
        torch.index_select(self.input_batch.token_ids_cpu_tensor.flatten(),
                           0,
                           torch.from_numpy(token_indices),
                           out=self.input_ids.cpu[:total_num_scheduled_tokens])

        self.input_batch.block_table.compute_slot_mapping(
            req_indices, positions_np)
        self.input_batch.block_table.commit_slot_mapping(
            total_num_scheduled_tokens)

        # Prepare the attention metadata.
        self.query_start_loc.np[0] = 0
        self.query_start_loc.np[1:num_reqs + 1] = cu_num_tokens
        # Note: pad query_start_loc to be non-decreasing, as kernels
        # like FlashAttention requires that
        self.query_start_loc.np[num_reqs + 1:].fill(cu_num_tokens[-1])
        self.query_start_loc.copy_to_gpu()
        query_start_loc = self.query_start_loc.gpu[:num_reqs + 1]

        ubatch_slices, num_pad_tokens, num_tokens_after_padding = \
            self._ubatch_split(num_scheduled_tokens, 
                               total_num_scheduled_tokens,
                               max_num_scheduled_tokens)

        self.seq_lens.np[:num_reqs] = (
            self.input_batch.num_computed_tokens_cpu[:num_reqs] +
            num_scheduled_tokens)
        # Fill unused with 0 for full cuda graph mode.
        self.seq_lens.np[num_reqs:].fill(0)
        self.seq_lens.copy_to_gpu()
        seq_lens = self.seq_lens.gpu[:num_reqs]
        max_seq_len = self.seq_lens.np[:num_reqs].max().item()

        # Copy the tensors to the GPU.
        self.input_ids.copy_to_gpu(total_num_scheduled_tokens)
        if self.uses_mrope:
            # Only relevant for models using M-RoPE (e.g, Qwen2-VL)
            self.mrope_positions.gpu[:, :total_num_scheduled_tokens].copy_(
                self.mrope_positions.cpu[:, :total_num_scheduled_tokens],
                non_blocking=True)
        else:
            # Common case (1D positions)
            self.positions.copy_to_gpu(total_num_scheduled_tokens)

        use_spec_decode = len(
            scheduler_output.scheduled_spec_decode_tokens) > 0
        if not use_spec_decode:
            # NOTE(woosuk): Due to chunked prefills, the batch may contain
            # partial requests. While we should not sample any token
            # from these partial requests, we do so for simplicity.
            # We will ignore the sampled tokens from the partial requests.
            # TODO: Support prompt logprobs.
            logits_indices = query_start_loc[1:] - 1
            spec_decode_metadata = None
        else:
            # Get the number of draft tokens for each request.
            # Iterate over the dictionary rather than all requests since not all
            # requests have draft tokens.
            num_draft_tokens = np.zeros(num_reqs, dtype=np.int32)
            for req_id, draft_token_ids in (
                    scheduler_output.scheduled_spec_decode_tokens.items()):
                req_idx = self.input_batch.req_id_to_index[req_id]
                num_draft_tokens[req_idx] = len(draft_token_ids)

            spec_decode_metadata = self._calc_spec_decode_metadata(
                num_draft_tokens, cu_num_tokens)
            logits_indices = spec_decode_metadata.logits_indices

        logits_indices_padded = None
        if self.cache_config.kv_sharing_fast_prefill:
            logits_indices_padded = self._prepare_kv_sharing_fast_prefill(
                logits_indices)

        attn_metadata: PerLayerAttnMetadata = {}
        if ubatch_slices is not None:
            attn_metadata = [dict() for _ in range(len(ubatch_slices))]

        # Used in the below loop.
        query_start_loc_cpu = self.query_start_loc.cpu[:num_reqs + 1]
        seq_lens_cpu = self.seq_lens.cpu[:num_reqs]
        num_computed_tokens_cpu = (
            self.input_batch.num_computed_tokens_cpu_tensor[:num_reqs])
        spec_decode_common_attn_metadata = None

        # Prepare the attention metadata for each KV cache group and make layers
        # in the same group share the same metadata.
        for kv_cache_group_id, kv_cache_group_spec in enumerate(
                self.kv_cache_config.kv_cache_groups):

            if isinstance(kv_cache_group_spec.kv_cache_spec,
                          EncoderOnlyAttentionSpec):
                # Encoder-only layers do not have KV cache, so we need to
                # create a dummy block table and slot mapping for them.
                blk_table_tensor = torch.zeros(
                    (num_reqs, 1),
                    dtype=torch.int32,
                    device=self.device,
                )
                slot_mapping = torch.zeros(
                    (total_num_scheduled_tokens, ),
                    dtype=torch.int64,
                    device=self.device,
                )
                num_common_prefix_blocks = 0
            else:
                blk_table = self.input_batch.block_table[kv_cache_group_id]
                blk_table_tensor = blk_table.get_device_tensor()[:num_reqs]
                slot_mapping = blk_table.slot_mapping[:
                                                      total_num_scheduled_tokens]

                # Fill unused with -1. Needed for reshape_and_cache in full cuda
                # graph mode.
                blk_table.slot_mapping[total_num_scheduled_tokens:].fill_(-1)
                num_common_prefix_blocks = (
                    scheduler_output.
                    num_common_prefix_blocks[kv_cache_group_id])

            common_attn_metadata = CommonAttentionMetadata(
                query_start_loc=query_start_loc,
                query_start_loc_cpu=query_start_loc_cpu,
                seq_lens=seq_lens,
                seq_lens_cpu=seq_lens_cpu,
                num_computed_tokens_cpu=num_computed_tokens_cpu,
                num_reqs=num_reqs,
                num_actual_tokens=total_num_scheduled_tokens,
                max_query_len=max_num_scheduled_tokens,
                max_seq_len=max_seq_len,
                block_table_tensor=blk_table_tensor,
                slot_mapping=slot_mapping,
                logits_indices_padded=logits_indices_padded,
                num_logits_indices=logits_indices.size(0),
                causal=True,
            )

            if self.speculative_config and \
                spec_decode_common_attn_metadata is None:
                spec_decode_common_attn_metadata = common_attn_metadata

            for attn_group in self.attn_groups[kv_cache_group_id]:
                # Prepare for cascade attention if enabled & beneficial.
                common_prefix_len = 0
                builder = attn_group.get_metadata_builder()
                if self.cascade_attn_enabled:
                    common_prefix_len = self._compute_cascade_attn_prefix_len(
                        num_scheduled_tokens,
                        num_common_prefix_blocks,
                        kv_cache_group_spec.kv_cache_spec,
                        builder,
                    )

                if ubatch_slices is not None:
                    common_attn_metadata_list = split_attn_metadata(
                        ubatch_slices, common_attn_metadata)
                    for ubid, common_attn_metadata in enumerate(
                            common_attn_metadata_list):
                        attn_metadata_i = (attn_group.get_metadata_builder(
                            ubatch_id=ubid).build(
                                common_prefix_len=common_prefix_len,
                                common_attn_metadata=common_attn_metadata))
                        for layer_name in kv_cache_group_spec.layer_names:
                            assert type(attn_metadata) is list
                            attn_metadata[ubid][layer_name] = attn_metadata_i
                else:
                    assert isinstance(attn_metadata, dict)
                    attn_metadata_i = (builder.build(
                        common_prefix_len=common_prefix_len,
                        common_attn_metadata=common_attn_metadata,
                    ))
                    for layer_name in attn_group.layer_names:
                        attn_metadata[layer_name] = attn_metadata_i

        # Hot-Swap lora model
        if self.lora_config:
            self.set_active_loras(self.input_batch, num_scheduled_tokens)

        return (attn_metadata, logits_indices, spec_decode_metadata,
                num_scheduled_tokens, spec_decode_common_attn_metadata,
                max_num_scheduled_tokens, ubatch_slices, num_pad_tokens,
                num_tokens_after_padding)

    def _compute_cascade_attn_prefix_len(
        self,
        num_scheduled_tokens: np.ndarray,
        num_common_prefix_blocks: int,
        kv_cache_spec: KVCacheSpec,
        attn_metadata_builder: AttentionMetadataBuilder,
    ) -> int:
        """Compute the length of the common prefix for cascade attention.

        NOTE(woosuk): The common prefix length returned by this function
        represents the length used specifically for cascade attention, not the
        actual number of tokens shared between requests. When cascade attention
        is disabled (use_cascade=False), this function returns 0 even if
        requests share common tokens. Additionally, the common prefix length is
        truncated to a multiple of the block size and may be further truncated
        due to implementation details explained below.

        Args:
            num_scheduled_tokens: Number of tokens scheduled per request.
            num_common_prefix_blocks: Number of shared KV cache blocks.

        Returns:
            int: Length of common prefix in tokens.
        """
        common_prefix_len = num_common_prefix_blocks * kv_cache_spec.block_size
        if common_prefix_len == 0:
            # Common case.
            return 0

        # NOTE(woosuk): Cascade attention uses two attention kernels: one
        # for the common prefix and the other for the rest. For the first
        # kernel, we concatenate all the query tokens (possibly from
        # different requests) and treat them as if they are from the same
        # request. Then, we use bi-directional attention to process the
        # common prefix in the KV cache. Importantly, this means that the
        # first kernel does not do any masking.

        # Consider the following example:
        # Request 1's input query: [D, E, X]
        # Request 1's kv cache: [A, B, C, D, E, X]
        # Request 1's num_computed_tokens: 3 (i.e., [A, B, C])
        # Request 2's input query: [E, Y]
        # Request 2's kv cache: [A, B, C, D, E, Y]
        # Request 2's num_computed_tokens: 4 (i.e., [A, B, C, D])

        # If we use [A, B, C, D, E] as the common prefix, then the
        # first kernel will compute the bi-directional attention between
        # input query [D, E, X, E, Y] and common prefix [A, B, C, D, E].
        # However, this is wrong because D in Request 1 should not attend to
        # E in the common prefix (i.e., we need masking).
        # To avoid this, [A, B, C, D] should be the common prefix.
        # That is, the common prefix should be capped by the minimum
        # num_computed_tokens among the requests, and plus one to include
        # the first token of the query.

        # In practice, we use [A, B, C] as the common prefix, instead of
        # [A, B, C, D] (i.e., the common prefix is capped by the minimum
        # num_computed_tokens, without plus one).
        # This is because of an implementation detail: We want to always
        # use two kernels for cascade attention. Let's imagine:
        # Request 3's input query: [D]
        # Request 3's kv cache: [A, B, C, D]
        # Request 3's num_computed_tokens: 3 (i.e., [A, B, C])
        # If we use [A, B, C, D] as the common prefix for Request 1-3,
        # then Request 3 will be processed only by the first kernel,
        # and the second kernel will get an empty input. While this is not
        # a fundamental problem, our current implementation does not support
        # this case.
        num_reqs = len(num_scheduled_tokens)
        common_prefix_len = min(
            common_prefix_len,
            self.input_batch.num_computed_tokens_cpu[:num_reqs].min())
        # common_prefix_len should be a multiple of the block size.
        common_prefix_len = (common_prefix_len // kv_cache_spec.block_size *
                             kv_cache_spec.block_size)
        use_sliding_window = (isinstance(kv_cache_spec, SlidingWindowSpec) or
                              (isinstance(kv_cache_spec, FullAttentionSpec)
                               and kv_cache_spec.sliding_window is not None))
        use_local_attention = (
            isinstance(kv_cache_spec, ChunkedLocalAttentionSpec)
            or (isinstance(kv_cache_spec, FullAttentionSpec)
                and kv_cache_spec.attention_chunk_size is not None))
        assert isinstance(kv_cache_spec, AttentionSpec)
        use_cascade = attn_metadata_builder.use_cascade_attention(
            common_prefix_len=common_prefix_len,
            query_lens=num_scheduled_tokens,
            num_query_heads=self.num_query_heads,
            num_kv_heads=kv_cache_spec.num_kv_heads,
            use_alibi=self.use_alibi,
            use_sliding_window=use_sliding_window,
            use_local_attention=use_local_attention,
            num_sms=self.num_sms,
        )
        return common_prefix_len if use_cascade else 0

    def _calc_mrope_positions(self, scheduler_output: "SchedulerOutput"):
        mrope_pos_ptr = 0
        for index, req_id in enumerate(self.input_batch.req_ids):
            req = self.requests[req_id]
            assert req.mrope_positions is not None

            num_computed_tokens = \
                self.input_batch.num_computed_tokens_cpu[index]
            num_scheduled_tokens = \
                scheduler_output.num_scheduled_tokens[req_id]
            num_prompt_tokens = len(req.prompt_token_ids)

            if num_computed_tokens + num_scheduled_tokens > num_prompt_tokens:
                prompt_part_len = max(0,
                                      num_prompt_tokens - num_computed_tokens)
                completion_part_len = max(
                    0, num_scheduled_tokens - prompt_part_len)
            else:
                prompt_part_len = num_scheduled_tokens
                completion_part_len = 0

            assert num_scheduled_tokens == prompt_part_len + completion_part_len

            if prompt_part_len > 0:
                # prompt's mrope_positions are pre-computed
                dst_start = mrope_pos_ptr
                dst_end = mrope_pos_ptr + prompt_part_len
                src_start = num_computed_tokens
                src_end = num_computed_tokens + prompt_part_len

                self.mrope_positions.cpu[:, dst_start:dst_end] = (
                    req.mrope_positions[:, src_start:src_end])
                mrope_pos_ptr += prompt_part_len

            if completion_part_len > 0:
                # compute completion's mrope_positions on-the-fly
                dst_start = mrope_pos_ptr
                dst_end = mrope_pos_ptr + completion_part_len

                MRotaryEmbedding.get_next_input_positions_tensor(
                    out=self.mrope_positions.np,
                    out_offset=dst_start,
                    mrope_position_delta=req.mrope_position_delta,
                    context_len=num_computed_tokens + prompt_part_len,
                    num_new_tokens=completion_part_len,
                )

                mrope_pos_ptr += completion_part_len

    def _calc_spec_decode_metadata(
        self,
        num_draft_tokens: np.ndarray,
        cu_num_scheduled_tokens: np.ndarray,
    ) -> SpecDecodeMetadata:
        # Inputs:
        # cu_num_scheduled_tokens:  [  4, 104, 107, 207, 209]
        # num_draft_tokens:         [  3,   0,   2,   0,   1]
        # Outputs:
        # cu_num_draft_tokens:      [  3,   3,   5,   5,   6]
        # logits_indices:           [  0,   1,   2,   3, 103, 104, 105, 106,
        #                            206, 207, 208]
        # target_logits_indices:    [  0,   1,   2,   5,   6,   9]
        # bonus_logits_indices:     [  3,   4,   7,   8,  10]

        # Compute the logits indices.
        # [4, 1, 3, 1, 2]
        num_sampled_tokens = num_draft_tokens + 1

        # Step 1. cu_num_sampled_tokens: [4, 5, 8, 9, 11]
        # arange: [0, 1, 2, 3, 0, 0, 1, 2, 0, 0, 1]
        cu_num_sampled_tokens, arange = self._get_cumsum_and_arange(
            num_sampled_tokens, cumsum_dtype=np.int32)
        # Step 2. [0, 0, 0, 0, 103, 104, 104, 104, 206, 207, 207]
        logits_indices = np.repeat(
            cu_num_scheduled_tokens - num_sampled_tokens, num_sampled_tokens)
        # Step 3. [0, 1, 2, 3, 103, 104, 105, 106, 206, 207, 208]
        logits_indices += arange

        # Compute the bonus logits indices.
        bonus_logits_indices = cu_num_sampled_tokens - 1

        # Compute the draft logits indices.
        # cu_num_draft_tokens: [3, 3, 5, 5, 6]
        # arange: [0, 1, 2, 0, 1, 0]
        cu_num_draft_tokens, arange = self._get_cumsum_and_arange(
            num_draft_tokens, cumsum_dtype=np.int32)
        # [0, 0, 0, 5, 5, 9]
        target_logits_indices = np.repeat(
            cu_num_sampled_tokens - num_sampled_tokens, num_draft_tokens)
        # [0, 1, 2, 5, 6, 9]
        target_logits_indices += arange

        # TODO: Optimize the CPU -> GPU copy.
        cu_num_draft_tokens = torch.from_numpy(cu_num_draft_tokens).to(
            self.device, non_blocking=True)
        logits_indices = torch.from_numpy(logits_indices).to(self.device,
                                                             non_blocking=True)
        target_logits_indices = torch.from_numpy(target_logits_indices).to(
            self.device, non_blocking=True)
        bonus_logits_indices = torch.from_numpy(bonus_logits_indices).to(
            self.device, non_blocking=True)

        # Compute the draft token ids.
        # draft_token_indices:      [  1,   2,   3, 105, 106, 208]
        draft_token_ids = self.input_ids.gpu[logits_indices]
        draft_token_ids = draft_token_ids[target_logits_indices + 1]

        metadata = SpecDecodeMetadata(
            draft_token_ids=draft_token_ids,
            num_draft_tokens=num_draft_tokens.tolist(),
            cu_num_draft_tokens=cu_num_draft_tokens,
            target_logits_indices=target_logits_indices,
            bonus_logits_indices=bonus_logits_indices,
            logits_indices=logits_indices,
        )
        return metadata

    def _prepare_kv_sharing_fast_prefill(
        self,
        logits_indices: torch.Tensor,
    ) -> torch.Tensor:
        assert self.kv_sharing_fast_prefill_logits_indices is not None
        num_logits = logits_indices.shape[0]
        assert num_logits > 0
        self.kv_sharing_fast_prefill_logits_indices[:num_logits].copy_(
            logits_indices)
        # There might have leftover indices in logits_indices[num_logits:]
        # from previous iterations, whose values may be greater than the
        # batch size in the current iteration. To ensure indices are always
        # valid, we fill the padded indices with the last index.
        self.kv_sharing_fast_prefill_logits_indices[num_logits:].fill_(
            logits_indices[-1].item())
        if (self.compilation_config.cudagraph_mode != CUDAGraphMode.NONE
                and num_logits <= self.cudagraph_batch_sizes[-1]):
            # Use piecewise CUDA graphs.
            # Add padding to the batch size.
            num_logits_padded = self.vllm_config.pad_for_cudagraph(num_logits)
        else:
            num_logits_padded = num_logits
        logits_indices_padded = (
            self.kv_sharing_fast_prefill_logits_indices[:num_logits_padded])
        return logits_indices_padded

    def _execute_mm_encoder(self, scheduler_output: "SchedulerOutput"):
        scheduled_encoder_inputs = scheduler_output.scheduled_encoder_inputs
        if not scheduled_encoder_inputs:
            return
        # Batch the multi-modal inputs.
        mm_kwargs = list[MultiModalKwargsItem]()
        # list of tuple (mm_hash, position_info)
        mm_hashes_pos = list[tuple[str, PlaceholderRange]]()
        for req_id, encoder_input_ids in scheduled_encoder_inputs.items():
            req_state = self.requests[req_id]

            for mm_input_id in encoder_input_ids:
                mm_hash = req_state.mm_hashes[mm_input_id]
                mm_kwargs.append(req_state.mm_kwargs[mm_input_id])
                mm_hashes_pos.append(
                    (mm_hash, req_state.mm_positions[mm_input_id]))

        # Batch mm inputs as much as we can: if a request in the batch has
        # multiple modalities or a different modality than the previous one,
        # we process it separately to preserve item order.
        # FIXME(ywang96): This is a hacky way to deal with multiple modalities
        # in the same batch while still being able to benefit from batching
        # multimodal inputs. The proper solution should be reordering the
        # encoder outputs.
        encoder_outputs = []
        for _, num_items, mm_kwargs_group in group_mm_kwargs_by_modality(
                mm_kwargs,
                device=self.device,
                pin_memory=self.pin_memory,
        ):
            # Run the encoder.
            # `curr_group_outputs` is either of the following:
            # 1. A tensor of shape (num_items, feature_size, hidden_size)
            # in case feature_size is fixed across all multimodal items.
            # 2. A list or tuple (length: num_items) of tensors, each of shape
            # (feature_size, hidden_size) in case the feature size is dynamic
            # depending on the input multimodal items.
            curr_group_outputs = self.model.get_multimodal_embeddings(
                **mm_kwargs_group)

            sanity_check_mm_encoder_outputs(
                curr_group_outputs,
                expected_num_items=num_items,
            )

            for output in curr_group_outputs:
                encoder_outputs.append(output)

        # Cache the encoder outputs by mm_hash
        for (mm_hash, pos_info), output in zip(mm_hashes_pos, encoder_outputs):
            self.encoder_cache[mm_hash] = scatter_mm_placeholders(
                output,
                is_embed=pos_info.is_embed,
            )

    def _gather_mm_embeddings(
        self,
        scheduler_output: "SchedulerOutput",
        shift_computed_tokens: int = 0,
    ) -> list[torch.Tensor]:
        mm_embeds: list[torch.Tensor] = []
        for req_id in self.input_batch.req_ids:
            num_scheduled_tokens = scheduler_output.num_scheduled_tokens[
                req_id]
            req_state = self.requests[req_id]
            num_computed_tokens = \
                req_state.num_computed_tokens + shift_computed_tokens
            mm_positions = req_state.mm_positions
            mm_hashes = req_state.mm_hashes
            for i, pos_info in enumerate(mm_positions):
                start_pos = pos_info.offset
                num_encoder_tokens = pos_info.length

                # The encoder output is needed if the two ranges overlap:
                # [num_computed_tokens,
                #  num_computed_tokens + num_scheduled_tokens) and
                # [start_pos, start_pos + num_encoder_tokens)
                if start_pos >= num_computed_tokens + num_scheduled_tokens:
                    # The encoder output is not needed in this step.
                    break
                if start_pos + num_encoder_tokens <= num_computed_tokens:
                    # The encoder output is already processed and stored
                    # in the decoder's KV cache.
                    continue

                start_idx = max(num_computed_tokens - start_pos, 0)
                end_idx = min(
                    num_computed_tokens - start_pos + num_scheduled_tokens,
                    num_encoder_tokens,
                )
                assert start_idx < end_idx

                mm_hash = mm_hashes[i]
                encoder_output = self.encoder_cache.get(mm_hash, None)
                assert encoder_output is not None,\
                    f"Encoder cache miss for {mm_hash}."

                if (is_embed := pos_info.is_embed) is not None:
                    is_embed = is_embed[start_idx:end_idx]

                mm_embeds_item = gather_mm_placeholders(
                    encoder_output[start_idx:end_idx],
                    is_embed=is_embed,
                )
                mm_embeds.append(mm_embeds_item)
        return mm_embeds

    def get_model(self) -> nn.Module:
        # get raw model out of the cudagraph wrapper.
        if isinstance(self.model, (CUDAGraphWrapper, UBatchWrapper)):
            return self.model.unwrap()
        return self.model

    def get_supported_generation_tasks(self) -> list[GenerationTask]:
        model = self.get_model()
        supported_tasks = list[GenerationTask]()

        if is_text_generation_model(model):
            supported_tasks.append("generate")

        if supports_transcription(model):
            if model.supports_transcription_only:
                return ["transcription"]

            supported_tasks.append("transcription")

        return supported_tasks

    def get_supported_pooling_tasks(self) -> list[PoolingTask]:
        model = self.get_model()
        if not is_pooling_model(model):
            return []

        supported_tasks = list(model.pooler.get_supported_tasks())

        if (self.scheduler_config.chunked_prefill_enabled
                and "encode" in supported_tasks):
            supported_tasks.remove("encode")

            logger.debug_once("Chunked prefill is not supported with "
                              "encode task which using ALL pooling. "
                              "Please turn off chunked prefill by "
                              "`--no-enable-chunked-prefill` before using it.")

        if "score" in supported_tasks:
            num_labels = getattr(self.model_config.hf_config, "num_labels", 0)
            if num_labels != 1:
                supported_tasks.remove("score")
                logger.debug_once(
                    "Score API is only enabled for num_labels == 1.")

        return supported_tasks

    def get_supported_tasks(self) -> tuple[SupportedTask, ...]:
        tasks = list[SupportedTask]()

        if self.model_config.runner_type == "generate":
            tasks.extend(self.get_supported_generation_tasks())
        if self.model_config.runner_type == "pooling":
            tasks.extend(self.get_supported_pooling_tasks())

        return tuple(tasks)

    def apply_grammar_bitmask(
        self,
        scheduler_output: "SchedulerOutput",
        logits: torch.Tensor,
    ):
        grammar_bitmask = scheduler_output.grammar_bitmask
        if grammar_bitmask is None:
            return

        # We receive the structured output bitmask from the scheduler,
        # compacted to contain bitmasks only for structured output requests.
        # The order of the requests in the bitmask is not guaranteed to be the
        # same as the order of the requests in the gpu runner's batch. We need
        # to sort the bitmask to match the order of the requests used here.

        # Get the batch indices of the structured output requests.
        # Keep track of the number of speculative tokens scheduled for every
        # request in the batch, as the logit indices are offset by this amount.
        struct_out_req_batch_indices: dict[str, int] = {}
        cumulative_offset = 0
        seq = sorted(self.input_batch.req_id_to_index.items(),
                     key=lambda x: x[1])
        for req_id, batch_index in seq:
            logit_index = batch_index + cumulative_offset
            cumulative_offset += len(
                scheduler_output.scheduled_spec_decode_tokens.get(req_id, []))
            if req_id in scheduler_output.structured_output_request_ids:
                struct_out_req_batch_indices[req_id] = logit_index

        out_indices = []

        # Reorder the bitmask to match the order of the requests in the batch.
        sorted_bitmask = np.full(shape=(logits.shape[0],
                                        grammar_bitmask.shape[1]),
                                 fill_value=-1,
                                 dtype=grammar_bitmask.dtype)
        cumulative_index = 0
        seq = sorted(scheduler_output.structured_output_request_ids.items(),
                     key=lambda x: x[1])
        for req_id, _ in seq:
            logit_index = struct_out_req_batch_indices[req_id]
            num_spec_tokens = len(
                scheduler_output.scheduled_spec_decode_tokens.get(req_id, []))
            for i in range(1 + num_spec_tokens):
                sorted_bitmask[logit_index + i] = \
                    grammar_bitmask[cumulative_index + i]
                out_indices.append(logit_index + i)
            cumulative_index += 1 + num_spec_tokens
        grammar_bitmask = sorted_bitmask

        # If the length of out indices and the logits have the same shape
        # we don't need to pass indices to the kernel,
        # since the bitmask is already aligned with the logits.
        skip_out_indices = len(out_indices) == logits.shape[0]

        # Serialization of np.ndarray is much more efficient than a tensor,
        # so we receive it in that format.
        grammar_bitmask = torch.from_numpy(grammar_bitmask).contiguous()

        xgr.apply_token_bitmask_inplace(
            logits,
            grammar_bitmask.to(self.device, non_blocking=True),
            indices=out_indices if not skip_out_indices else None,
        )

    def sync_and_slice_intermediate_tensors(
            self, num_tokens: int, intermediate_tensors: IntermediateTensors,
            sync_self: bool) -> IntermediateTensors:

        assert self.intermediate_tensors is not None

        tp = self.vllm_config.parallel_config.tensor_parallel_size
        enabled_sp = self.compilation_config.pass_config. \
            enable_sequence_parallelism
        if enabled_sp:
            # When sequence parallelism is enabled, we always pad num_tokens
            # to be a multiple of tensor_parallel_size (tp) earlier
            assert num_tokens % tp == 0
        is_residual_scattered = tp > 1 and enabled_sp \
            and num_tokens % tp == 0

        # When sequence parallelism is enabled, the "residual" tensor is sharded
        # across tensor parallel ranks, so each rank only needs its own slice.
        if sync_self:
            assert intermediate_tensors is not None
            for k, v in intermediate_tensors.items():
                is_scattered = k == "residual" and is_residual_scattered
                copy_len = num_tokens // tp if is_scattered else \
                    num_tokens
                self.intermediate_tensors[k][:copy_len].copy_(
                    v[:copy_len], non_blocking=True)

        return IntermediateTensors({
            k:
            v[:num_tokens // tp]
            if k == "residual" and is_residual_scattered else v[:num_tokens]
            for k, v in self.intermediate_tensors.items()
        })

    def eplb_step(self,
                  is_dummy: bool = False,
                  is_profile: bool = False) -> None:
        """
        Step for the EPLB (Expert Parallelism Load Balancing) state.
        """
        if not self.parallel_config.enable_eplb:
            return

        assert self.eplb_state is not None
        model = self.get_model()
        assert is_mixture_of_experts(model)
        self.eplb_state.step(
            model,
            is_dummy,
            is_profile,
            log_stats=self.parallel_config.eplb_config.log_balancedness,
        )

    def get_dp_padding(self,
                       num_tokens: int) -> tuple[int, Optional[torch.Tensor]]:
        dp_size = self.vllm_config.parallel_config.data_parallel_size
        dp_rank = self.vllm_config.parallel_config.data_parallel_rank

        # For DP: Don't pad when setting enforce_eager.
        # This lets us set enforce_eager on the prefiller in a P/D setup and
        # still use CUDA graphs (enabled by this padding) on the decoder.
        #
        # TODO(tms) : There are many cases where padding is enabled for
        # prefills, causing unnecessary and excessive padding of activations.

        if dp_size == 1:
            # Early exit.
            return 0, None

        num_tokens_across_dp = DPMetadata.num_tokens_across_dp(
            num_tokens, dp_size, dp_rank)
        max_tokens_across_dp_cpu = torch.max(num_tokens_across_dp).item()
        num_tokens_after_padding = torch.tensor([max_tokens_across_dp_cpu] *
                                                dp_size,
                                                device="cpu",
                                                dtype=torch.int32)
        return max_tokens_across_dp_cpu - num_tokens, num_tokens_after_padding

    def get_padding(
            self,
            num_tokens_unpadded: int) -> tuple[int, Optional[torch.Tensor]]:

        num_tokens_padded = num_tokens_unpadded

        if (self.compilation_config.cudagraph_mode != CUDAGraphMode.NONE
                and not self.parallel_config.enable_microbatching
                and num_tokens_unpadded <= self.cudagraph_batch_sizes[-1]):
            # Use piecewise CUDA graphs.
            # Add padding to the batch size.
            num_tokens_padded = self.vllm_config.pad_for_cudagraph(
                num_tokens_unpadded)
        else:
            # Eager mode.
            # Pad tokens to multiple of tensor_parallel_size when
            # enabled collective fusion for SP
            tp_size = self.vllm_config.parallel_config.tensor_parallel_size
            if self.vllm_config.compilation_config.pass_config. \
                enable_sequence_parallelism and tp_size > 1:
                from vllm.utils import round_up
                num_tokens_padded = round_up(num_tokens_unpadded, tp_size)

        num_pad_tokens = num_tokens_padded - num_tokens_unpadded
        num_dp_pad_tokens, num_tokens_after_padding = self.get_dp_padding(
            num_tokens_padded)

        return num_dp_pad_tokens + num_pad_tokens, num_tokens_after_padding

    def get_dp_padding_ubatch(
        self, total_num_scheduled_tokens: int, should_attempt_ubatching: bool
    ) -> tuple[bool, int, Optional[torch.Tensor]]:
        dp_size = self.vllm_config.parallel_config.data_parallel_size

        if dp_size == 1:
            # Early exit.
            return False, 0, None

        if not should_attempt_ubatching:
            (should_ubatch,
             num_tokens_across_dp) = self.should_ubatch_with_num_tokens(
                 False, 0, 0)
            assert should_ubatch is False
            assert num_tokens_across_dp is None
            return should_ubatch, 0, num_tokens_across_dp

        num_tokens_unpadded = total_num_scheduled_tokens
        num_tokens_padded = round_up(num_tokens_unpadded, 2)
        if (self.compilation_config.cudagraph_mode != CUDAGraphMode.NONE
                and num_tokens_unpadded <= self.cudagraph_batch_sizes[-1]):
            # Add padding to the batch size.
            num_tokens_padded = self.vllm_config.pad_for_cudagraph(
                num_tokens_unpadded)
        else:
            # Eager mode.
            # Pad tokens to multiple of tensor_parallel_size when
            # enabled collective fusion for SP
            tp_size = self.vllm_config.parallel_config.tensor_parallel_size
            if self.vllm_config.compilation_config.pass_config. \
                enable_sequence_parallelism and tp_size > 1:
                num_tokens_padded = round_up(num_tokens_unpadded, tp_size)

        num_tokens_per_ubatch = num_tokens_padded // 2

        should_ubatch = True

        # Sanity Check that cudagraph padding isn't giving us an empty second
        # ubatch. Abort if so
        if num_tokens_unpadded <= num_tokens_padded // 2:
            should_ubatch = False

        # Note that we compute the number of padded tokens per ubatch
        (should_ubatch,
         num_tokens_across_dp) = self.should_ubatch_with_num_tokens(
             should_ubatch, num_tokens_unpadded // 2, num_tokens_per_ubatch)
        if not should_ubatch:
            assert num_tokens_across_dp is None
            return should_ubatch, 0, num_tokens_across_dp

        assert num_tokens_across_dp is not None

        max_tokens_across_dp_cpu = int(torch.max(num_tokens_across_dp).item())
        num_tokens_after_padding = torch.tensor([max_tokens_across_dp_cpu] *
                                                dp_size,
                                                device="cpu",
                                                dtype=torch.int32)
        num_pad_tokens = max_tokens_across_dp_cpu - num_tokens_per_ubatch
        num_pad_tokens = ((num_pad_tokens + num_tokens_per_ubatch) * 2) - \
            num_tokens_unpadded
        return should_ubatch, num_pad_tokens, num_tokens_after_padding

    # This is where the second ubatch is adjusted to account for the padding.
    # Should be called after attention metadata creation. This just pads
    # the second ubatch slice out to the total number of tokens
    # (num_tokens + padding)
    def pad_out_ubatch_slice(self, ubatch_slices: UBatchSlices,
                             num_total_tokens: int):
        padded_second_ubatch_slice = slice(ubatch_slices[1].token_slice.start,
                                           num_total_tokens)
        ubatch_slices[1] = UbatchSlice(padded_second_ubatch_slice,
                                       padded_second_ubatch_slice)

    def should_ubatch_with_num_tokens(
        self,
        should_ubatch: bool,
        orig_num_tokens_per_ubatch: int,
        padded_num_tokens_per_ubatch: int,
    ) -> tuple[bool, Optional[torch.Tensor]]:
        dp_size = self.vllm_config.parallel_config.data_parallel_size
        dp_rank = self.vllm_config.parallel_config.data_parallel_rank
        return DPMetadata.should_ubatch_across_dp(
            should_ubatch, orig_num_tokens_per_ubatch,
            padded_num_tokens_per_ubatch, dp_size, dp_rank)

    def _pool(
        self,
        hidden_states: torch.Tensor,
        num_scheduled_tokens: int,
        num_scheduled_tokens_np: np.ndarray,
        kv_connector_output: Optional[KVConnectorOutput],
    ) -> ModelRunnerOutput:
        assert self.input_batch.num_reqs ==\
            len(self.input_batch.pooling_params), \
        "Either all or none of the requests in" \
        " a batch must be pooling request"

        hidden_states = hidden_states[:num_scheduled_tokens]
        pooling_metadata = self.input_batch.get_pooling_metadata()
        pooling_metadata.build_pooling_cursor(num_scheduled_tokens_np.tolist(),
                                              device=hidden_states.device)
        seq_lens_cpu = self.seq_lens.cpu[:self.input_batch.num_reqs]

        # Pooling models D2H & synchronize occurs in pooler.py:build_output
        raw_pooler_output = self.model.pooler(
            hidden_states=hidden_states, pooling_metadata=pooling_metadata)

        pooler_output: list[Optional[torch.Tensor]] = []
        for raw_output, seq_len, prompt_len in zip(
                raw_pooler_output, seq_lens_cpu, pooling_metadata.prompt_lens):

            output = raw_output.data if seq_len == prompt_len else None
            pooler_output.append(output)

        return ModelRunnerOutput(
            req_ids=self.input_batch.req_ids,
            req_id_to_index=self.input_batch.req_id_to_index,
            sampled_token_ids=[],
            logprobs=None,
            prompt_logprobs_dict={},
            pooler_output=pooler_output,
            kv_connector_output=kv_connector_output,
        )

    @torch.inference_mode()
    def execute_model(
        self,
        scheduler_output: "SchedulerOutput",
        intermediate_tensors: Optional[IntermediateTensors] = None,
    ) -> Union[ModelRunnerOutput, IntermediateTensors]:
        self._update_states(scheduler_output)
        if not scheduler_output.total_num_scheduled_tokens:
            if not has_kv_transfer_group():
                # Return empty ModelRunnerOutput if there's no work to do.
                return EMPTY_MODEL_RUNNER_OUTPUT

            return self.kv_connector_no_forward(scheduler_output,
                                                self.vllm_config)

        if self.cache_config.kv_sharing_fast_prefill:
            assert not self.input_batch.num_prompt_logprobs, (
                "--kv-sharing-fast-prefill produces incorrect logprobs for "
                "prompt tokens, tokens, please disable it when the requests "
                "need prompt logprobs")

        # Prepare the decoder inputs.
        (attn_metadata, logits_indices, spec_decode_metadata,
         num_scheduled_tokens_np, spec_decode_common_attn_metadata,
         max_query_len, ubatch_slices, num_pad_tokens,
         num_tokens_after_padding) = self._prepare_inputs(scheduler_output)

        num_scheduled_tokens = scheduler_output.total_num_scheduled_tokens
        num_input_tokens = num_scheduled_tokens
        if ubatch_slices and num_pad_tokens > 0:
            num_input_tokens += num_pad_tokens
            self.pad_out_ubatch_slice(ubatch_slices, num_input_tokens)
        elif ubatch_slices is None:
            num_pad, num_tokens_after_padding = self.get_padding(
                num_input_tokens)
            num_input_tokens += num_pad

        if self.supports_mm_inputs:
            # Run the multimodal encoder if any.
            self._execute_mm_encoder(scheduler_output)
            mm_embeds = self._gather_mm_embeddings(scheduler_output)
        else:
            mm_embeds = []

        if self.supports_mm_inputs and get_pp_group().is_first_rank:
            # NOTE(woosuk): To unify token ids and soft tokens (vision
            # embeddings), we always use embeddings (rather than token ids)
            # as input to the multimodal model, even when the input is text.
            inputs_embeds_scheduled = self.model.get_input_embeddings(
                input_ids=self.input_ids.gpu[:num_scheduled_tokens],
                multimodal_embeddings=mm_embeds or None,
            )

            # TODO(woosuk): Avoid the copy. Optimize.
            self.inputs_embeds[:num_scheduled_tokens].copy_(
                inputs_embeds_scheduled)

            input_ids = None
            inputs_embeds = self.inputs_embeds[:num_input_tokens]
            model_kwargs = {
                **self._init_model_kwargs(num_scheduled_tokens),
                **self._extract_mm_kwargs(scheduler_output),
            }
        else:
            # For text-only models, we use token ids as input.
            # While it is possible to use embeddings as input just like the
            # multimodal models, it is not desirable for performance since
            # then the embedding layer is not included in the CUDA graph.
            input_ids = self.input_ids.gpu[:num_input_tokens]
            inputs_embeds = None
            model_kwargs = self._init_model_kwargs(num_input_tokens)
        if self.uses_mrope:
            positions = self.mrope_positions.gpu[:, :num_input_tokens]
        else:
            positions = self.positions.gpu[:num_input_tokens]

        if get_pp_group().is_first_rank:
            intermediate_tensors = None
        else:
            intermediate_tensors = self.sync_and_slice_intermediate_tensors(
                num_input_tokens, intermediate_tensors, True)

        if ubatch_slices is not None:
            num_input_tokens = num_input_tokens // 2

        uniform_decode = (max_query_len == self.uniform_decode_query_len) and (
            num_scheduled_tokens == self.input_batch.num_reqs * max_query_len)
        batch_descriptor = BatchDescriptor(num_tokens=num_input_tokens,
                                           uniform_decode=uniform_decode)
        cudagraph_runtime_mode, batch_descriptor = \
            self.cudagraph_dispatcher.dispatch(batch_descriptor)

        # Run the model.
        # Use persistent buffers for CUDA graphs.
        with set_forward_context(attn_metadata,
                                 self.vllm_config,
                                 num_tokens=num_input_tokens or 1,
                                 num_tokens_across_dp=num_tokens_after_padding,
                                 cudagraph_runtime_mode=cudagraph_runtime_mode,
                                 batch_descriptor=batch_descriptor,
                                 ubatch_slices=ubatch_slices
                                 ), self.maybe_get_kv_connector_output(
                                     scheduler_output) as kv_connector_output:

            model_output = self.model(
                input_ids=input_ids,
                positions=positions,
                intermediate_tensors=intermediate_tensors,
                inputs_embeds=inputs_embeds,
                **model_kwargs)

        if self.use_aux_hidden_state_outputs:
            hidden_states, aux_hidden_states = model_output
        else:
            hidden_states = model_output
            aux_hidden_states = None

        # Broadcast PP output for external_launcher (torchrun)
        # to make sure we are synced across pp ranks
        # TODO: Support overlapping mirco-batches
        # https://github.com/vllm-project/vllm/issues/18019
        broadcast_pp_output = \
            self.parallel_config.distributed_executor_backend \
            == "external_launcher" and len(get_pp_group().ranks) > 0
        if not get_pp_group().is_last_rank:
            # For mid-pipeline stages, return the hidden states.
            assert isinstance(hidden_states, IntermediateTensors)
            if not broadcast_pp_output:
                hidden_states.kv_connector_output = kv_connector_output
                return hidden_states
            get_pp_group().send_tensor_dict(hidden_states.tensors,
                                            all_gather_group=get_tp_group())
            logits = None
        else:
            if self.is_pooling_model:
                return self._pool(hidden_states, num_scheduled_tokens,
                                  num_scheduled_tokens_np, kv_connector_output)

            sample_hidden_states = hidden_states[logits_indices]
            logits = self.model.compute_logits(sample_hidden_states, None)
        if broadcast_pp_output:
            model_output_broadcast_data = {
                "logits": logits.contiguous(),
            } if logits is not None else {}
            model_output_broadcast_data = get_pp_group().broadcast_tensor_dict(
                model_output_broadcast_data, src=len(get_pp_group().ranks) - 1)
            assert model_output_broadcast_data is not None
            logits = model_output_broadcast_data["logits"]

        # Apply structured output bitmasks if present
        if scheduler_output.grammar_bitmask is not None:
            self.apply_grammar_bitmask(scheduler_output, logits)

        # Sample the next token and get logprobs if needed.
        sampling_metadata = self.input_batch.sampling_metadata
        if spec_decode_metadata is None:
            sampler_output = self.sampler(
                logits=logits,
                sampling_metadata=sampling_metadata,
            )
        else:
            # When indexing with a tensor (bonus_logits_indices), PyTorch
            # creates a new tensor with separate storage from the original
            # logits tensor. This means any in-place operations on bonus_logits
            # won't affect the original logits tensor.
            assert logits is not None
            bonus_logits = logits[spec_decode_metadata.bonus_logits_indices]
            sampler_output = self.sampler(
                logits=bonus_logits,
                sampling_metadata=sampling_metadata,
            )
            bonus_token_ids = sampler_output.sampled_token_ids

            # Just like `bonus_logits`, `target_logits` is a new tensor with
            # separate storage from the original `logits` tensor. Therefore,
            # it is safe to update `target_logits` in place.
            target_logits = logits[spec_decode_metadata.target_logits_indices]
            output_token_ids = self.rejection_sampler(
                spec_decode_metadata,
                None,  # draft_probs
                target_logits,
                bonus_token_ids,
                sampling_metadata,
            )
            sampler_output.sampled_token_ids = output_token_ids

        num_nans_in_logits = {}
        if envs.VLLM_COMPUTE_NANS_IN_LOGITS:
            num_nans_in_logits = self._get_nans_in_logits(logits)

        # TODO(woosuk): The following loop can be slow since it iterates over
        # the requests one by one. Optimize.
        discard_sampled_tokens_req_indices = []
        for i, req_id in enumerate(self.input_batch.req_ids):
            req_state = self.requests[req_id]
            seq_len = (req_state.num_computed_tokens +
                       scheduler_output.num_scheduled_tokens[req_id])
            if seq_len < req_state.num_tokens:
                # Ignore the sampled token for partial prefills.
                # Rewind the generator state as if the token was not sampled.
                # This relies on cuda-specific torch-internal impl details
                generator = self.input_batch.generators.get(i)
                if generator is not None:
                    generator.set_offset(generator.get_offset() - 4)
                # Record the index of the request that should not be sampled,
                # so that we could clear the sampled tokens before returning.
                discard_sampled_tokens_req_indices.append(i)

        # NOTE: GPU -> CPU Sync happens here.
        # Move as many CPU operations as possible before this sync point.
        logprobs_tensors = sampler_output.logprobs_tensors
        logprobs_lists = logprobs_tensors.tolists() \
            if logprobs_tensors is not None else None

        # Compute prompt logprobs if needed.
        prompt_logprobs_dict = self._get_prompt_logprobs_dict(
            hidden_states[:num_scheduled_tokens],
            scheduler_output.num_scheduled_tokens,
        )

        # Get the valid generated tokens.
        sampled_token_ids = sampler_output.sampled_token_ids
        max_gen_len = sampled_token_ids.shape[-1]
        if max_gen_len == 1:
            # No spec decode tokens.
            valid_sampled_token_ids = self._to_list(sampled_token_ids)
        else:
            # Includes spec decode tokens.
            valid_sampled_token_ids = self.rejection_sampler.parse_output(
                sampled_token_ids,
                self.input_batch.vocab_size,
            )
        # Mask out the sampled tokens that should not be sampled.
        for i in discard_sampled_tokens_req_indices:
            valid_sampled_token_ids[i].clear()

        # Cache the sampled tokens in the model runner, so that the scheduler
        # doesn't need to send them back.
        # NOTE(woosuk): As an exception, when using PP, the scheduler sends
        # the sampled tokens back, because there's no direct communication
        # between the first-stage worker and the last-stage worker.
        req_ids = self.input_batch.req_ids
        for req_idx, sampled_ids in enumerate(valid_sampled_token_ids):
            if not sampled_ids:
                continue

            start_idx = self.input_batch.num_tokens_no_spec[req_idx]
            end_idx = start_idx + len(sampled_ids)
            assert end_idx <= self.max_model_len, (
                "Sampled token IDs exceed the max model length. "
                f"Total number of tokens: {end_idx} > max_model_len: "
                f"{self.max_model_len}")

            self.input_batch.token_ids_cpu[req_idx,
                                           start_idx:end_idx] = sampled_ids
            self.input_batch.num_tokens_no_spec[req_idx] = end_idx
            self.input_batch.num_tokens[req_idx] = end_idx
            req_id = req_ids[req_idx]
            req_state = self.requests[req_id]
            req_state.output_token_ids.extend(sampled_ids)

        if self.speculative_config:
            assert not ubatch_slices
            assert isinstance(attn_metadata, dict)
            assert spec_decode_common_attn_metadata is not None
            self._draft_token_ids = self.propose_draft_token_ids(
                scheduler_output,
                valid_sampled_token_ids,
                sampling_metadata,
                hidden_states,
                sample_hidden_states,
                aux_hidden_states,
                spec_decode_metadata,
                spec_decode_common_attn_metadata,
            )

        self.eplb_step()

        return ModelRunnerOutput(
            req_ids=self.input_batch.req_ids,
            req_id_to_index=self.input_batch.req_id_to_index,
            sampled_token_ids=valid_sampled_token_ids,
            logprobs=logprobs_lists,
            prompt_logprobs_dict=prompt_logprobs_dict,
            pooler_output=[],
            kv_connector_output=kv_connector_output,
            num_nans_in_logits=num_nans_in_logits,
        )

    def take_draft_token_ids(self) -> Optional[DraftTokenIds]:
        if self._draft_token_ids is None:
            return None
        req_ids = self.input_batch.req_ids
        if isinstance(self._draft_token_ids, torch.Tensor):
            draft_token_ids = self._draft_token_ids.tolist()
        else:
            draft_token_ids = self._draft_token_ids
        self._draft_token_ids = None
        return DraftTokenIds(req_ids, draft_token_ids)

    def propose_draft_token_ids(
        self,
        scheduler_output: "SchedulerOutput",
        sampled_token_ids: list[list[int]],
        sampling_metadata: SamplingMetadata,
        hidden_states: torch.Tensor,
        sample_hidden_states: torch.Tensor,
        aux_hidden_states: Optional[torch.Tensor],
        spec_decode_metadata: Optional[SpecDecodeMetadata],
        common_attn_metadata: CommonAttentionMetadata,
    ) -> Union[list[list[int]], torch.Tensor]:
        num_scheduled_tokens = scheduler_output.total_num_scheduled_tokens
        if self.speculative_config.method == "ngram":
            assert isinstance(self.drafter, NgramProposer)
            draft_token_ids = self.propose_ngram_draft_token_ids(
                sampled_token_ids)
        elif self.speculative_config.method == "medusa":
            assert isinstance(self.drafter, MedusaProposer)
            if sample_hidden_states.shape[0] == len(sampled_token_ids):
                # The input to the target model does not include draft tokens.
                hidden_states = sample_hidden_states
            else:
                indices = []
                offset = 0
                for num_draft, tokens in zip(
                        spec_decode_metadata.num_draft_tokens,
                        sampled_token_ids):
                    indices.append(offset + len(tokens) - 1)
                    offset += num_draft + 1
                indices = torch.tensor(indices, device=self.device)
                hidden_states = sample_hidden_states[indices]

            draft_token_ids = self.drafter.propose(
                target_hidden_states=hidden_states,
                sampling_metadata=sampling_metadata,
            )
        elif self.speculative_config.use_eagle():
            assert isinstance(self.drafter, EagleProposer)
            # TODO(woosuk): Refactor the loop.
            req_ids = self.input_batch.req_ids
            next_token_ids: list[int] = []
            for i, token_ids in enumerate(sampled_token_ids):
                if token_ids:
                    # Common case.
                    next_token_id = token_ids[-1]
                else:
                    # Partial prefill (rare case).
                    # Get the next token id from the request state.
                    req_id = req_ids[i]
                    req_state = self.requests[req_id]
                    seq_len = (req_state.num_computed_tokens +
                               scheduler_output.num_scheduled_tokens[req_id])
                    next_token_id = req_state.get_token_id(seq_len)
                next_token_ids.append(next_token_id)
            next_token_ids = torch.tensor(next_token_ids,
                                          dtype=torch.int32,
                                          device=self.device)

            if spec_decode_metadata is None:
                # input_ids can be None for multimodal models.
                target_token_ids = self.input_ids.gpu[:num_scheduled_tokens]
                # TODO(woosuk): Support M-RoPE.
                target_positions = self.positions.gpu[:num_scheduled_tokens]
                if self.use_aux_hidden_state_outputs:
                    target_hidden_states = torch.cat(
                        [h[:num_scheduled_tokens] for h in aux_hidden_states],
                        dim=-1)
                else:
                    target_hidden_states = hidden_states[:num_scheduled_tokens]
            else:
                # TODO(woosuk): Refactor this.
                num_draft_tokens = spec_decode_metadata.num_draft_tokens
                num_rejected_tokens = [
                    n + 1 - len(sampled_token_ids[i]) if n > 0 else 0
                    for i, n in enumerate(num_draft_tokens)
                ]
                num_rejected_tokens_cpu = torch.tensor(num_rejected_tokens,
                                                       dtype=torch.int32)
                common_attn_metadata, token_indices =\
                    self.drafter.prepare_inputs(
                    common_attn_metadata, num_rejected_tokens_cpu)

                target_token_ids = self.input_ids.gpu[token_indices]
                # TODO(woosuk): Support M-RoPE.
                target_positions = self.positions.gpu[token_indices]
                if self.use_aux_hidden_state_outputs:
                    target_hidden_states = torch.cat(
                        [h[token_indices] for h in aux_hidden_states], dim=-1)
                else:
                    target_hidden_states = hidden_states[token_indices]
            mm_embeds = None
            if self.supports_mm_inputs:
                mm_embeds = self._gather_mm_embeddings(scheduler_output,
                                                       shift_computed_tokens=1)

            draft_token_ids = self.drafter.propose(
                target_token_ids=target_token_ids,
                target_positions=target_positions,
                target_hidden_states=target_hidden_states,
                next_token_ids=next_token_ids,
                sampling_metadata=sampling_metadata,
                common_attn_metadata=common_attn_metadata,
                mm_embeds=mm_embeds,
            )
        return draft_token_ids

    def propose_ngram_draft_token_ids(
        self,
        sampled_token_ids: list[list[int]],
    ) -> list[list[int]]:
        # TODO(woosuk): Optimize.
        req_ids = self.input_batch.req_ids
        draft_token_ids: list[list[int]] = []
        for i, sampled_ids in enumerate(sampled_token_ids):
            num_sampled_ids = len(sampled_ids)
            if not num_sampled_ids:
                # Skip speculative decoding.
                draft_token_ids.append([])
                continue

            # Skip requests that require sampling parameters that are not
            # supported with speculative decoding.
            req_id = req_ids[i]
            if req_id in self.input_batch.spec_decode_unsupported_reqs:
                draft_token_ids.append([])
                continue

            num_tokens = self.input_batch.num_tokens_no_spec[i]
            if num_tokens >= self.max_model_len:
                # Skip requests that have already reached the max model length.
                draft_token_ids.append([])
                continue

            drafter_output = self.drafter.propose(
                self.input_batch.token_ids_cpu[i, :num_tokens])
            if drafter_output is None or len(drafter_output) == 0:
                draft_token_ids.append([])
            else:
                draft_token_ids.append(drafter_output.tolist())
        return draft_token_ids

    def update_config(self, overrides: dict[str, Any]) -> None:
        allowed_config_names = {"load_config", "model_config"}
        for config_name, config_overrides in overrides.items():
            assert config_name in allowed_config_names, \
                f"Config `{config_name}` not supported. " \
                f"Allowed configs: {allowed_config_names}"
            config = getattr(self, config_name)
            new_config = update_config(config, config_overrides)
            setattr(self, config_name, new_config)

    def load_model(self, eep_scale_up: bool = False) -> None:
        """
        Args:
            eep_scale_up: the model loading is for elastic EP scale up.
        """
        logger.info("Starting to load model %s...", self.model_config.model)
        if eep_scale_up:
            from vllm.distributed.parallel_state import get_ep_group
            num_local_physical_experts = torch.empty(1,
                                                     dtype=torch.int32,
                                                     device="cpu")
            torch.distributed.broadcast(num_local_physical_experts,
                                        group=get_ep_group().cpu_group,
                                        group_src=0)
            num_local_physical_experts = int(num_local_physical_experts.item())
            new_ep_size = get_ep_group().world_size
            global_expert_load, old_global_expert_indices = (
                EplbState.recv_state())
            num_logical_experts = global_expert_load.shape[1]
            self.parallel_config.eplb_config.num_redundant_experts = (
                num_local_physical_experts * new_ep_size - num_logical_experts)
            assert old_global_expert_indices.shape[
                1] % num_local_physical_experts == 0
            old_ep_size = old_global_expert_indices.shape[
                1] // num_local_physical_experts
            rank_mapping = {
                old_ep_rank: old_ep_rank
                for old_ep_rank in range(old_ep_size)
            }
        else:
            global_expert_load = None
            old_global_expert_indices = None
            rank_mapping = None

        with DeviceMemoryProfiler() as m:
            time_before_load = time.perf_counter()
            model_loader = get_model_loader(self.load_config)
            logger.info("Loading model from scratch...")
            self.model = model_loader.load_model(
                vllm_config=self.vllm_config, model_config=self.model_config)
            if self.lora_config:
                self.model = self.load_lora_model(self.model,
                                                  self.model_config,
                                                  self.scheduler_config,
                                                  self.lora_config,
                                                  self.device)
            if hasattr(self, "drafter"):
                logger.info("Loading drafter model...")
                self.drafter.load_model(self.model)
            if self.use_aux_hidden_state_outputs:
                if supports_eagle3(self.model):
                    self.model.set_aux_hidden_state_layers(
                        self.model.get_eagle3_aux_hidden_state_layers())
                else:
                    raise RuntimeError(
                        "Model does not support EAGLE3 interface but "
                        "aux_hidden_state_outputs was requested")
            time_after_load = time.perf_counter()
        self.model_memory_usage = m.consumed_memory
        logger.info("Model loading took %.4f GiB and %.6f seconds",
                    self.model_memory_usage / GiB_bytes,
                    time_after_load - time_before_load)
        prepare_communication_buffer_for_model(self.model)

        if is_mixture_of_experts(
                self.model) and self.parallel_config.enable_eplb:
            logger.info("EPLB is enabled for model %s.",
                        self.model_config.model)
            self.eplb_state = EplbState.build(
                self.model,
                self.device,
                self.parallel_config,
                global_expert_load,
                old_global_expert_indices,
                rank_mapping,
            )

        if (
            self.vllm_config.compilation_config.level == \
                CompilationLevel.DYNAMO_AS_IS and supports_dynamo()
        ):
            backend = self.vllm_config.compilation_config.init_backend(
                self.vllm_config)
            compilation_counter.dynamo_as_is_count += 1
            self.model.compile(
                fullgraph=envs.VLLM_TEST_DYNAMO_FULLGRAPH_CAPTURE,
                backend=backend)
            return
        # for other compilation levels, cudagraph behavior is controlled by
        # CudagraphWraper and CudagraphDispatcher of vllm.

        # wrap the model with full cudagraph wrapper if needed.
        if self.compilation_config.cudagraph_mode.has_full_cudagraphs() \
            and not self.enable_ubatching:
            self.model = CUDAGraphWrapper(self.model,
                                          self.vllm_config,
                                          runtime_mode=CUDAGraphMode.FULL)
        elif self.enable_ubatching:
            if self.compilation_config.cudagraph_mode.has_full_cudagraphs():
                self.model = UBatchWrapper(self.model, self.vllm_config,
                                           CUDAGraphMode.FULL, self.device)
            else:
                self.model = UBatchWrapper(self.model, self.vllm_config,
                                           CUDAGraphMode.NONE, self.device)

    def reload_weights(self) -> None:
        assert getattr(self, "model", None) is not None, \
            "Cannot reload weights before model is loaded."
        model_loader = get_model_loader(self.load_config)
        logger.info("Reloading weights inplace...")
        model = self.get_model()
        model_loader.load_weights(model, model_config=self.model_config)

    def save_tensorized_model(
        self,
        tensorizer_config: "TensorizerConfig",
    ) -> None:
        model = self.get_model()
        TensorizerLoader.save_model(
            model,
            tensorizer_config=tensorizer_config,
            model_config=self.model_config,
        )

    def _get_prompt_logprobs_dict(
        self,
        hidden_states: torch.Tensor,
        num_scheduled_tokens: dict[str, int],
    ) -> dict[str, Optional[LogprobsTensors]]:
        num_prompt_logprobs_dict = self.input_batch.num_prompt_logprobs
        if not num_prompt_logprobs_dict:
            return {}

        in_progress_dict = self.input_batch.in_progress_prompt_logprobs_cpu
        prompt_logprobs_dict: dict[str, Optional[LogprobsTensors]] = {}

        # Since prompt logprobs are a rare feature, prioritize simple,
        # maintainable loop over optimal performance.
        completed_prefill_reqs = []
        for req_id, num_prompt_logprobs in num_prompt_logprobs_dict.items():
            num_tokens = num_scheduled_tokens[req_id]

            # Get metadata for this request.
            request = self.requests[req_id]
            num_prompt_tokens = len(request.prompt_token_ids)
            prompt_token_ids = torch.tensor(request.prompt_token_ids).to(
                self.device, non_blocking=True)

            # Set up target LogprobsTensors object.
            logprobs_tensors = in_progress_dict.get(req_id)
            if not logprobs_tensors:
                # Create empty logprobs CPU tensors for the entire prompt.
                # If chunked, we'll copy in slice by slice.
                logprobs_tensors = LogprobsTensors.empty_cpu(
                    num_prompt_tokens - 1, num_prompt_logprobs + 1)
                in_progress_dict[req_id] = logprobs_tensors

            # Determine number of logits to retrieve.
            start_idx = request.num_computed_tokens
            start_tok = start_idx + 1
            num_remaining_tokens = num_prompt_tokens - start_tok
            if num_tokens <= num_remaining_tokens:
                # This is a chunk, more tokens remain.
                # In the == case, there are no more prompt logprobs to produce
                # but we want to defer returning them to the next step where we
                # have new generated tokens to return.
                num_logits = num_tokens
            else:
                # This is the last chunk of prompt tokens to return.
                num_logits = num_remaining_tokens
                completed_prefill_reqs.append(req_id)
                prompt_logprobs_dict[req_id] = logprobs_tensors

            if num_logits <= 0:
                # This can happen for the final chunk if we prefilled exactly
                # (num_prompt_tokens - 1) tokens for this request in the prior
                # step. There are no more prompt logprobs to produce.
                continue

            # Get the logits corresponding to this req's prompt tokens.
            # If this is a partial request (i.e. chunked prefill),
            # then there is prompt logprob generated for each index.
            req_idx = self.input_batch.req_id_to_index[req_id]
            offset = self.query_start_loc.np[req_idx].item()
            prompt_hidden_states = hidden_states[offset:offset + num_logits]
            logits = self.model.compute_logits(prompt_hidden_states, None)

            # Get the "target" tokens for each index. For prompt at index i,
            # the token at prompt index i+1 is the "sampled" token we want
            # to gather the logprob for.
            tgt_token_ids = prompt_token_ids[start_tok:start_tok + num_logits]

            # Compute prompt logprobs.
            logprobs = self.sampler.compute_logprobs(logits)
            token_ids, logprobs, ranks = self.sampler.gather_logprobs(
                logprobs, num_prompt_logprobs, tgt_token_ids)

            # Transfer GPU->CPU async.
            chunk_slice = slice(start_idx, start_idx + num_logits)
            logprobs_tensors.logprob_token_ids[chunk_slice].copy_(
                token_ids, non_blocking=True)
            logprobs_tensors.logprobs[chunk_slice].copy_(logprobs,
                                                         non_blocking=True)
            logprobs_tensors.selected_token_ranks[chunk_slice].copy_(
                ranks, non_blocking=True)

        # Remove requests that have completed prefill from the batch
        # num_prompt_logprobs_dict.
        for req_id in completed_prefill_reqs:
            del num_prompt_logprobs_dict[req_id]
            del in_progress_dict[req_id]

        # Must synchronize the non-blocking GPU->CPU transfers.
        if prompt_logprobs_dict:
            self._sync_device()

        return prompt_logprobs_dict

    def _get_nans_in_logits(
        self,
        logits: Optional[torch.Tensor],
    ) -> dict[str, int]:
        try:
            if logits is None:
                return {req_id: 0 for req_id in self.input_batch.req_ids}

            num_nans_in_logits = {}
            num_nans_for_index = logits.isnan().sum(dim=-1).cpu().numpy()
            for req_id in self.input_batch.req_ids:
                req_index = self.input_batch.req_id_to_index[req_id]
                num_nans_in_logits[req_id] = (
                    int(num_nans_for_index[req_index])
                    if num_nans_for_index is not None
                    and req_index < logits.shape[0] else 0)
            return num_nans_in_logits
        except IndexError:
            return {}
        
    def _should_ubatch(self, num_tokens: int, uniform_decode: bool) -> bool:
        if not self.enable_ubatching:
            return False
        if uniform_decode:
            return num_tokens >= self.ubatching_decode_token_threshold
        else:
            return num_tokens >= self.ubatching_prefill_token_threshold

    @contextmanager
    def maybe_randomize_inputs(self, input_ids: torch.Tensor):
        """
        Randomize input_ids if VLLM_RANDOMIZE_DP_DUMMY_INPUTS is set.
        This is to help balance expert-selection
         - during profile_run
         - during DP rank dummy run
        """
        dp_size = self.vllm_config.parallel_config.data_parallel_size
        randomize_inputs = envs.VLLM_RANDOMIZE_DP_DUMMY_INPUTS and dp_size > 1
        if not randomize_inputs:
            yield
        else:
            import functools

            @functools.cache
            def rand_input_ids() -> torch.Tensor:
                return torch.randint_like(
                    self.input_ids.gpu,
                    low=0,
                    high=self.model_config.get_vocab_size(),
                    dtype=input_ids.dtype)

            logger.debug_once("Randomizing dummy data for DP Rank")
            input_ids.copy_(rand_input_ids()[:input_ids.size(0)],
                            non_blocking=True)
            yield
            input_ids.fill_(0)

    def _get_mm_dummy_batch(
        self,
        modality: str,
        max_items_per_batch: int,
    ) -> BatchedTensorInputs:
        """Dummy data for profiling and precompiling multimodal models."""
        assert self.mm_budget is not None

        dummy_decoder_data = self.mm_registry.get_decoder_dummy_data(
            model_config=self.model_config,
            seq_len=self.max_num_tokens,
            mm_counts={modality: 1},
            cache=self.mm_budget.cache,
        )
        dummy_mm_data = dummy_decoder_data.multi_modal_data

        # Result in the maximum GPU consumption of the model
        dummy_mm_item = dummy_mm_data[modality][0]
        dummy_mm_items = [dummy_mm_item] * max_items_per_batch

        return next(mm_kwargs_group
                    for _, _, mm_kwargs_group in group_mm_kwargs_by_modality(
                        dummy_mm_items,
                        device=self.device,
                        pin_memory=self.pin_memory,
                    ))

    @torch.inference_mode()
    def _dummy_run(
        self,
        num_tokens: int,
        cudagraph_runtime_mode: CUDAGraphMode = CUDAGraphMode.NONE,
        force_attention: bool = False,
        uniform_decode: bool = False,
        allow_microbatching: bool = False,
        skip_eplb: bool = False,
        is_profile: bool = False,
        remove_lora: bool = True,
    ) -> tuple[torch.Tensor, torch.Tensor]:
        """
        Run a dummy forward pass to warm up/profile run or capture the
        CUDA graph for the model.

        Args:
            num_tokens: Number of tokens to run the dummy forward pass.
            cudagraph_runtime_mode: used to control the behavior.
                - CUDAGraphMode.NONE: No cudagraph, for warm up and profile run
                - CUDAGraphMode.PIECEWISE: Piecewise cudagraph.
                - CUDAGraphMode.FULL: Full cudagraph, attention metadata is
                    needed.
            force_attention: If True, always create attention metadata. Used to
                warm up attention backend when mode is NONE.
            uniform_decode: If True, the batch is a uniform decode batch.
            skip_eplb: If True, skip EPLB state update.
            is_profile: If True, this is a profile run.
            remove_lora: If False, dummy LoRAs are not destroyed after the run
        """
        num_tokens_across_dp = None
        num_pad = 0
        should_ubatch = False
        if self.enable_ubatching:
            should_ubatch = self._should_ubatch(num_tokens, uniform_decode)
            (should_ubatch, num_pad,
             num_tokens_across_dp) = self.get_dp_padding_ubatch(
                 num_tokens, should_ubatch)

            # Currently the dummy run should only be ubatching during
            # cuda graph capture, meaning all DP ranks should already
            # have the same batch size
            assert num_pad == 0
        assert cudagraph_runtime_mode in {
            CUDAGraphMode.NONE, CUDAGraphMode.PIECEWISE, CUDAGraphMode.FULL
        }

        if not should_ubatch:
            num_pad, num_tokens_across_dp = self.get_dp_padding(num_tokens)
        num_tokens += num_pad

        # If cudagraph_mode.decode_mode() == FULL and
        # cudagraph_mode.seperate_routine(). This means that we are using
        # different graphs and/or modes for mixed prefill-decode batches vs.
        # uniform decode batches. A uniform decode batch means that all
        # requests have identical query length, except a potential virtual
        # request (shorter) in the batch account for padding.
        # Uniform decode batch could either be common pure decode, where
        # max_query_len == 1, or speculative decode, where
        # max_query_len == 1 + num_spec_decode_tokens.

        # When setting max_query_len = 1, we switch to and capture the optimized
        # routine of FA2 for pure decode, i.e., Flashdecode + an optimization
        # for GQA/MQA.
        max_query_len = self.uniform_decode_query_len if uniform_decode else \
                                                                num_tokens
        if allow_microbatching:
            assert self.uniform_decode_query_len == 1
            assert uniform_decode is True
            assert max_query_len == 1

        # Set num_scheduled_tokens based on num_tokens and max_num_seqs
        # for dummy run with LoRA so that the num_reqs collectively
        # has num_tokens in total.
        assert num_tokens <= self.scheduler_config.max_num_batched_tokens
        max_num_reqs = self.scheduler_config.max_num_seqs
        if uniform_decode:
            num_reqs = cdiv(num_tokens, max_query_len)
            assert num_reqs <= max_num_reqs, \
                "Do not capture num_reqs > max_num_reqs for uniform batch"
            num_scheduled_tokens_list = [max_query_len] * num_reqs
            if num_tokens % max_query_len != 0:
                num_scheduled_tokens_list[-1] = num_tokens % max_query_len
        else:
            num_reqs = min(num_tokens, max_num_reqs)
            min_tokens_per_req = num_tokens // num_reqs
            num_scheduled_tokens_list = [min_tokens_per_req] * num_reqs
            num_scheduled_tokens_list[-1] += num_tokens % num_reqs

        assert sum(num_scheduled_tokens_list) == num_tokens
        assert len(num_scheduled_tokens_list) == num_reqs
        num_scheduled_tokens = np.array(num_scheduled_tokens_list,
                                        dtype=np.int32)

        ubatch_slices = None
        # We currently only microbatch if the number of tokens is
        # over a certain threshold.
        if should_ubatch:
            # We only support decode-only cudagraphs
            assert num_tokens % 2 == 0

            num_tokens_per_ubatch = num_tokens // 2
            ubatch_slices = create_ubatch_slices(
                num_scheduled_tokens, num_tokens_per_ubatch)

        attn_metadata: Optional[PerLayerAttnMetadata] = None

        # If force_attention is True, we always capture attention. Otherwise,
        # it only happens for cudagraph_runtime_mode=FULL.
        if force_attention or cudagraph_runtime_mode == CUDAGraphMode.FULL:
            attn_metadata = {}
            if ubatch_slices is not None:
                attn_metadata = [dict() for _ in range(len(ubatch_slices))]

            # Make sure max_model_len is used at the graph capture time.
            self.seq_lens.np[:num_reqs] = self.max_model_len
            self.seq_lens.np[num_reqs:] = 0
            self.seq_lens.copy_to_gpu()
            
            cum_num_tokens, _  = self._get_cumsum_and_arange(num_scheduled_tokens)
            self.query_start_loc.np[1:num_reqs + 1] = cum_num_tokens
            self.query_start_loc.copy_to_gpu()

            for kv_cache_group_id, kv_cache_group_spec in enumerate(
                    self.kv_cache_config.kv_cache_groups):
                common_attn_metadata = CommonAttentionMetadata(
                    query_start_loc=self.query_start_loc.gpu[:num_reqs + 1],
                    query_start_loc_cpu=self.query_start_loc.cpu[:num_reqs +
                                                                 1],
                    seq_lens=self.seq_lens.gpu[:num_reqs],
                    seq_lens_cpu=self.seq_lens.cpu[:num_reqs],
                    num_computed_tokens_cpu=self.input_batch.
                    num_computed_tokens_cpu_tensor[:num_reqs],
                    num_reqs=num_reqs,
                    num_actual_tokens=num_tokens,
                    max_query_len=max_query_len,
                    max_seq_len=self.max_model_len,
                    block_table_tensor=self.input_batch.block_table[
                        kv_cache_group_id].get_device_tensor()[:num_reqs],
                    slot_mapping=self.input_batch.
                    block_table[kv_cache_group_id].slot_mapping[:num_tokens],
                    causal=True)
                assert common_attn_metadata.max_query_len == 1
                for attn_group in self.attn_groups[kv_cache_group_id]:
                    if ubatch_slices is not None:
                        common_attn_metadata_list = split_attn_metadata(
                            ubatch_slices, common_attn_metadata)
                        for ubid, common_attn_metadata in enumerate(
                                common_attn_metadata_list):
                            attn_metadata_i = (attn_group\
                                               .get_metadata_builder(ubatch_id=ubid)\
                                               .build_for_cudagraph_capture(common_attn_metadata))
                            for layer_name in kv_cache_group_spec.layer_names:
                                assert type(attn_metadata) is list
                                attn_metadata[ubid][
                                    layer_name] = attn_metadata_i
                    else:
                        assert type(attn_metadata) is dict
                        attn_metadata_i = attn_group.get_metadata_builder()\
                            .build_for_cudagraph_capture(common_attn_metadata)
                        for layer_name in kv_cache_group_spec.layer_names:
                            attn_metadata[layer_name] = attn_metadata_i

        with self.maybe_dummy_run_with_lora(self.lora_config,
                                            num_scheduled_tokens, remove_lora):
            if self.supports_mm_inputs:
                input_ids = None
                inputs_embeds = self.inputs_embeds[:num_tokens]
                model_kwargs = {
                    **self._init_model_kwargs(num_tokens),
                    **self._dummy_mm_kwargs(num_reqs),
                }
            else:
                input_ids = self.input_ids.gpu[:num_tokens]
                inputs_embeds = None
                model_kwargs = self._init_model_kwargs(num_tokens)

            if self.uses_mrope:
                positions = self.mrope_positions.gpu[:, :num_tokens]
            else:
                positions = self.positions.gpu[:num_tokens]

            if get_pp_group().is_first_rank:
                intermediate_tensors = None
            else:
                if self.intermediate_tensors is None:
                    self.intermediate_tensors = (
                        self.model.make_empty_intermediate_tensors(
                            batch_size=self.max_num_tokens,
                            dtype=self.model_config.dtype,
                            device=self.device))

                intermediate_tensors = self.sync_and_slice_intermediate_tensors(
                    num_tokens, None, False)
            if cudagraph_runtime_mode == CUDAGraphMode.NONE:
                batch_descriptor = None
            else:
                # filter out the valid batch descriptor
                _cg_mode, batch_descriptor = \
                    self.cudagraph_dispatcher.dispatch(
                        BatchDescriptor(num_tokens=num_tokens,
                                        uniform_decode=uniform_decode))
                # sanity check
                assert cudagraph_runtime_mode == _cg_mode, (
                    f"Cudagraph runtime mode mismatch at dummy_run. "
                    f"Expected {_cg_mode}, but got {cudagraph_runtime_mode}.")

            if ubatch_slices is not None:
                num_tokens = num_tokens // 2
            with self.maybe_randomize_inputs(input_ids), set_forward_context(
                    attn_metadata,
                    self.vllm_config,
                    num_tokens=num_tokens,
                    num_tokens_across_dp=num_tokens_across_dp,
                    cudagraph_runtime_mode=cudagraph_runtime_mode,
                    batch_descriptor=batch_descriptor,
                    ubatch_slices=ubatch_slices):
                outputs = self.model(
                    input_ids=input_ids,
                    positions=positions,
                    intermediate_tensors=intermediate_tensors,
                    inputs_embeds=inputs_embeds,
                    **model_kwargs,
                )

            if self.use_aux_hidden_state_outputs:
                hidden_states, _ = outputs
            else:
                hidden_states = outputs

            if self.speculative_config and self.speculative_config.use_eagle():
                assert isinstance(self.drafter, EagleProposer)
                self.drafter.dummy_run(num_tokens)

        # This is necessary to avoid blocking DP.
        # For dummy runs, we typically skip EPLB since we don't have any real
        # requests to process.
        # However, in DP settings, there may be cases when some DP ranks do
        # not have any requests to process, so they're executing dummy batches.
        # In such cases, we still have to trigger EPLB to make sure
        # ranks execute the rearrangement in synchronization.
        if not skip_eplb:
            self.eplb_step(is_dummy=True, is_profile=is_profile)

        logit_indices = np.cumsum(num_scheduled_tokens) - 1
        return hidden_states, hidden_states[logit_indices]

    @torch.inference_mode()
    def _dummy_sampler_run(
        self,
        hidden_states: torch.Tensor,
    ) -> torch.Tensor:
        # The dummy hidden states may contain special values,
        # like `inf` or `nan`.
        # To avoid breaking the sampler, we use a random tensor here instead.
        hidden_states = torch.rand_like(hidden_states)

        logits = self.model.compute_logits(hidden_states, None)
        num_reqs = logits.size(0)

        dummy_tensors = lambda v: torch.full(
            (num_reqs, ), v, device=self.device)

        dummy_metadata = SamplingMetadata(
            temperature=dummy_tensors(0.5),
            all_greedy=False,
            all_random=False,
            top_p=dummy_tensors(0.9),
            top_k=dummy_tensors(logits.size(1) - 1),
            generators={},
            max_num_logprobs=None,
            no_penalties=True,
            prompt_token_ids=None,
            frequency_penalties=dummy_tensors(0.1),
            presence_penalties=dummy_tensors(0.1),
            repetition_penalties=dummy_tensors(0.1),
            output_token_ids=[[] for _ in range(num_reqs)],
            allowed_token_ids_mask=None,
            bad_words_token_ids={},
            logitsprocs=LogitsProcessors(),
        )
        try:
            sampler_output = self.sampler(logits=logits,
                                          sampling_metadata=dummy_metadata)
        except RuntimeError as e:
            if 'out of memory' in str(e):
                raise RuntimeError(
                    "CUDA out of memory occurred when warming up sampler with "
                    f"{num_reqs} dummy requests. Please try lowering "
                    "`max_num_seqs` or `gpu_memory_utilization` when "
                    "initializing the engine.") from e
            else:
                raise e
        if self.speculative_config:
            draft_token_ids = [[0] for _ in range(num_reqs)]
            dummy_spec_decode_metadata = SpecDecodeMetadata.make_dummy(
                draft_token_ids, self.device)

            num_tokens = sum(len(ids) for ids in draft_token_ids)
            # draft_probs = torch.randn(
            #     num_tokens, logits.shape[-1], device=self.device,
            #     dtype=logits.dtype)
            draft_probs = None
            target_logits = torch.randn(num_tokens,
                                        logits.shape[-1],
                                        device=self.device,
                                        dtype=logits.dtype)
            # NOTE(woosuk): Here, we should use int32 because the sampler uses
            # int32 for bonus_token_ids. If the dtype mismatches, re-compilation
            # will occur at runtime.
            bonus_token_ids = torch.zeros(num_reqs,
                                          device=self.device,
                                          dtype=torch.int32)
            self.rejection_sampler(
                dummy_spec_decode_metadata,
                draft_probs,
                target_logits,
                bonus_token_ids,
                dummy_metadata,
            )
        return sampler_output

    def _dummy_pooler_run_task(
        self,
        hidden_states: torch.Tensor,
        task: PoolingTask,
    ) -> PoolerOutput:
        num_tokens = hidden_states.shape[0]
        max_num_reqs = self.scheduler_config.max_num_seqs
        num_reqs = min(num_tokens, max_num_reqs)
        min_tokens_per_req = num_tokens // num_reqs
        num_scheduled_tokens_list = [min_tokens_per_req] * num_reqs
        num_scheduled_tokens_list[-1] += num_tokens % num_reqs
        assert sum(num_scheduled_tokens_list) == num_tokens
        assert len(num_scheduled_tokens_list) == num_reqs

        req_num_tokens = num_tokens // num_reqs

        dummy_prompt_lens = torch.tensor(
            num_scheduled_tokens_list,
            device="cpu",
        )
        dummy_token_ids = torch.zeros((num_reqs, req_num_tokens),
                                      dtype=torch.int32,
                                      device=self.device)

        model = cast(VllmModelForPooling, self.get_model())
        dummy_pooling_params = PoolingParams(task=task)
        to_update = model.pooler.get_pooling_updates(task)
        to_update.apply(dummy_pooling_params)

        dummy_metadata = PoolingMetadata(
            prompt_lens=dummy_prompt_lens,
            prompt_token_ids=dummy_token_ids,
            pooling_params=[dummy_pooling_params] * num_reqs,
        )

        dummy_metadata.build_pooling_cursor(num_scheduled_tokens_list,
                                            device=hidden_states.device)

        try:
            return model.pooler(hidden_states=hidden_states,
                                pooling_metadata=dummy_metadata)
        except RuntimeError as e:
            if 'out of memory' in str(e):
                raise RuntimeError(
                    "CUDA out of memory occurred when warming up pooler "
                    f"({task=}) with {num_reqs} dummy requests. Please try "
                    "lowering `max_num_seqs` or `gpu_memory_utilization` when "
                    "initializing the engine.") from e
            else:
                raise e

    @torch.inference_mode()
    def _dummy_pooler_run(
        self,
        hidden_states: torch.Tensor,
    ) -> PoolerOutput:
        # Find the task that has the largest output for subsequent steps
        output_size = dict[PoolingTask, float]()
        for task in self.get_supported_pooling_tasks():
            # Run a full batch with each task to ensure none of them OOMs
            output = self._dummy_pooler_run_task(hidden_states, task)
            output_size[task] = output.get_data_nbytes()
            del output  # Allow GC

        max_task = max(output_size.items(), key=lambda x: x[1])[0]
        return self._dummy_pooler_run_task(hidden_states, max_task)

    def profile_run(self) -> None:
        # Profile with multimodal encoder & encoder cache.
        if self.supports_mm_inputs:
            if self.model_config.multimodal_config.skip_mm_profiling:
                logger.info(
                    "Skipping memory profiling for multimodal encoder and "
                    "encoder cache.")
            else:
                mm_budget = self.mm_budget
                assert mm_budget is not None

                # TODO: handle encoder-decoder models once we support them.
                if (encoder_budget := mm_budget.get_encoder_budget()) > 0:
                    # NOTE: Currently model is profiled with a single non-text
                    # modality with the max possible input tokens even when
                    # it supports multiple.
                    dummy_modality = mm_budget.get_modality_with_max_tokens()
                    max_mm_items_per_batch = mm_budget \
                        .max_items_per_batch_by_modality[dummy_modality]

                    logger.info(
                        "Encoder cache will be initialized with a budget of "
                        "%s tokens, and profiled with %s %s items of the "
                        "maximum feature size.",
                        encoder_budget,
                        max_mm_items_per_batch,
                        dummy_modality,
                    )

                    # Create dummy batch of multimodal inputs.
                    batched_dummy_mm_inputs = self._get_mm_dummy_batch(
                        dummy_modality,
                        max_mm_items_per_batch,
                    )

                    # Run multimodal encoder.
                    dummy_encoder_outputs = \
                        self.model.get_multimodal_embeddings(
                        **batched_dummy_mm_inputs)

                    sanity_check_mm_encoder_outputs(
                        dummy_encoder_outputs,
                        expected_num_items=max_mm_items_per_batch,
                    )

                    # Cache the dummy encoder outputs.
                    self.encoder_cache["tmp"] = dict(
                        enumerate(dummy_encoder_outputs))

        # Add `is_profile` here to pre-allocate communication buffers
        hidden_states, last_hidden_states \
            = self._dummy_run(self.max_num_tokens, is_profile=True)
        if get_pp_group().is_last_rank:
            if self.is_pooling_model:
                output = self._dummy_pooler_run(hidden_states)
            else:
                output = self._dummy_sampler_run(last_hidden_states)
        else:
            output = None
        self._sync_device()
        del hidden_states, output
        self.encoder_cache.clear()
        gc.collect()

    def capture_model(self) -> None:
        if self.compilation_config.cudagraph_mode == CUDAGraphMode.NONE:
            logger.warning(
                "Skipping CUDA graph capture. To turn on CUDA graph capture, "
                "ensure `cudagraph_mode` was not manually set to `NONE`")
            return
        else:
            self.initialize_cudagraph_capture()

        compilation_counter.num_gpu_runner_capture_triggers += 1

        start_time = time.perf_counter()
        start_free_gpu_memory = torch.cuda.mem_get_info()[0]

        @contextmanager
        def freeze_gc():
            # Optimize garbage collection during CUDA graph capture.
            # Clean up, then freeze all remaining objects from being included
            # in future collections.
            gc.collect()
            should_freeze = not envs.VLLM_ENABLE_CUDAGRAPH_GC
            if should_freeze:
                gc.freeze()
            try:
                yield
            finally:
                if should_freeze:
                    gc.unfreeze()

        # Trigger CUDA graph capture for specific shapes.
        # Capture the large shapes first so that the smaller shapes
        # can reuse the memory pool allocated for the large shapes.
        set_cudagraph_capturing_enabled(True)
        with freeze_gc(), graph_capture(device=self.device):
            cudagraph_mode = self.compilation_config.cudagraph_mode
            assert cudagraph_mode is not None
            if cudagraph_mode.mixed_mode() != CUDAGraphMode.NONE:
                cudagraph_runtime_mode = cudagraph_mode.mixed_mode()

                compilation_cases = list(reversed(self.cudagraph_batch_sizes))
                self._capture_cudagraphs(
                    compilation_cases,
                    cudagraph_runtime_mode=cudagraph_runtime_mode,
                    uniform_decode=False)

            # Capture full cudagraph for uniform decode batches if we have
            # dont already have full mixed prefill-decode cudagraphs
            if cudagraph_mode.decode_mode() == CUDAGraphMode.FULL and \
                cudagraph_mode.separate_routine():
                max_num_tokens = self.scheduler_config.max_num_seqs * \
                        self.uniform_decode_query_len
                decode_cudagraph_batch_sizes = [
                    x for x in self.cudagraph_batch_sizes if
                    x <= max_num_tokens and x >= self.uniform_decode_query_len
                ]
                compilation_cases_decode = list(
                    reversed(decode_cudagraph_batch_sizes))
                self._capture_cudagraphs(
                    compilation_cases=compilation_cases_decode,
                    cudagraph_runtime_mode=CUDAGraphMode.FULL,
                    uniform_decode=True)

        # Disable cudagraph capturing globally, so any unexpected cudagraph
        # capturing will be detected and raise an error after here.
        # Note: We don't put it into graph_capture context manager because
        # we may doing lazy capturing in future that still allows capturing
        # after here.
        set_cudagraph_capturing_enabled(False)

        end_time = time.perf_counter()
        end_free_gpu_memory = torch.cuda.mem_get_info()[0]
        elapsed_time = end_time - start_time
        cuda_graph_size = start_free_gpu_memory - end_free_gpu_memory
        # This usually takes 5~20 seconds.
        logger.info("Graph capturing finished in %.0f secs, took %.2f GiB",
                    elapsed_time, cuda_graph_size / (1 << 30))

    def _capture_cudagraphs(self, compilation_cases: list[int],
                            cudagraph_runtime_mode: CUDAGraphMode,
                            uniform_decode: bool):
        assert cudagraph_runtime_mode != CUDAGraphMode.NONE and \
            cudagraph_runtime_mode in [CUDAGraphMode.FULL,
                                        CUDAGraphMode.PIECEWISE]

        # Only rank 0 should print progress bar during capture
        if is_global_first_rank():
            compilation_cases = tqdm(
                compilation_cases,
                disable=not self.load_config.use_tqdm_on_load,
                desc="Capturing CUDA graphs ({}, {})".format(
                    "decode" if uniform_decode else "mixed prefill-decode",
                    cudagraph_runtime_mode.name))
        # DBO Only supports running Full cudagraphs with uniform
        # decode lengths
        if self.enable_ubatching and uniform_decode:
            for num_tokens in compilation_cases:
                # If the number of tokens is greater than the microbatching
                # threshold, don't generate a microbatched cudagraph
                if (num_tokens < self.ubatching_decode_token_threshold):
                    continue

                # Warmup
                for _ in range(
                        self.compilation_config.cudagraph_num_of_warmups):
                    force_attention = (
                        cudagraph_runtime_mode == CUDAGraphMode.FULL)
                    self._dummy_run(num_tokens,
                                    cudagraph_runtime_mode=CUDAGraphMode.NONE,
                                    force_attention=force_attention,
                                    uniform_decode=True,
                                    allow_microbatching=True,
                                    skip_eplb=True)

                # Graph Capture
                self._dummy_run(num_tokens,
                                cudagraph_runtime_mode=CUDAGraphMode.FULL,
                                uniform_decode=True,
                                allow_microbatching=True,
                                skip_eplb=True)
        # We skip EPLB here since we don't want to record dummy metrics
        for num_tokens in compilation_cases:
            for _ in range(self.compilation_config.cudagraph_num_of_warmups):
                # Use CUDAGraphRuntimeStyle.NONE (default) for warmup.
                # But be careful, warm up with `NONE`is orthogonal to
                # if we want to warm up attention or not. This is
                # different from the case where `FULL` implies capture
                # attention while `PIECEWISE` implies no attention.
                force_attention = (
                    cudagraph_runtime_mode == CUDAGraphMode.FULL)
                self._dummy_run(num_tokens,
                                cudagraph_runtime_mode=CUDAGraphMode.NONE,
                                force_attention=force_attention,
                                uniform_decode=uniform_decode,
                                skip_eplb=True,
                                remove_lora=False)
            self._dummy_run(num_tokens,
                            cudagraph_runtime_mode=cudagraph_runtime_mode,
                            uniform_decode=uniform_decode,
                            skip_eplb=True,
                            remove_lora=False)
        self.maybe_remove_all_loras(self.lora_config)

    def initialize_attn_backend(self, kv_cache_config: KVCacheConfig) -> None:
        """
        Initialize the attention backends and attention metadata builders.
        """
        assert len(self.attn_groups) == 0, \
            "Attention backends are already initialized"

        def get_attn_backends_for_layers(
                layer_names: list[str]
        ) -> dict[type[AttentionBackend], list[str]]:
            layers = get_layers_from_vllm_config(self.vllm_config,
                                                 AttentionLayerBase,
                                                 layer_names)
            attn_backends = {}
            attn_backend_layers = defaultdict(list)
            # Dedupe based on full class name; this is a bit safer than
            # using the class itself as the key because when we create dynamic
            # attention backend subclasses (e.g. ChunkedLocalAttention) unless
            # they are cached correctly, there will be different objects per
            # layer.
            for layer_name in layer_names:
                attn_backend = layers[layer_name].get_attn_backend()

                if layer_name in self.kv_sharing_fast_prefill_eligible_layers:
                    attn_backend = create_fast_prefill_custom_backend(
                        "FastPrefill",
                        attn_backend,
                    )

                key = attn_backend.full_cls_name()
                attn_backends[key] = attn_backend
                attn_backend_layers[key].append(layer_name)
            return {
                attn_backends[k]: v
                for k, v in attn_backend_layers.items()
            }

        def create_attn_groups(
            attn_backends_map: dict[AttentionBackend, list[str]],
            kv_cache_spec: KVCacheSpec,
        ) -> list[AttentionGroup]:
            attn_groups: list[AttentionGroup] = []
            for attn_backend, layer_names in attn_backends_map.items():
                attn_metadata_builders = []
                attn_metadata_builders.append(attn_backend.get_builder_cls()(
                    kv_cache_spec,
                    layer_names,
                    self.vllm_config,
                    self.device,
                ))
                if self.enable_ubatching:
                    attn_metadata_builders.append(
                        attn_backend.get_builder_cls()(
                            kv_cache_spec,
                            layer_names,
                            self.vllm_config,
                            self.device,
                        ))
                attn_group = AttentionGroup(attn_backend,
                                            attn_metadata_builders,
                                            layer_names)
                attn_groups.append(attn_group)
            return attn_groups

        for kv_cache_group_spec in kv_cache_config.kv_cache_groups:
            kv_cache_spec = kv_cache_group_spec.kv_cache_spec
            attn_backends = get_attn_backends_for_layers(
                kv_cache_group_spec.layer_names)
            self.attn_groups.append(
                create_attn_groups(attn_backends, kv_cache_spec))

        # Calculate reorder batch threshold (if needed)
        self.calculate_reorder_batch_threshold()

    def initialize_cudagraph_capture(self) -> None:
        min_cg_support = AttentionCGSupport.ALWAYS
        min_cg_builder_name = None

        for attn_group in self._attn_group_iterator():
            builder = attn_group.get_metadata_builder()
            if builder.cudagraph_support.value < min_cg_support.value:
                min_cg_support = builder.cudagraph_support
                min_cg_builder_name = builder.__class__.__name__
        # Flexible resolve the cudagraph mode
        cudagraph_mode = self.compilation_config.cudagraph_mode
        # check cudagraph for mixed batch is supported
        if cudagraph_mode.mixed_mode() == CUDAGraphMode.FULL \
            and min_cg_support != AttentionCGSupport.ALWAYS:
            msg = (f"CUDAGraphMode.{cudagraph_mode.name} is not supported "
                   f"with {min_cg_builder_name} backend (support: "
                   f"{min_cg_support})")
            if min_cg_support == AttentionCGSupport.NEVER:
                # if not supported any full cudagraphs, just raise it.
                msg += "; please try cudagraph_mode=PIECEWISE, and "\
                    "make sure compilation level is piecewise"
                raise ValueError(msg)

            # attempt to resolve the full cudagraph related mode
            if self.compilation_config.splitting_ops_contain_attention():
                msg += "; setting cudagraph_mode=FULL_AND_PIECEWISE"
                cudagraph_mode = self.compilation_config.cudagraph_mode = \
                    CUDAGraphMode.FULL_AND_PIECEWISE
            else:
                msg += "; setting cudagraph_mode=FULL_DECODE_ONLY"
                cudagraph_mode = self.compilation_config.cudagraph_mode = \
                    CUDAGraphMode.FULL_DECODE_ONLY
            logger.warning(msg)

        # check that if we are doing spec-decode + decode full-cudagraphs it is
        # supported
        if (cudagraph_mode.decode_mode() == CUDAGraphMode.FULL
                and self.uniform_decode_query_len > 1 and min_cg_support.value
                < AttentionCGSupport.UNIFORM_BATCH.value):
            msg = (f"CUDAGraphMode.{cudagraph_mode.name} is not supported"
                   f" with spec-decode for attention backend "
                   f"{min_cg_builder_name} (support: {min_cg_support})")
            if self.compilation_config.splitting_ops_contain_attention():
                msg += "; setting cudagraph_mode=PIECEWISE"
                cudagraph_mode = self.compilation_config.cudagraph_mode = \
                    CUDAGraphMode.PIECEWISE
            else:
                msg += "; setting cudagraph_mode=NONE"
                cudagraph_mode = self.compilation_config.cudagraph_mode = \
                    CUDAGraphMode.NONE
            logger.warning(msg)

        # double check that we can support full cudagraph if they are requested
        # even after automatic downgrades
        if cudagraph_mode.has_full_cudagraphs() \
            and min_cg_support == AttentionCGSupport.NEVER:
            raise ValueError(f"CUDAGraphMode.{cudagraph_mode.name} is not "
                             f"supported with {min_cg_builder_name} backend ("
                             f"support:{min_cg_support}) "
                             "; please try cudagraph_mode=PIECEWISE, "
                             "and make sure compilation level is piecewise")

        # Trigger cudagraph dispatching keys initialization here (after
        # initializing attn backends).
        self.cudagraph_dispatcher.initialize_cudagraph_keys(
            self.compilation_config.cudagraph_mode,
            self.uniform_decode_query_len)

    def calculate_reorder_batch_threshold(self) -> None:
        """
        Check that if any backends reorder batches; that the reordering
        is compatible (e.g., decode threshold is the same)
        """
        for group in self._attn_group_iterator():
            attn_metadata_builder_i = group.get_metadata_builder()

            # check that if any backends reorder batches; that the reordering
            # is compatible (e.g., decode threshold is the same)
            reorder_batch_threshold_i = (
                attn_metadata_builder_i.reorder_batch_threshold)
            if reorder_batch_threshold_i is not None:
                if self.reorder_batch_threshold is not None:
                    if reorder_batch_threshold_i != \
                        self.reorder_batch_threshold:
                        raise ValueError(
                            f"Attention backend reorders decodes with "
                            f"threshold {reorder_batch_threshold_i} but other "
                            f"backend uses threshold "
                            f"{self.reorder_batch_threshold}")
                else:
                    self.reorder_batch_threshold = reorder_batch_threshold_i

    def may_reinitialize_input_batch(self,
                                     kv_cache_config: KVCacheConfig) -> None:
        """
        Re-initialize the input batch if the block sizes are different from
        `[self.cache_config.block_size]`. This usually happens when there
        are multiple KV cache groups.

        Args:
            kv_cache_config: The KV cache configuration.
        """
        block_sizes = [
            kv_cache_group.kv_cache_spec.block_size
            for kv_cache_group in kv_cache_config.kv_cache_groups
        ]
        if block_sizes != [self.cache_config.block_size]:
            assert self.cache_config.cpu_offload_gb == 0, (
                "Cannot re-initialize the input batch when CPU weight "
                "offloading is enabled. See https://github.com/vllm-project/vllm/pull/18298 "  # noqa: E501
                "for more details.")
            self.input_batch = InputBatch(
                max_num_reqs=self.max_num_reqs,
                max_model_len=self.max_model_len,
                max_num_batched_tokens=self.max_num_tokens,
                device=self.device,
                pin_memory=self.pin_memory,
                vocab_size=self.model_config.get_vocab_size(),
                block_sizes=block_sizes,
                is_spec_decode=bool(self.vllm_config.speculative_config),
                logitsprocs=self.input_batch.logitsprocs,
                is_pooling_model=self.is_pooling_model,
            )

    def _allocate_kv_cache_tensors(
            self, kv_cache_config: KVCacheConfig) -> dict[str, torch.Tensor]:
        """
        Initializes the KV cache buffer with the correct size. The buffer needs
        to be reshaped to the desired shape before being used by the models.

        Args:
            kv_cache_config: The KV cache config
        Returns:
            dict[str, torch.Tensor]: A map between layer names to their
            corresponding memory buffer for KV cache.
         """
        kv_cache_raw_tensors: dict[str, torch.Tensor] = {}
        for kv_cache_tensor in kv_cache_config.kv_cache_tensors:
            tensor = torch.zeros(kv_cache_tensor.size,
                                 dtype=torch.int8,
                                 device=self.device)
            for layer_name in kv_cache_tensor.shared_by:
                kv_cache_raw_tensors[layer_name] = tensor

        layer_names = set()
        for group in kv_cache_config.kv_cache_groups:
            for layer_name in group.layer_names:
                if layer_name in self.runner_only_attn_layers:
                    continue
                layer_names.add(layer_name)
        assert layer_names == set(kv_cache_raw_tensors.keys(
        )), "Some layers are not correctly initialized"
        return kv_cache_raw_tensors

    def _attn_group_iterator(self) -> Iterator[AttentionGroup]:
        return itertools.chain.from_iterable(self.attn_groups)

    def _kv_cache_spec_attn_group_iterator(
            self) -> Iterator[tuple[KVCacheSpec, AttentionGroup]]:
        if not self.kv_cache_config.kv_cache_groups:
            return
        for kv_cache_spec_id, attn_groups in enumerate(self.attn_groups):
            for attn_group in attn_groups:
                yield self.kv_cache_config.kv_cache_groups[
                    kv_cache_spec_id].kv_cache_spec, attn_group

    def _reshape_kv_cache_tensors(
        self,
        kv_cache_config: KVCacheConfig,
        kv_cache_raw_tensors: dict[str, torch.Tensor],
    ) -> dict[str, torch.Tensor]:
        """
        Reshape the KV cache tensors to the desired shape and dtype.

        Args:
            kv_cache_config: The KV cache config
            kv_cache_raw_tensors: The KV cache buffer of each layer, with
                correct size but uninitialized shape.
        Returns:
            Dict[str, torch.Tensor]: A map between layer names to their
            corresponding memory buffer for KV cache.
        """
        kv_caches: dict[str, torch.Tensor] = {}
        has_attn, has_mamba = False, False
        for kv_cache_spec, group in self._kv_cache_spec_attn_group_iterator():
            attn_backend = group.backend
            for layer_name in group.layer_names:
                if layer_name in self.runner_only_attn_layers:
                    continue
                raw_tensor = kv_cache_raw_tensors[layer_name]
                assert raw_tensor.numel() % kv_cache_spec.page_size_bytes == 0
                num_blocks = (raw_tensor.numel() //
                              kv_cache_spec.page_size_bytes)
                if isinstance(kv_cache_spec, AttentionSpec):
                    has_attn = True
                    kv_cache_shape = attn_backend.get_kv_cache_shape(
                        num_blocks, kv_cache_spec.block_size,
                        kv_cache_spec.num_kv_heads, kv_cache_spec.head_size)
                    dtype = kv_cache_spec.dtype
                    try:
                        kv_cache_stride_order = \
                            attn_backend.get_kv_cache_stride_order()
                        assert len(kv_cache_stride_order) == len(
                            kv_cache_shape)
                    except (AttributeError, NotImplementedError):
                        kv_cache_stride_order = tuple(
                            range(len(kv_cache_shape)))
                    # The allocation respects the backend-defined stride order
                    # to ensure the semantic remains consistent for each
                    # backend. We first obtain the generic kv cache shape and
                    # then permute it according to the stride order which could
                    # result in a non-contiguous tensor.
                    kv_cache_shape = tuple(kv_cache_shape[i]
                                           for i in kv_cache_stride_order)
                    # Maintain original KV shape view.
                    inv_order = [
                        kv_cache_stride_order.index(i)
                        for i in range(len(kv_cache_stride_order))
                    ]
                    kv_caches[layer_name] = kv_cache_raw_tensors[
                        layer_name].view(dtype).view(kv_cache_shape).permute(
                            *inv_order)
                elif isinstance(kv_cache_spec, MambaSpec):
                    has_mamba = True
                    raw_tensor = kv_cache_raw_tensors[layer_name]
                    state_tensors = []
                    storage_offset_bytes = 0
                    for (shape, dtype) in zip(kv_cache_spec.shapes,
                                              kv_cache_spec.dtypes):
                        dtype_size = get_dtype_size(dtype)
                        num_element_per_page = (
                            kv_cache_spec.page_size_bytes // dtype_size)
                        target_shape = (num_blocks, *shape)
                        stride = torch.empty(target_shape).stride()
                        target_stride = (num_element_per_page, *stride[1:])
                        assert storage_offset_bytes % dtype_size == 0
                        tensor = torch.as_strided(
                            raw_tensor.view(dtype),
                            size=target_shape,
                            stride=target_stride,
                            storage_offset=storage_offset_bytes // dtype_size,
                        )
                        state_tensors.append(tensor)
                        storage_offset_bytes += stride[0] * dtype_size

                    kv_caches[layer_name] = state_tensors
                else:
                    raise NotImplementedError

        if has_attn and has_mamba:
            self._update_hybrid_attention_mamba_layout(kv_caches)

        return kv_caches

    def _update_hybrid_attention_mamba_layout(
            self, kv_caches: dict[str, torch.Tensor]) -> None:
        """
        Update the layout of attention layers from (2, num_blocks, ...) to
        (num_blocks, 2, ...).

        Args:
            kv_caches: The KV cache buffer of each layer.
        """

        for kv_cache_spec, group in self._kv_cache_spec_attn_group_iterator():
            for layer_name in group.layer_names:
                kv_cache = kv_caches[layer_name]
                if (isinstance(kv_cache_spec, AttentionSpec)
                        and kv_cache.shape[0] == 2):
                    assert kv_cache.shape[1] != 2, \
                        "Fail to determine whether the layout is " \
                        "(2, num_blocks, ...) or (num_blocks, 2, ...) for " \
                        f"a tensor of shape {kv_cache.shape}"
                    hidden_size = kv_cache.shape[2:].numel()
                    kv_cache.as_strided_(size=kv_cache.shape,
                                         stride=(hidden_size, 2 * hidden_size,
                                                 *kv_cache.stride()[2:]))

    def initialize_kv_cache_tensors(
            self, kv_cache_config: KVCacheConfig) -> dict[str, torch.Tensor]:
        """
        Initialize the memory buffer for KV cache.

        Args:
            kv_cache_config: The KV cache config
        Returns:
            Dict[str, torch.Tensor]: A map between layer names to their
            corresponding memory buffer for KV cache.
        """
        # Initialize the memory buffer for KV cache
        kv_cache_raw_tensors = self._allocate_kv_cache_tensors(kv_cache_config)
        # Change the memory buffer to the desired shape
        kv_caches = self._reshape_kv_cache_tensors(kv_cache_config,
                                                   kv_cache_raw_tensors)

        # Set up cross-layer KV cache sharing
        for layer_name, target_layer_name in self.shared_kv_cache_layers.items(
        ):
            logger.debug("%s reuses KV cache of %s", layer_name,
                         target_layer_name)
            kv_caches[layer_name] = kv_caches[target_layer_name]

        bind_kv_cache(kv_caches,
                      self.compilation_config.static_forward_context,
                      self.kv_caches)
        return kv_caches

    def maybe_add_kv_sharing_layers_to_kv_cache_groups(
            self, kv_cache_config: KVCacheConfig) -> None:
        """
        Add layers that re-use KV cache to KV cache group of its target layer.
        Mapping of KV cache tensors happens in `initialize_kv_cache_tensors()`
        """
        if not self.shared_kv_cache_layers:
            # No cross-layer KV sharing, return
            return

        add_kv_sharing_layers_to_kv_cache_groups(
            self.shared_kv_cache_layers,
            kv_cache_config.kv_cache_groups,
            self.runner_only_attn_layers,
        )

        if self.cache_config.kv_sharing_fast_prefill:
            # In You Only Cache Once (https://arxiv.org/abs/2405.05254) or other
            # similar KV sharing setups, only the layers that generate KV caches
            # are involved in the prefill phase, enabling prefill to early exit.
            attn_layers = get_layers_from_vllm_config(self.vllm_config,
                                                      Attention)
            for layer_name in reversed(attn_layers):
                if layer_name in self.shared_kv_cache_layers:
                    self.kv_sharing_fast_prefill_eligible_layers.add(
                        layer_name)
                else:
                    break

    def initialize_kv_cache(self, kv_cache_config: KVCacheConfig) -> None:
        """
        Initialize KV cache based on `kv_cache_config`.
        Args:
            kv_cache_config: Configuration for the KV cache, including the KV
            cache size of each layer
        """
        kv_cache_config = deepcopy(kv_cache_config)
        self.kv_cache_config = kv_cache_config
        self.may_reinitialize_input_batch(kv_cache_config)
        self.may_add_encoder_only_layers_to_kv_cache_config()
        self.maybe_add_kv_sharing_layers_to_kv_cache_groups(kv_cache_config)
        self.initialize_attn_backend(kv_cache_config)
        kv_caches = self.initialize_kv_cache_tensors(kv_cache_config)

        if self.speculative_config and self.speculative_config.use_eagle():
            assert isinstance(self.drafter, EagleProposer)
            # validate all draft model layers belong to the same kv cache
            # group
            self.drafter.validate_same_kv_cache_group(kv_cache_config)

        if has_kv_transfer_group():
            get_kv_transfer_group().register_kv_caches(kv_caches)

    def may_add_encoder_only_layers_to_kv_cache_config(self) -> None:
        """
        Add encoder-only layers to the KV cache config.
        """
        block_size = self.vllm_config.cache_config.block_size
        use_mla = self.vllm_config.model_config.use_mla
        encoder_only_attn_specs: dict[AttentionSpec,
                                      list[str]] = defaultdict(list)
        attn_layers = get_layers_from_vllm_config(self.vllm_config, Attention)
        for layer_name, attn_module in attn_layers.items():
            if attn_module.attn_type == AttentionType.ENCODER_ONLY:
                attn_spec = EncoderOnlyAttentionSpec(
                    block_size=block_size,
                    num_kv_heads=attn_module.num_kv_heads,
                    head_size=attn_module.head_size,
                    dtype=self.kv_cache_dtype,
                    use_mla=use_mla)
                encoder_only_attn_specs[attn_spec].append(layer_name)
                self.runner_only_attn_layers.add(layer_name)
        if len(encoder_only_attn_specs) > 0:
            assert len(
                encoder_only_attn_specs
            ) == 1, "Only support one encoder-only attention spec now"
            spec, layer_names = encoder_only_attn_specs.popitem()
            self.kv_cache_config.kv_cache_groups.append(
                KVCacheGroupSpec(layer_names=layer_names, kv_cache_spec=spec))

    def get_kv_cache_spec(self) -> dict[str, KVCacheSpec]:
        """
        Generates the KVCacheSpec by parsing the kv cache format from each
        Attention module in the static forward context.
        Returns:
            KVCacheSpec: A dictionary mapping layer names to their KV cache
            format. Layers that do not need KV cache are not included.
        """

        block_size = self.vllm_config.cache_config.block_size
        use_mla = self.vllm_config.model_config.use_mla
        kv_cache_spec: dict[str, KVCacheSpec] = {}
        attn_layers = get_layers_from_vllm_config(self.vllm_config, Attention)
        for layer_name, attn_module in attn_layers.items():
            if (kv_tgt_layer :=
                    attn_module.kv_sharing_target_layer_name) is not None:
                # The layer doesn't need its own KV cache and will use that of
                # the target layer. We skip creating a KVCacheSpec for it, so
                # that KV cache management logic will act as this layer does
                # not exist, and doesn't allocate KV cache for the layer. This
                # enables the memory saving of cross-layer kv sharing, allowing
                # a given amount of memory to accommodate longer context lengths
                # or enable more requests to be processed simultaneously.
                self.shared_kv_cache_layers[layer_name] = kv_tgt_layer
                continue

            # TODO: Support other attention modules, e.g., cross-attention
            # TODO(lucas): move the attention specs into the model layers like
            # the attention backends
            if attn_module.attn_type == AttentionType.DECODER:
                if attn_module.sliding_window is not None:
                    kv_cache_spec[layer_name] = SlidingWindowSpec(
                        block_size=block_size,
                        num_kv_heads=attn_module.num_kv_heads,
                        head_size=attn_module.head_size,
                        dtype=self.kv_cache_dtype,
                        sliding_window=attn_module.sliding_window,
                        use_mla=use_mla)
                elif self.attention_chunk_size is not None \
                        and isinstance(attn_module, ChunkedLocalAttention):
                    kv_cache_spec[layer_name] = ChunkedLocalAttentionSpec(
                        block_size=block_size,
                        num_kv_heads=attn_module.num_kv_heads,
                        head_size=attn_module.head_size,
                        dtype=self.kv_cache_dtype,
                        attention_chunk_size=self.attention_chunk_size,
                        use_mla=use_mla)
                else:
                    kv_cache_spec[layer_name] = FullAttentionSpec(
                        block_size=block_size,
                        num_kv_heads=attn_module.num_kv_heads,
                        head_size=attn_module.head_size,
                        dtype=self.kv_cache_dtype,
                        use_mla=use_mla)
            elif attn_module.attn_type in (AttentionType.ENCODER,
                                           AttentionType.ENCODER_ONLY):
                # encoder-only attention does not need KV cache.
                continue
            elif attn_module.attn_type == AttentionType.ENCODER_DECODER:
                raise NotImplementedError
            else:
                raise ValueError(
                    f"Unknown attention type: {attn_module.attn_type}")

        mamba_layers = get_layers_from_vllm_config(self.vllm_config, MambaBase)
        if len(mamba_layers) > 0:
            if self.vllm_config.speculative_config is not None:
                raise NotImplementedError(
                    "Mamba with speculative decoding is not supported yet.")
            if self.vllm_config.cache_config.enable_prefix_caching:
                raise NotImplementedError(
                    "Prefix caching is not supported for Mamba yet.")
            max_model_len = self.vllm_config.model_config.max_model_len

            page_size_padded = (
                self.vllm_config.cache_config.mamba_page_size_padded)

            # Set block_size to max_model_len, so that mamba model will always
            # have only one block in the KV cache.
            for layer_name, mamba_module in mamba_layers.items():
                kv_cache_spec[layer_name] = MambaSpec(
                    shapes=mamba_module.get_state_shape(),
                    dtypes=mamba_module.get_state_dtype(),
                    block_size=max_model_len,
                    page_size_padded=page_size_padded,
                    mamba_type=mamba_module.mamba_type)

        return kv_cache_spec

    def _to_list(self, sampled_token_ids: torch.Tensor) -> list[list[int]]:
        # This is a short term mitigation for issue mentioned in
        # https://github.com/vllm-project/vllm/issues/22754.
        # `tolist` would trigger a cuda wise stream sync, which
        # would block other copy ops from other cuda streams.
        # A cuda event sync would avoid such a situation. Since
        # this is in the critical path of every single model
        # forward loop, this has caused perf issue for a disagg
        # setup.
        pinned = self.sampled_token_ids_pinned_cpu[:sampled_token_ids.shape[0]]
        pinned.copy_(sampled_token_ids, non_blocking=True)
        self.transfer_event.record()
        self.transfer_event.synchronize()
        return pinned.tolist()<|MERGE_RESOLUTION|>--- conflicted
+++ resolved
@@ -23,11 +23,8 @@
 from vllm.compilation.counter import compilation_counter
 from vllm.compilation.cuda_graph import CUDAGraphWrapper
 from vllm.compilation.monitor import set_cudagraph_capturing_enabled
-<<<<<<< HEAD
-=======
 from vllm.v1.worker.ubatch_utils import UbatchSlice, UBatchSlices
 from vllm.v1.worker.gpu_ubatch_wrapper import UBatchWrapper
->>>>>>> 5b4a96c2
 from vllm.config import (CompilationLevel, CUDAGraphMode, VllmConfig,
                          get_layers_from_vllm_config, update_config)
 from vllm.distributed.eplb.eplb_state import EplbState
