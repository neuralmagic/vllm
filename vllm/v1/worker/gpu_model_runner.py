--- conflicted
+++ resolved
@@ -2710,12 +2710,7 @@
             # TODO: Support other attention modules, e.g., cross-attention
             if attn_module.attn_type == AttentionType.DECODER:
                 use_local_attention = (self.attention_chunk_size is not None
-<<<<<<< HEAD
                                        and attn_module.use_irope)
-=======
-                                       and getattr(attn_module.impl,
-                                                   "use_irope", False))
->>>>>>> 9f414a12
                 if attn_module.sliding_window is not None:
                     kv_cache_spec[layer_name] = SlidingWindowSpec(
                         block_size=block_size,
