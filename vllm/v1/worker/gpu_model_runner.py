--- conflicted
+++ resolved
@@ -55,11 +55,7 @@
 from vllm.tasks import GenerationTask, PoolingTask, SupportedTask
 from vllm.utils import (STR_DTYPE_TO_TORCH_DTYPE, DeviceMemoryProfiler,
                         GiB_bytes, LazyLoader, check_use_alibi, get_dtype_size,
-<<<<<<< HEAD
-                        is_pin_memory_available, supports_dynamo)
-=======
                         is_pin_memory_available, round_up, supports_dynamo)
->>>>>>> 56793995
 from vllm.v1.attention.backends.flash_attn import AttentionMetadata
 from vllm.v1.attention.backends.gdn_attn import GDNAttentionMetadataBuilder
 from vllm.v1.attention.backends.utils import (
@@ -95,15 +91,10 @@
 from vllm.v1.worker.kv_connector_model_runner_mixin import (
     KVConnectorModelRunnerMixin)
 from vllm.v1.worker.lora_model_runner_mixin import LoRAModelRunnerMixin
-<<<<<<< HEAD
 from vllm.v1.worker.ubatch_splitting import (check_ubatch_thresholds,
                                              ubatch_split)
 from vllm.v1.worker.ubatch_utils import UBatchSlice, UBatchSlices
-=======
-from vllm.v1.worker.ubatch_splitting import get_dp_padding_ubatch, ubatch_split
-from vllm.v1.worker.ubatch_utils import UBatchSlice, UBatchSlices
 from vllm.v1.worker.utils import is_residual_scattered_for_sp
->>>>>>> 56793995
 
 from .utils import (AttentionGroup, MultiModalBudget,
                     add_kv_sharing_layers_to_kv_cache_groups, bind_kv_cache,
@@ -973,11 +964,7 @@
         num_tokens_padded = num_tokens_unpadded + self.get_local_padding(
             num_tokens_unpadded)
         ubatch_slices, num_tokens_after_padding = \
-<<<<<<< HEAD
             ubatch_split(num_scheduled_tokens,
-=======
-            ubatch_split(max_num_scheduled_tokens,
->>>>>>> 56793995
                          num_tokens_unpadded,
                          num_tokens_padded,
                          self.vllm_config)
@@ -1135,10 +1122,6 @@
                         ubatch_slices, common_attn_metadata)
                     for ubid, common_attn_metadata in enumerate(
                             common_attn_metadata_list):
-<<<<<<< HEAD
-=======
-                        assert common_attn_metadata.max_query_len == 1
->>>>>>> 56793995
                         attn_metadata_i = (attn_group.get_metadata_builder(
                             ubatch_id=ubid).build(
                                 common_prefix_len=common_prefix_len,
@@ -1732,11 +1715,7 @@
                        num_tokens: int) -> tuple[int, Optional[torch.Tensor]]:
         """
         Determines the total number of tokens that each rank will run.
-<<<<<<< HEAD
-        All ranks will be padded out so that the run with the same number
-=======
         All ranks will be padded out so that they run with the same number
->>>>>>> 56793995
         of tokens
 
         Returns: tuple[
@@ -1785,10 +1764,6 @@
             tp_size = self.vllm_config.parallel_config.tensor_parallel_size
             if self.vllm_config.compilation_config.pass_config. \
                 enable_sequence_parallelism and tp_size > 1:
-<<<<<<< HEAD
-                from vllm.utils import round_up
-=======
->>>>>>> 56793995
                 num_tokens_padded = round_up(num_tokens_unpadded, tp_size)
 
         num_pad_tokens = num_tokens_padded - num_tokens_unpadded
@@ -1872,20 +1847,12 @@
                Optional[IntermediateTensors], dict[str, Any]]:
 
         num_scheduled_tokens = scheduler_output.total_num_scheduled_tokens
-<<<<<<< HEAD
-        num_input_tokens = num_scheduled_tokens
-=======
->>>>>>> 56793995
         if ubatch_slices:
             assert num_tokens_after_padding is not None
             num_input_tokens = int(num_tokens_after_padding[0].item() * 2)
             self.pad_out_ubatch_slice(ubatch_slices, num_input_tokens)
         elif ubatch_slices is None:
-<<<<<<< HEAD
-            num_input_tokens += self.get_local_padding(num_input_tokens)
-=======
             num_input_tokens = self._get_num_input_tokens(num_scheduled_tokens)
->>>>>>> 56793995
             num_pad, num_tokens_after_padding = self.get_dp_padding(
                 num_input_tokens)
             num_input_tokens += num_pad
@@ -2167,12 +2134,6 @@
                 model_kwargs,
             ) = self._preprocess(scheduler_output, intermediate_tensors,
                                  ubatch_slices, num_tokens_after_padding)
-<<<<<<< HEAD
-=======
-
-            if ubatch_slices is not None:
-                num_input_tokens = num_input_tokens // 2
->>>>>>> 56793995
 
             uniform_decode = (max_query_len
                               == self.uniform_decode_query_len) and (
@@ -2786,11 +2747,7 @@
         cudagraph_runtime_mode: CUDAGraphMode = CUDAGraphMode.NONE,
         force_attention: bool = False,
         uniform_decode: bool = False,
-<<<<<<< HEAD
         allow_microbatching: bool = True,
-=======
-        allow_microbatching: bool = False,
->>>>>>> 56793995
         skip_eplb: bool = False,
         is_profile: bool = False,
         create_mixed_batch: bool = False,
@@ -2816,38 +2773,10 @@
                 (1 token) and prefill (multiple tokens) requests.
             remove_lora: If False, dummy LoRAs are not destroyed after the run
         """
-<<<<<<< HEAD
-=======
-        ubatch_enabled = self.parallel_config.enable_dbo
-        num_tokens_across_dp = None
-        num_pad = 0
-        should_ubatch = False
-        if ubatch_enabled:
-            should_ubatch = num_tokens >= \
-                self.parallel_config.dbo_decode_token_threshold and \
-                allow_microbatching
-
-            (should_ubatch, num_tokens_across_dp) = get_dp_padding_ubatch(
-                num_tokens, num_tokens, should_ubatch, self.vllm_config)
-
-            # Currently the dummy run should only be ubatching during
-            # cuda graph capture, meaning all DP ranks should already
-            # have the same batch size
-            if num_tokens_across_dp is not None:
-                assert int(num_tokens_across_dp[0]) == num_tokens // 2
->>>>>>> 56793995
-
         assert cudagraph_runtime_mode in {
             CUDAGraphMode.NONE, CUDAGraphMode.PIECEWISE, CUDAGraphMode.FULL
         }
 
-<<<<<<< HEAD
-=======
-        if not should_ubatch:
-            num_pad, num_tokens_across_dp = self.get_dp_padding(num_tokens)
-        num_tokens += num_pad
-
->>>>>>> 56793995
         # If cudagraph_mode.decode_mode() == FULL and
         # cudagraph_mode.separate_routine(). This means that we are using
         # different graphs and/or modes for mixed prefill-decode batches vs.
@@ -2907,7 +2836,6 @@
         total_num_scheduled_tokens = int(num_scheduled_tokens.sum())
 
         ubatch_slices = None
-<<<<<<< HEAD
         num_tokens_after_padding = None
 
         # We currently only microbatch if the number of tokens is
@@ -2930,20 +2858,6 @@
         else:
             num_tokens_across_dp = num_tokens_after_padding
             num_tokens_after_padding = int(num_tokens_after_padding[0].item())
-=======
-        # We currently only microbatch if the number of tokens is
-        # over a certain threshold.
-        if should_ubatch:
-            # We only support decode-only cudagraphs
-            assert num_reqs == num_tokens
-            assert num_tokens % 2 == 0
-            ubatch_slices = [
-                UBatchSlice(slice(0, num_reqs // 2), slice(0,
-                                                           num_tokens // 2)),
-                UBatchSlice(slice(num_reqs // 2, num_reqs),
-                            slice(num_tokens // 2, num_tokens))
-            ]
->>>>>>> 56793995
 
         attn_metadata: Optional[PerLayerAttnMetadata] = None
 
@@ -3395,39 +3309,7 @@
                 desc="Capturing CUDA graphs ({}, {})".format(
                     "decode" if uniform_decode else "mixed prefill-decode",
                     cudagraph_runtime_mode.name))
-<<<<<<< HEAD
-
-=======
-        enable_dbo = self.parallel_config.enable_dbo
-        # DBO Only supports running Full cudagraphs with uniform
-        # decode lengths
-        if enable_dbo and uniform_decode:
-            for num_tokens in compilation_cases:
-                # If the number of tokens is greater than the microbatching
-                # threshold, don't generate a microbatched cudagraph
-                if (num_tokens
-                        < self.parallel_config.dbo_decode_token_threshold):
-                    continue
-
-                # Warmup
-                for _ in range(
-                        self.compilation_config.cudagraph_num_of_warmups):
-                    force_attention = (
-                        cudagraph_runtime_mode == CUDAGraphMode.FULL)
-                    self._dummy_run(num_tokens,
-                                    cudagraph_runtime_mode=CUDAGraphMode.NONE,
-                                    force_attention=force_attention,
-                                    uniform_decode=True,
-                                    allow_microbatching=True,
-                                    skip_eplb=True)
-
-                # Graph Capture
-                self._dummy_run(num_tokens,
-                                cudagraph_runtime_mode=CUDAGraphMode.FULL,
-                                uniform_decode=True,
-                                allow_microbatching=True,
-                                skip_eplb=True)
->>>>>>> 56793995
+
         # We skip EPLB here since we don't want to record dummy metrics
         for num_tokens in compilation_cases:
             # We currently only capture ubatched graphs when its a FULL
@@ -3524,10 +3406,6 @@
                     self.vllm_config,
                     self.device,
                 ))
-<<<<<<< HEAD
-
-=======
->>>>>>> 56793995
                 if self.parallel_config.enable_dbo:
                     attn_metadata_builders.append(
                         attn_backend.get_builder_cls()(
