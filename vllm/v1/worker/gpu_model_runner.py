--- conflicted
+++ resolved
@@ -45,15 +45,9 @@
 from vllm.sequence import IntermediateTensors, PoolerOutput
 from vllm.tasks import GenerationTask, PoolingTask, SupportedTask
 from vllm.utils import (STR_DTYPE_TO_TORCH_DTYPE, DeviceMemoryProfiler,
-<<<<<<< HEAD
                         GiB_bytes, LazyLoader, cdiv, check_use_alibi,
                         get_dtype_size, is_pin_memory_available, round_up)
-from vllm.v1.attention.backends.mamba_attn import Mamba2AttentionBackend
-=======
-                        GiB_bytes, LazyLoader, check_use_alibi, get_dtype_size,
-                        is_pin_memory_available, round_up)
 from vllm.v1.attention.backends.mamba_selectors import get_mamba_attn_backend
->>>>>>> 34a20c49
 from vllm.v1.attention.backends.utils import (
     AttentionCGSupport, AttentionMetadataBuilder, CommonAttentionMetadata,
     make_local_attention_virtual_batches)
