--- conflicted
+++ resolved
@@ -987,14 +987,10 @@
             for layer_name in layer_names
         }
 
-<<<<<<< HEAD
-        with set_forward_context(per_layer_attn_metadata, self.vllm_config, 0):
-=======
         with self.maybe_dummy_run_with_lora(
                 self.lora_config,
                 np.array([num_tokens], dtype=np.int32)), set_forward_context(
                     per_layer_attn_metadata, self.vllm_config, 0):
->>>>>>> 1ce8fd91
             out = self.model(input_ids=input_ids,
                              positions=position_ids,
                              inputs_embeds=inputs_embeds)
@@ -1320,7 +1316,7 @@
             self, logits: torch.Tensor,
             sampling_metadata: TPUSupportedSamplingMetadata) -> torch.Tensor:
         """
-        Sample with xla-friendly function. This function is to be traced 
+        Sample with xla-friendly function. This function is to be traced
         separately from `forward` for lighter compilation overhead.
         """
         if sampling_metadata.all_greedy:
@@ -1460,13 +1456,13 @@
 
 def _get_token_paddings(min_token_size: int, max_token_size: int,
                         padding_gap: int) -> list[int]:
-    """Generate a list of padding size, starting from min_token_size, 
+    """Generate a list of padding size, starting from min_token_size,
     ending with a number that can cover max_token_size
-    
+
     If padding_gap == 0 then:
         increase 2X each time (exponential)
     else:
-        first increase the size to twice, 
+        first increase the size to twice,
         then increase the padding size by padding_gap.
     """
     # assert min_token_size is power of 2
