# SPDX-License-Identifier: Apache-2.0
import enum
import time
from dataclasses import dataclass
from typing import TYPE_CHECKING, Dict, List, Optional, Tuple
from unittest.mock import patch

import numpy as np
import torch
import torch.distributed
import torch.nn as nn
# TPU XLA related
import torch_xla.core.xla_model as xm
import torch_xla.runtime as xr

from vllm.attention.backends.abstract import AttentionType
from vllm.attention.layer import Attention
from vllm.config import VllmConfig
<<<<<<< HEAD
from vllm.forward_context import set_forward_context
from vllm.inputs import INPUT_REGISTRY
=======
from vllm.forward_context import get_forward_context, set_forward_context
>>>>>>> 340e39e3
from vllm.logger import init_logger
from vllm.model_executor.model_loader import get_model
from vllm.multimodal import MULTIMODAL_REGISTRY, MultiModalKwargs
from vllm.multimodal.utils import group_mm_inputs_by_modality
from vllm.sampling_params import SamplingType
from vllm.utils import LayerBlockType, cdiv, is_pin_memory_available
from vllm.v1.attention.backends.pallas import (PallasAttentionBackend,
                                               PallasMetadata)
from vllm.v1.core.encoder_cache_manager import compute_encoder_budget
from vllm.v1.kv_cache_interface import (FullAttentionSpec, KVCacheConfig,
                                        KVCacheSpec)
from vllm.v1.outputs import LogprobsTensors, ModelRunnerOutput
from vllm.v1.utils import bind_kv_cache
from vllm.v1.worker.gpu_input_batch import CachedRequestState, InputBatch

if TYPE_CHECKING:
    from vllm.v1.core.scheduler import SchedulerOutput

logger = init_logger(__name__)

# Here we utilize the behavior that out-of-bound index is ignored.
# FIXME(woosuk): Find a more reliable way to prevent possible bugs.
_PAD_SLOT_ID = 1_000_000_000


class ExecutionMode(enum.Enum):
    PREFILL = enum.auto()
    DECODE = enum.auto()
    PREFIX_PREFILL = enum.auto()

    def is_prefill(self) -> bool:
        return self in (ExecutionMode.PREFILL, ExecutionMode.PREFIX_PREFILL)


@dataclass
class PromptDecodeInfo:
    prompt_req_ids: List[str]
    decode_req_ids: List[str]
    prompt_scheduled_tokens: List[int]


@dataclass
class PromptData:
    input_tokens: torch.Tensor
    input_positions: torch.Tensor
    attn_metadata: PallasMetadata


@dataclass
class DecodeData:
    input_tokens: Optional[torch.Tensor] = None
    input_positions: Optional[torch.Tensor] = None
    attn_metadata: Optional[PallasMetadata] = None


class TPUModelRunner:

    def __init__(
        self,
        vllm_config: VllmConfig,
        device: torch.device,
    ):
        self.vllm_config = vllm_config
        self.model_config = vllm_config.model_config
        self.cache_config = vllm_config.cache_config
        self.lora_config = vllm_config.lora_config
        self.load_config = vllm_config.load_config
        self.parallel_config = vllm_config.parallel_config
        self.scheduler_config = vllm_config.scheduler_config
        self.speculative_config = vllm_config.speculative_config
        self.prompt_adapter_config = vllm_config.prompt_adapter_config
        self.observability_config = vllm_config.observability_config
        self.device_config = vllm_config.device_config

        model_config = self.model_config
        cache_config = self.cache_config
        scheduler_config = self.scheduler_config
        parallel_config = self.parallel_config
        self.device = device
        self.pin_memory = is_pin_memory_available()
        self.dtype = self.model_config.dtype

        self.is_multimodal_model = model_config.is_multimodal_model
        self.sliding_window = model_config.get_sliding_window()
        self.block_size = cache_config.block_size
        self.max_model_len = model_config.max_model_len
        self.max_num_blocks_per_req = cdiv(self.max_model_len, self.block_size)
        self.max_num_tokens = scheduler_config.max_num_batched_tokens
        self.max_num_reqs = _get_padded_batch_size(
            scheduler_config.max_num_seqs)

        # Model-related.
        self.num_attn_layers = model_config.get_num_layers_by_block_type(
            parallel_config, LayerBlockType.attention)
        self.num_query_heads = model_config.get_num_attention_heads(
            parallel_config)
        self.num_kv_heads = model_config.get_num_kv_heads(parallel_config)
        self.head_size = model_config.get_head_size()
        self.hidden_size = model_config.get_hidden_size()

        # Multi-modal data support
        self.input_registry = INPUT_REGISTRY
        self.mm_registry = MULTIMODAL_REGISTRY
        self.uses_mrope = model_config.uses_mrope
        # TODO: Support M-RoPE (e.g, Qwen2-VL)
        assert not self.uses_mrope, "TPU does not support M-RoPE yet."

        encoder_compute_budget, encoder_cache_size = compute_encoder_budget(
            model_config=model_config,
            scheduler_config=scheduler_config,
        )
        self.max_num_encoder_input_tokens = encoder_compute_budget
        self.encoder_cache_size = encoder_cache_size

        # Lazy initialization
        # self.model: nn.Module  # Set after load_model
        # KV caches for forward pass
        self.kv_caches: List[Tuple[torch.Tensor, torch.Tensor]] = []
        # req_id -> (input_id -> encoder_output)
        self.encoder_cache: Dict[str, Dict[int, torch.Tensor]] = {}

        # Request states.
        self.requests: Dict[str, CachedRequestState] = {}
        # Persistent batch.
        self.input_batch = InputBatch(
            max_num_reqs=self.max_num_reqs,
            max_model_len=self.max_model_len,
            max_num_blocks_per_req=self.max_num_blocks_per_req,
            device=self.device,
            pin_memory=self.pin_memory,
            vocab_size=model_config.get_vocab_size(),
        )

        # Cached torch/numpy tensors
        self.num_swaps = 2
        self.cur_swap_id = 0
        self.input_ids_cpu = []
        self.input_ids_np = []
        self.input_positions_cpu = []
        self.input_positions_np = []
        self.slot_mapping_cpu = []
        self.slot_mapping_np = []
        self.prompt_context_lens_cpu = []
        self.prompt_effective_query_lens_cpu = []
        self.decode_context_lens_cpu = []
        self.decode_context_lens_np = []
        for _ in range(self.num_swaps):
            self.input_ids_cpu.append(
                torch.empty(self.max_num_tokens,
                            dtype=torch.int32,
                            device="cpu"))
            self.input_ids_np.append(self.input_ids_cpu[-1].numpy())

            self.input_positions_cpu.append(
                torch.empty(self.max_num_tokens,
                            dtype=torch.int32,
                            device="cpu"))
            self.input_positions_np.append(
                self.input_positions_cpu[-1].numpy())

            self.slot_mapping_cpu.append(
                torch.empty(self.max_num_tokens,
                            dtype=torch.int64,
                            device="cpu"))
            self.slot_mapping_np.append(self.slot_mapping_cpu[-1].numpy())

            self.prompt_context_lens_cpu.append(
                torch.empty((1), dtype=torch.int32, device="cpu"))
            self.prompt_effective_query_lens_cpu.append(
                torch.empty((1), dtype=torch.int32, device="cpu"))

            self.decode_context_lens_cpu.append(
                torch.empty(self.max_num_tokens,
                            dtype=torch.int32,
                            device="cpu"))
            self.decode_context_lens_np.append(
                self.decode_context_lens_cpu[-1].numpy())

        # Range tensor with values [0 .. self.max_num_tokens - 1].
        # Used to initialize positions / context_lens / seq_lens
        self.arange_np = np.arange(self.max_num_tokens, dtype=np.int32)

    def _update_states(self, scheduler_output: "SchedulerOutput") -> bool:
        """Update the cached states and the persistent batch with the scheduler
        output.

        The updated states are used by the `_prepare_inputs` function to create
        the input GPU tensors for the model.

        Returns:
            True if there is a new/resumed/paused/finished request in the batch.
            If False, we can skip copying SamplingMetadata to the GPU.
        """
        # Remove finished requests from the cached states.
        for req_id in scheduler_output.finished_req_ids:
            self.requests.pop(req_id, None)
            self.encoder_cache.pop(req_id, None)
        # Remove the finished requests from the persistent batch.
        # NOTE(woosuk): There could be an edge case where finished_req_ids and
        # scheduled_req_ids overlap. This happens when a request is aborted and
        # then resubmitted with the same ID. In this case, we treat them as two
        # distinct requests - clearing the cached states for the first request
        # and handling the second as a new request.
        removed_req_indices: List[int] = []
        for req_id in scheduler_output.finished_req_ids:
            req_index = self.input_batch.remove_request(req_id)
            if req_index is not None:
                removed_req_indices.append(req_index)

        # Free the cached encoder outputs.
        for req_id, input_id in scheduler_output.free_encoder_input_ids:
            encoder_outputs = self.encoder_cache.get(req_id)
            if encoder_outputs is not None:
                encoder_outputs.pop(input_id, None)
                if not encoder_outputs:
                    self.encoder_cache.pop(req_id, None)

        # Remove the unscheduled requests from the persistent batch.
        # NOTE(woosuk): The unscheduled requests are either preempted requests
        # or running requests that are not scheduled in this step. We remove
        # them from the persistent batch but keep their cached states since
        # they will be scheduled again sometime in the future.
        scheduled_req_ids = scheduler_output.num_scheduled_tokens.keys()
        cached_req_ids = self.input_batch.req_id_to_index.keys()
        unscheduled_req_ids = cached_req_ids - scheduled_req_ids
        # NOTE(woosuk): The persistent batch optimization assumes that
        # consecutive batches contain mostly the same requests. If batches
        # have low request overlap (e.g., alternating between two distinct
        # sets of requests), this optimization becomes very inefficient.
        for req_id in unscheduled_req_ids:
            req_index = self.input_batch.remove_request(req_id)
            assert req_index is not None
            removed_req_indices.append(req_index)

        req_ids_to_add: List[str] = []
        # Add new requests to the cached states.
        for new_req_data in scheduler_output.scheduled_new_reqs:
            req_id = new_req_data.req_id
            sampling_params = new_req_data.sampling_params
            if sampling_params.sampling_type == SamplingType.RANDOM_SEED:
                generator = torch.Generator(device=self.device)
                generator.manual_seed(sampling_params.seed)
            else:
                generator = None

            self.requests[req_id] = CachedRequestState(
                req_id=req_id,
                prompt_token_ids=new_req_data.prompt_token_ids,
                prompt=new_req_data.prompt,
                mm_inputs=new_req_data.mm_inputs,
                mm_positions=new_req_data.mm_positions,
                sampling_params=sampling_params,
                generator=generator,
                block_ids=new_req_data.block_ids,
                num_computed_tokens=new_req_data.num_computed_tokens,
                output_token_ids=[],
                lora_request=new_req_data.lora_request,
            )

            req_ids_to_add.append(req_id)

        # Update the states of the running/resumed requests.
        for req_data in scheduler_output.scheduled_cached_reqs:
            req_id = req_data.req_id
            req_state = self.requests[req_id]

            # Update the cached states.
            req_state.num_computed_tokens = req_data.num_computed_tokens
            if not req_data.resumed_from_preemption:
                # Append the new blocks to the existing block IDs.
                req_state.block_ids.extend(req_data.new_block_ids)
            else:
                # The request is resumed from preemption.
                # Replace the existing block IDs with the new ones.
                req_state.block_ids = req_data.new_block_ids

            req_index = self.input_batch.req_id_to_index.get(req_id)
            if req_index is None:
                # The request is not in the persistent batch.
                # The request was either preempted and resumed later, or was not
                # scheduled in the previous step and needs to be added again.
                req_ids_to_add.append(req_id)
                continue

            # Update the persistent batch.
            self.input_batch.num_computed_tokens_cpu[req_index] = (
                req_data.num_computed_tokens)
            start_index = len(req_state.block_ids) - len(
                req_data.new_block_ids)
            self.input_batch.block_table.append_row(req_index, start_index,
                                                    req_data.new_block_ids)

        # Add the new or resumed requests to the persistent batch.
        # The smaller empty indices are filled first.
        removed_req_indices = sorted(removed_req_indices, reverse=True)
        for req_id in req_ids_to_add:
            req_state = self.requests[req_id]
            if removed_req_indices:
                # Fill the empty index.
                req_index = removed_req_indices.pop()
            else:
                # Append to the end.
                req_index = None
            self.input_batch.add_request(req_state, req_index)

        # Condense the batched states if there are empty indices.
        if removed_req_indices:
            self.input_batch.condense(removed_req_indices)
        return len(unscheduled_req_ids) > 0 or len(req_ids_to_add) > 0

    def swap_step(self):
        self.cur_swap_id = (self.cur_swap_id + 1) % self.num_swaps

    def get_model(self) -> nn.Module:
        assert self.model is not None
        return self.model

    def get_kv_cache_spec(self) -> KVCacheSpec:
        """
        Generates the KVCacheSpec by parsing the kv cache format from each 
        Attention module in the static forward context.
        Returns:
            KVCacheSpec: A dictionary mapping layer names to their KV cache 
            format. Layers that do not need KV cache are not included.
        """

        forward_ctx = self.vllm_config.compilation_config.static_forward_context
        block_size = self.vllm_config.cache_config.block_size
        kv_cache_spec: KVCacheSpec = {}
        for layer_name, attn_module in forward_ctx.items():
            # TODO: Support other attention modules, e.g., sliding window,
            # cross-attention, MLA.
            assert isinstance(attn_module, Attention)
            if attn_module.attn_type == AttentionType.DECODER:
                kv_cache_spec[layer_name] = FullAttentionSpec(
                    block_size=block_size,
                    num_kv_heads=attn_module.num_kv_heads,
                    head_size=attn_module.head_size,
                    dtype=attn_module.dtype,
                )
            elif attn_module.attn_type in (AttentionType.ENCODER,
                                           AttentionType.ENCODER_ONLY):
                # encoder-only attention does not need KV cache.
                continue
            elif attn_module.attn_type == AttentionType.ENCODER_DECODER:
                raise NotImplementedError
            else:
                raise ValueError(
                    f"Unknown attention type: {attn_module.attn_type}")

        return kv_cache_spec

    def _get_prompts_and_decodes(
        self,
        scheduler_output: "SchedulerOutput",
    ) -> PromptDecodeInfo:
        total_num_scheduled_tokens = scheduler_output.total_num_scheduled_tokens
        assert total_num_scheduled_tokens > 0
        num_reqs = self.input_batch.num_reqs
        assert num_reqs > 0

        # Traverse decodes first
        decode_req_ids = []
        for i in range(num_reqs):
            req_id = self.input_batch.req_ids[i]
            assert req_id is not None

            num_computed_tokens = self.input_batch.num_computed_tokens_cpu[i]
            num_prompt_tokens = self.input_batch.num_prompt_tokens[i]
            num_scheduled_tokens = scheduler_output.num_scheduled_tokens[
                req_id]

            if num_computed_tokens < num_prompt_tokens:
                # This is prompt
                break

            # This is decode
            assert num_scheduled_tokens == 1
            decode_req_ids.append(req_id)

        # Traverse prompts
        prompt_req_ids = []
        prompt_scheduled_tokens = []
        for i in range(len(decode_req_ids), num_reqs):
            req_id = self.input_batch.req_ids[i]
            assert req_id is not None

            num_computed_tokens = self.input_batch.num_computed_tokens_cpu[i]
            num_prompt_tokens = self.input_batch.num_prompt_tokens[i]
            num_scheduled_tokens = scheduler_output.num_scheduled_tokens[
                req_id]

            # Must be prompt
            assert num_computed_tokens < num_prompt_tokens

            prompt_req_ids.append(req_id)
            prompt_scheduled_tokens.append(num_scheduled_tokens)

        return PromptDecodeInfo(prompt_req_ids, decode_req_ids,
                                prompt_scheduled_tokens)

    def _prepare_prompt(self, req_index: int,
                        num_scheduled_tokens: int) -> PromptData:
        num_computed_tokens = self.input_batch.num_computed_tokens_cpu[
            req_index]
        num_prompt_tokens = self.input_batch.num_prompt_tokens[req_index]

        # Must be prompt
        assert num_computed_tokens < num_prompt_tokens

        # Prompt len
        prompt_len = num_scheduled_tokens
        padded_prompt_len = _get_padded_prompt_len(prompt_len)
        assert padded_prompt_len <= self.max_model_len

        # Seq len
        seq_len = num_computed_tokens + prompt_len
        padded_seq_len = num_computed_tokens + padded_prompt_len

        # Input tokens
        input_tokens_cpu = self.input_batch.token_ids_cpu_tensor[
            req_index, num_computed_tokens:padded_seq_len]
        input_tokens_cpu[prompt_len:] = 0

        # Input positions
        input_positions_np = self.input_positions_np[
            self.cur_swap_id][:padded_prompt_len]
        np.add(num_computed_tokens,
               self.arange_np[:padded_prompt_len],
               out=input_positions_np)
        input_positions_np[prompt_len:] = 0

        # Slot mapping
        block_table_np = \
            self.input_batch.block_table.get_numpy_array()
        block_numbers_np = block_table_np[req_index, input_positions_np //
                                          self.block_size]
        block_offsets_np = input_positions_np % self.block_size

        slot_mapping_np = self.slot_mapping_np[
            self.cur_swap_id][:padded_prompt_len]
        np.add(block_numbers_np * self.block_size,
               block_offsets_np,
               out=slot_mapping_np)
        slot_mapping_np[prompt_len:] = _PAD_SLOT_ID

        # Block table
        block_table_cpu = None
        if num_computed_tokens > 0:
            block_table_cpu = self.input_batch.block_table.get_cpu_tensor()
            block_table_cpu = block_table_cpu[req_index]

        # Context len
        self.prompt_context_lens_cpu[self.cur_swap_id][0] = 0
        if num_computed_tokens > 0:
            self.prompt_context_lens_cpu[self.cur_swap_id][0] = seq_len

        # Effective query len
        self.prompt_effective_query_lens_cpu[self.cur_swap_id][0] = prompt_len

        # Get final tensors
        input_tokens = input_tokens_cpu.reshape(1, -1).to(self.device)
        input_positions = self.input_positions_cpu[
            self.cur_swap_id][:padded_prompt_len].reshape(1,
                                                          -1).to(self.device)
        slot_mapping = self.slot_mapping_cpu[
            self.cur_swap_id][:padded_prompt_len].reshape(1,
                                                          -1).to(self.device)
        block_table = block_table_cpu.reshape(1, -1).to(
            self.device) if block_table_cpu is not None else None

        context_lens = self.prompt_context_lens_cpu[self.cur_swap_id].to(
            self.device)
        effective_query_lens = self.prompt_effective_query_lens_cpu[
            self.cur_swap_id].to(self.device)

        self.swap_step()

        # Attn metadata
        attn_metadata = PallasMetadata(
            num_prefills=1,
            num_prefill_tokens=0,  # NOTE: This is not used.
            num_decode_tokens=0,
            slot_mapping=slot_mapping,
            multi_modal_placeholder_index_maps=None,
            enable_kv_scales_calculation=True,
            block_tables=block_table,
            context_lens=context_lens,
            effective_query_lens=effective_query_lens,
        )

        return PromptData(input_tokens, input_positions, attn_metadata)

    def _prepare_decode(
        self,
        decode_req_ids: List[str],
    ) -> DecodeData:
        # Batch size
        batch_size = len(decode_req_ids)
        padded_batch_size = _get_padded_batch_size(batch_size)
        assert padded_batch_size <= self.max_model_len

        # Init [0 .. batch_size - 1]
        req_indices_np = self.arange_np[:padded_batch_size]

        # Input positions
        input_positions_np = self.input_positions_np[
            self.cur_swap_id][:padded_batch_size]
        np.add(self.input_batch.num_computed_tokens_cpu[:padded_batch_size],
               0,
               out=input_positions_np)
        input_positions_np[batch_size:] = 0
        input_positions_cpu = self.input_positions_cpu[
            self.cur_swap_id][:padded_batch_size]

        # Input tokens
        token_indices_np = (
            input_positions_np +
            req_indices_np * self.input_batch.token_ids_cpu.shape[1])
        input_tokens_cpu = self.input_ids_cpu[
            self.cur_swap_id][:padded_batch_size]
        torch.index_select(self.input_batch.token_ids_cpu_tensor.flatten(),
                           0,
                           torch.from_numpy(token_indices_np),
                           out=input_tokens_cpu)
        input_tokens_cpu[batch_size:] = 0

        # Slot mapping
        block_table_indices_np = (
            req_indices_np * self.max_num_blocks_per_req +
            input_positions_np // self.block_size)

        block_table_cpu = self.input_batch.block_table.get_cpu_tensor()

        block_numbers_np = block_table_cpu.flatten(
        )[block_table_indices_np].numpy()

        block_offsets_np = input_positions_np % self.block_size

        slot_mapping_np = self.slot_mapping_np[
            self.cur_swap_id][:padded_batch_size]
        np.add(block_numbers_np * self.block_size,
               block_offsets_np,
               out=slot_mapping_np)
        slot_mapping_np[batch_size:] = _PAD_SLOT_ID

        block_table_cpu = block_table_cpu[:padded_batch_size]

        # Context lens
        context_lens_np = self.decode_context_lens_np[
            self.cur_swap_id][:padded_batch_size]
        np.add(self.input_batch.num_computed_tokens_cpu[:padded_batch_size],
               1,
               out=context_lens_np)
        context_lens_np[batch_size:] = 0

        # Get final tensors
        input_tokens = input_tokens_cpu.reshape(-1, 1).to(self.device)
        input_positions = input_positions_cpu.reshape(-1, 1).to(self.device)
        slot_mapping = self.slot_mapping_cpu[
            self.cur_swap_id][:padded_batch_size].reshape(-1,
                                                          1).to(self.device)
        block_table = block_table_cpu.to(self.device)
        context_lens = self.decode_context_lens_cpu[
            self.cur_swap_id][:padded_batch_size].to(self.device)

        self.swap_step()

        # Attn metadata
        attn_metadata = PallasMetadata(
            num_prefills=0,
            num_prefill_tokens=0,
            num_decode_tokens=padded_batch_size,
            slot_mapping=slot_mapping,
            multi_modal_placeholder_index_maps=None,
            enable_kv_scales_calculation=True,
            block_tables=block_table,
            context_lens=context_lens,
            effective_query_lens=None,
        )

        return DecodeData(input_tokens=input_tokens,
                          input_positions=input_positions,
                          attn_metadata=attn_metadata)

    def _execute_encoder(self, scheduler_output: "SchedulerOutput"):
        scheduled_encoder_inputs = scheduler_output.scheduled_encoder_inputs
        if not scheduled_encoder_inputs:
            return

        # Batch the multi-modal inputs.
        mm_inputs: List[MultiModalKwargs] = []
        req_input_ids: List[Tuple[str, int]] = []
        for req_id, encoder_input_ids in scheduled_encoder_inputs.items():
            req_state = self.requests[req_id]
            for input_id in encoder_input_ids:
                mm_inputs.append(req_state.mm_inputs[input_id])
                req_input_ids.append((req_id, input_id))

        # Batch mm inputs as much as we can: if a request in the batch has
        # multiple modalities or a different modality than the previous one,
        # we process it separately to preserve item order.
        # FIXME(ywang96): This is a hacky way to deal with multiple modalities
        # in the same batch while still being able to benefit from batching
        # multimodal inputs. The proper solution should be reordering the
        # encoder outputs.
        grouped_mm_inputs_list = group_mm_inputs_by_modality(mm_inputs)

        encoder_outputs = []
        for grouped_mm_inputs in grouped_mm_inputs_list:
            batched_mm_inputs = MultiModalKwargs.batch(grouped_mm_inputs)
            batched_mm_inputs = MultiModalKwargs.as_kwargs(batched_mm_inputs,
                                                           device=self.device)

            # Run the encoder.
            # `curr_group_outputs` is either of the following:
            # 1. A tensor of shape (num_items, feature_size, hidden_size)
            # in case feature_size is fixed across all multimodal items.
            # 2. A list or tuple (length: num_items) of tensors, each of shape
            # (feature_size, hidden_size) in case the feature size is dynamic
            # depending on the input multimodal items.
            curr_group_outputs = self.model.get_multimodal_embeddings(
                **batched_mm_inputs)

            for output in curr_group_outputs:
                encoder_outputs.append(output)

        # Cache the encoder outputs.
        for (req_id, input_id), output in zip(req_input_ids, encoder_outputs):
            if req_id not in self.encoder_cache:
                self.encoder_cache[req_id] = {}
            self.encoder_cache[req_id][input_id] = output

    def _gather_encoder_outputs(
        self,
        scheduler_output: "SchedulerOutput",
    ) -> List[torch.Tensor]:
        encoder_outputs: List[torch.Tensor] = []
        num_reqs = self.input_batch.num_reqs
        for req_id in self.input_batch.req_ids[:num_reqs]:
            assert req_id is not None
            num_scheduled_tokens = scheduler_output.num_scheduled_tokens[
                req_id]
            req_state = self.requests[req_id]
            num_computed_tokens = req_state.num_computed_tokens
            mm_positions = req_state.mm_positions
            for i, pos_info in enumerate(mm_positions):
                start_pos = pos_info["offset"]
                num_encoder_tokens = pos_info["length"]

                # The encoder output is needed if the two ranges overlap:
                # [num_computed_tokens,
                #  num_computed_tokens + num_scheduled_tokens) and
                # [start_pos, start_pos + num_encoder_tokens)
                if start_pos >= num_computed_tokens + num_scheduled_tokens:
                    # The encoder output is not needed in this step.
                    break
                if start_pos + num_encoder_tokens <= num_computed_tokens:
                    # The encoder output is already processed and stored
                    # in the decoder's KV cache.
                    continue

                start_idx = max(num_computed_tokens - start_pos, 0)
                end_idx = min(
                    num_computed_tokens - start_pos + num_scheduled_tokens,
                    num_encoder_tokens)
                assert start_idx < end_idx
                assert req_id in self.encoder_cache
                assert i in self.encoder_cache[req_id]
                encoder_output = self.encoder_cache[req_id][i]
                encoder_outputs.append(encoder_output[start_idx:end_idx])
        return encoder_outputs

    @torch.no_grad()
    def execute_model(
        self,
        scheduler_output: "SchedulerOutput",
    ) -> ModelRunnerOutput:
        # Update cached state
        self._update_states(scheduler_output)

        if self.is_multimodal_model:
            # Run the multimodal encoder if any.
            self._execute_encoder(scheduler_output)
            encoder_outputs = self._gather_encoder_outputs(scheduler_output)
        else:
            encoder_outputs = []

        # If necessary, swap decodes/prompts to have all decodes on the start
        ensure_decodes_first(self.input_batch)

        # Prepare prompts/decodes info
        pd_info = self._get_prompts_and_decodes(scheduler_output)

        # Init
        num_prompts = len(pd_info.prompt_req_ids)
        num_decodes = len(pd_info.decode_req_ids)
        decode_data = None
        sampled_token_ids = [0] * self.input_batch.num_reqs

        # Run each prompt individually
        is_first = True
        for i in range(num_prompts):
            req_id = pd_info.prompt_req_ids[i]
            req_index = num_decodes + i
            assert req_index == self.input_batch.req_id_to_index[
                req_id]  # TODO: Remove
            req_state = self.requests[req_id]
            num_scheduled_tokens = pd_info.prompt_scheduled_tokens[i]
            prompt_len = num_scheduled_tokens
            seq_len = req_state.num_computed_tokens + num_scheduled_tokens

            # Prepare first prompt
            if is_first:
                prompt_data = self._prepare_prompt(req_index,
                                                   num_scheduled_tokens)
                is_first = False

            if self.is_multimodal_model:
                # NOTE(woosuk): To unify token ids and soft tokens (vision
                # embeddings), we always use embeddings (rather than token ids)
                # as input to the multimodal model, even when the input is text.
                input_ids = prompt_data.input_tokens
                if encoder_outputs:
                    inputs_embeds = self.model.get_input_embeddings(
                        input_ids, encoder_outputs)
                else:
                    inputs_embeds = self.model.get_input_embeddings(input_ids)
                input_ids = None
            else:
                # For text-only models, we use token ids as input.
                # While it is possible to use embeddings as input just like the
                # multimodal models, it is not desirable for performance since
                # then the embedding layer is not included in the CUDA graph.
                input_ids = prompt_data.input_tokens
                inputs_embeds = None

            # Run forward pass
            with set_forward_context(prompt_data.attn_metadata,
                                     self.vllm_config):
                assert self.model is not None
<<<<<<< HEAD
                selected_token_ids = self.model(
                    input_ids=input_ids,
                    positions=prompt_data.input_positions,
                    attn_metadata=prompt_data.attn_metadata,
                    kv_caches=self.kv_caches,
                    inputs_embeds=inputs_embeds,
                )
=======
                selected_token_ids = self.model(prompt_data.input_tokens,
                                                prompt_data.input_positions,
                                                self.kv_caches)
>>>>>>> 340e39e3

            # In parallel to TPU execution, prepare the next iteration
            if i < num_prompts - 1:
                # There is next prompt => prepare it
                prompt_data = self._prepare_prompt(
                    req_index + 1, pd_info.prompt_scheduled_tokens[i + 1])
            elif i == num_prompts - 1 and num_decodes > 0:
                # There is next decode => prepare it
                decode_data = self._prepare_decode(pd_info.decode_req_ids)

            # Update cached state (if prompt is fully done)
            if seq_len >= len(req_state.prompt_token_ids):
                # Transfer sampled tokens from TPU to CPU
                selected_token_ids_cpu = selected_token_ids.cpu()

                # Get output token
                token_id = selected_token_ids_cpu[prompt_len - 1].item()
                sampled_token_ids[req_index] = token_id

                # Add output token to the request
                self.input_batch.token_ids_cpu[req_index, seq_len] = token_id
                self.input_batch.num_tokens[req_index] += 1
                req_state.output_token_ids.append(token_id)

        # Run decodes (a single batch)
        if num_decodes > 0:

            # Prepare decode (if was not yet prepared)
            if decode_data is None:
                decode_data = self._prepare_decode(pd_info.decode_req_ids)

            # TODO: Once we combine prompts and decodes, we should use the same
            # choice of input_ids or inputs_embeds throughout execute_model.
            inputs_embeds = None

            # Run forward pass
            with set_forward_context(decode_data.attn_metadata,
                                     self.vllm_config):
                assert self.model is not None
<<<<<<< HEAD
                selected_token_ids = self.model(
                    input_ids=decode_data.input_tokens,
                    positions=decode_data.input_positions,
                    attn_metadata=decode_data.attn_metadata,
                    kv_caches=self.kv_caches,
                    inputs_embeds=inputs_embeds,
                )
=======
                selected_token_ids = self.model(decode_data.input_tokens,
                                                decode_data.input_positions,
                                                self.kv_caches)
>>>>>>> 340e39e3

            # Transfer sampled tokens from TPU to CPU
            decode_token_ids_cpu = selected_token_ids.cpu()
            # Convert to list
            decode_token_ids_list = decode_token_ids_cpu.tolist()

            # Update cached state for each decode request
            for i in range(num_decodes):
                req_id = pd_info.decode_req_ids[i]
                req_index = i
                assert req_index == self.input_batch.req_id_to_index[
                    req_id]  # TODO: Remove
                req_state = self.requests[req_id]
                seq_len = req_state.num_computed_tokens + 1

                token_id = decode_token_ids_list[i]
                sampled_token_ids[req_index] = token_id

                self.input_batch.token_ids_cpu[req_index, seq_len] = token_id
                self.input_batch.num_tokens[req_index] += 1
                req_state.output_token_ids.append(token_id)

        # Create output.
        all_req_ids = pd_info.decode_req_ids + pd_info.prompt_req_ids
        prompt_logprobs_dict: Dict[str, Optional[LogprobsTensors]] = {}
        for req_id in all_req_ids:
            prompt_logprobs_dict[req_id] = None

        model_runner_output = ModelRunnerOutput(
            req_ids=all_req_ids,
            req_id_to_index=self.input_batch.req_id_to_index,
            sampled_token_ids=[[token_id] for token_id in sampled_token_ids],
            spec_token_ids=None,
            logprobs=None,
            prompt_logprobs_dict=prompt_logprobs_dict,  # type: ignore[arg-type]
        )

        return model_runner_output

    def load_model(self) -> None:
        self.device = self.device_config.device

        # NOTE(woosuk): While the executor assigns the TP ranks to the worker
        # process, the ranks can be different from the ranks internally assigned
        # by the xm runtime. Therefore, there is a mismatch in the rank
        # assignment between the gloo (cpu) runtime and the xm (tpu) runtime.
        # This is not a problem in linear layers because all-reduce is
        # rank-agnostic. However, it matters for all-gather as the ranks
        # determine the order of concatenating the output tensors.
        # As a workaround, we use the xm's rank assignment only when loading
        # the embedding weights.
        xm_tp_rank = xr.global_ordinal()
        with patch(
                "vllm.model_executor.layers.vocab_parallel_embedding."
                "get_tensor_model_parallel_rank",
                return_value=xm_tp_rank):
            model = get_model(vllm_config=self.vllm_config)
        model = model.eval()
        xm.mark_step()
        xm.wait_device_ops()
        model = ModelWrapperV1(model)
        self.model = torch.compile(model,
                                   backend="openxla",
                                   fullgraph=True,
                                   dynamic=False)

    def _dummy_run(
        self,
        kv_caches,
        num_tokens: int,
        seq_len: Optional[int] = None,
        exec_mode: Optional[ExecutionMode] = None,
    ) -> None:
        assert seq_len is not None
        assert exec_mode is not None

        exec_mode = ExecutionMode(exec_mode)
        if exec_mode.is_prefill():
            seq_len = (seq_len + 15) // 16 * 16

            if self.is_multimodal_model:
                input_ids = None
                inputs_embeds = torch.zeros(
                    (num_tokens, seq_len, self.hidden_size),
                    dtype=self.dtype,
                    device=self.device)
            else:
                input_ids = torch.zeros((num_tokens, seq_len),
                                        dtype=torch.int32,
                                        device=self.device)
                inputs_embeds = None

            position_ids = torch.zeros((num_tokens, seq_len),
                                       dtype=torch.int32,
                                       device=self.device)
            slot_mapping = torch.zeros((num_tokens, seq_len),
                                       dtype=torch.int64,
                                       device=self.device)
            if exec_mode == ExecutionMode.PREFILL:
                attn_metadata = PallasMetadata(
                    num_prefills=num_tokens,
                    num_prefill_tokens=num_tokens * seq_len,
                    num_decode_tokens=0,
                    slot_mapping=slot_mapping,
                    multi_modal_placeholder_index_maps=None,
                    enable_kv_scales_calculation=True,
                    block_tables=None,
                    context_lens=None,
                    effective_query_lens=None,
                )

            else:
                context_lens = torch.ones((num_tokens, ),
                                          dtype=torch.int32,
                                          device=self.device)

                block_tables = torch.zeros(
                    (num_tokens, self.max_num_blocks_per_req),
                    dtype=torch.int32,
                    device=self.device)

                effective_query_lens = torch.ones_like(context_lens)

                attn_metadata = PallasMetadata(
                    num_prefills=num_tokens,
                    num_prefill_tokens=num_tokens * seq_len,
                    num_decode_tokens=0,
                    slot_mapping=slot_mapping,
                    multi_modal_placeholder_index_maps=None,
                    enable_kv_scales_calculation=True,
                    block_tables=block_tables,
                    context_lens=context_lens,
                    effective_query_lens=effective_query_lens,
                )
        else:
            # Decode
            assert seq_len == 1
            input_ids = torch.zeros((num_tokens, seq_len),
                                    dtype=torch.int32,
                                    device=self.device)
            # TODO: Once we combine prompts and decodes, we should use the same
            # choice of input_ids or inputs_embeds throughout _dummy_run.
            inputs_embeds = None
            position_ids = torch.zeros((num_tokens, seq_len),
                                       dtype=torch.int32,
                                       device=self.device)
            slot_mapping = torch.zeros((num_tokens, seq_len),
                                       dtype=torch.int64,
                                       device=self.device)
            block_tables = torch.zeros(
                (num_tokens, self.max_num_blocks_per_req),
                dtype=torch.int32,
                device=self.device)
            context_lens = torch.ones((num_tokens, ),
                                      dtype=torch.int32,
                                      device=self.device)
            attn_metadata = PallasMetadata(
                num_prefills=0,
                num_prefill_tokens=0,
                num_decode_tokens=num_tokens * seq_len,
                slot_mapping=slot_mapping,
                multi_modal_placeholder_index_maps=None,
                enable_kv_scales_calculation=True,
                block_tables=block_tables,
                context_lens=context_lens,
            )

        # NOTE(woosuk): There are two stages of compilation: torch.compile and
        # XLA compilation. Using `mark_dynamic` can reduce the torch.compile
        # overhead by reusing the FX graph for different shapes.
        # However, the XLA graph will still require static shapes and needs to
        # be re-compiled for every different shapes. This overhead is inevitable
        # in the first run, but can be skipped afterwards as we cache the XLA
        # graphs in the disk (VLLM_XLA_CACHE_PATH).
        if exec_mode.is_prefill():
            # Prefill
            if self.is_multimodal_model:
                torch._dynamo.mark_dynamic(inputs_embeds, 1)
            else:
                torch._dynamo.mark_dynamic(input_ids, 1)
            torch._dynamo.mark_dynamic(position_ids, 1)
            torch._dynamo.mark_dynamic(attn_metadata.slot_mapping, 1)
        else:
            # Decode
            torch._dynamo.mark_dynamic(input_ids, 0)
            torch._dynamo.mark_dynamic(position_ids, 0)
            torch._dynamo.mark_dynamic(attn_metadata.slot_mapping, 0)
            torch._dynamo.mark_dynamic(attn_metadata.context_lens, 0)
            torch._dynamo.mark_dynamic(attn_metadata.block_tables, 0)

        with set_forward_context(attn_metadata, self.vllm_config, 0):
            assert self.model is not None
<<<<<<< HEAD
            self.model(
                input_ids=input_ids,
                positions=position_ids,
                kv_caches=kv_caches,
                attn_metadata=attn_metadata,
                inputs_embeds=inputs_embeds,
            )
=======
            self.model(token_ids, position_ids, kv_caches)
>>>>>>> 340e39e3

    def capture_model(self) -> None:
        """Compile the model."""

        # Prefill
        logger.info(
            "Compiling the model with different input shapes for prefill:")
        start = time.time()
        for batch_size in [1]:
            seq_len = 16
            while seq_len <= self.model_config.max_model_len:
                self._dummy_run(self.kv_caches,
                                batch_size,
                                seq_len,
                                exec_mode=ExecutionMode.PREFILL)
                xm.wait_device_ops()
                logger.info("  batch_size: %d, seq_len: %d", batch_size,
                            seq_len)
                num_tokens = batch_size * seq_len
                if num_tokens >= self.scheduler_config.max_num_batched_tokens:
                    break
                seq_len = seq_len * 2

        end = time.time()
        logger.info("    -- Compilation for prefill done in %.2f [secs].",
                    end - start)

        # Prefix prefill
        if self.scheduler_config.enable_chunked_prefill:
            logger.info("Compiling the model with different input shapes for "
                        "prefix prefill:")
            start = time.time()
            for batch_size in [1]:
                seq_len = 16
                while seq_len <= self.model_config.max_model_len:
                    self._dummy_run(self.kv_caches,
                                    batch_size,
                                    seq_len,
                                    exec_mode=ExecutionMode.PREFIX_PREFILL)
                    xm.wait_device_ops()
                    logger.info("  batch_size: %d, seq_len: %d", batch_size,
                                seq_len)
                    num_tokens = batch_size * seq_len
                    if (num_tokens
                            >= self.scheduler_config.max_num_batched_tokens):
                        break
                    seq_len = seq_len * 2
            end = time.time()
            logger.info(
                "    -- Compilation for prefix prefill done in %.2f [secs].",
                end - start)

        # Decode
        logger.info(
            "Compiling the model with different input shapes for decode:")
        start = time.time()
        seq_len = 1
        batch_size = 8  # Must be in sync with _get_padded_batch_size()
        while True:
            self._dummy_run(self.kv_caches,
                            batch_size,
                            seq_len,
                            exec_mode=ExecutionMode.DECODE)
            xm.wait_device_ops()
            logger.info("  batch_size: %d, seq_len: %d", batch_size, seq_len)

            if batch_size >= self.scheduler_config.max_num_seqs:
                break
            batch_size = batch_size + 16 if batch_size >= 16 else batch_size * 2

        end = time.time()
        logger.info("    -- Compilation for decode done in %.2f [secs].",
                    end - start)

    def initialize_kv_cache(self, kv_cache_config: KVCacheConfig) -> None:
        """
        Initialize KV cache based on `kv_cache_config`.
        Args:
            kv_cache_config: Configuration for the KV cache, including the KV 
            cache size of each layer
        """
        if len(kv_cache_config.groups) > 1:
            raise NotImplementedError(
                "Hybrid models with more than one KV cache type are not "
                "supported yet.")

        kv_caches: Dict[str, torch.Tensor] = {}

        for layer_name, layer_spec in kv_cache_config.kv_cache_spec.items():
            tensor_config = kv_cache_config.tensors[layer_name]
            assert tensor_config.size % layer_spec.page_size_bytes == 0
            num_blocks = tensor_config.size // layer_spec.page_size_bytes
            if isinstance(layer_spec, FullAttentionSpec):
                kv_cache_shape = PallasAttentionBackend.get_kv_cache_shape(
                    num_blocks, layer_spec.block_size, layer_spec.num_kv_heads,
                    layer_spec.head_size)
                dtype = layer_spec.dtype

                tpu_k_cache = torch.zeros(kv_cache_shape,
                                          dtype=dtype,
                                          device=self.device)
                tpu_v_cache = torch.zeros_like(tpu_k_cache)

                kv_caches[layer_name] = (tpu_k_cache, tpu_v_cache)
            else:
                raise NotImplementedError

        bind_kv_cache(
            kv_caches,
            self.vllm_config.compilation_config.static_forward_context,
            self.kv_caches)


class ModelWrapperV1(nn.Module):

    def __init__(self, model: nn.Module):
        super().__init__()
        self.model = model

    def forward(
        self,
<<<<<<< HEAD
        input_ids: torch.Tensor,
        positions: torch.Tensor,
=======
        token_ids: torch.Tensor,
        position_ids: torch.Tensor,
>>>>>>> 340e39e3
        kv_caches: List[Tuple[torch.Tensor, torch.Tensor]],
        attn_metadata: AttentionMetadata,
        inputs_embeds: Optional[torch.Tensor] = None,
    ) -> torch.Tensor:
        """Executes the forward pass of the model and samples the next token.

        Args:
<<<<<<< HEAD
            input_ids: The input token IDs of shape [batch_size, seq_len].
            positions: The input position IDs of shape [batch_size, seq_len].
=======
            token_ids: The input token IDs of shape [batch_size, seq_len].
            position_ids: The input position IDs of shape [batch_size, seq_len].
            input_lens: The actual input lengths of shape [batch_size].
            t: The sampling temperature of shape [batch_size].
            p: The top-p probability of shape [batch_size].
            num_samples: Number of samples to draw from each logits vector.
>>>>>>> 340e39e3
            kv_caches: The key and value caches. They can be None during the
                memory profiling at initialization.
            attn_metadata: The Pallas attention metadata.
            inputs_embeds: The input embeddings of shape [batch_size, seq_len,
                hidden_size]. It is used for multimodal models.
        """
        # Skip this in memory profiling at initialization.
        if kv_caches[0][0].numel() > 0:
            attn_metadata = get_forward_context().attn_metadata
            # index_copy_(slot_mapping) only works when the inserted dimension
            # is 0. However, the KV cache in the Pallas backend has the shape
            # [num_kv_heads, num_blocks, block_size, head_size]. To make it
            # work, we need to flatten the first three dimensions and modify
            # the slot_mapping accordingly.
            num_kv_heads, num_blocks, block_size, _ = kv_caches[0][0].shape
            slot_mapping = attn_metadata.slot_mapping
            slot_mapping = slot_mapping.flatten()
            head_indicies = torch.arange(0,
                                         num_kv_heads,
                                         device=slot_mapping.device,
                                         dtype=slot_mapping.dtype)
            head_indicies *= block_size * num_blocks
            slot_mapping = slot_mapping.repeat_interleave(num_kv_heads).view(
                -1, num_kv_heads)
            slot_mapping = slot_mapping + head_indicies.view(1, -1)
            slot_mapping = slot_mapping.flatten()
            attn_metadata.slot_mapping = slot_mapping

        assert self.model is not None
<<<<<<< HEAD
        hidden_states = self.model(
            input_ids=input_ids,
            positions=positions,
            kv_caches=kv_caches,
            attn_metadata=attn_metadata,
            inputs_embeds=inputs_embeds,
        )
=======
        hidden_states = self.model(token_ids, position_ids)
>>>>>>> 340e39e3

        hidden_states = hidden_states.flatten(0, 1)
        logits = self.model.compute_logits(hidden_states, None)

        # Greedy sampling.
        argmax_token_ids = torch.argmax(logits, dim=-1, keepdim=True)
        argmax_token_ids = argmax_token_ids.squeeze(dim=-1)
        return argmax_token_ids

    def get_multimodal_embeddings(self, *args, **kwargs):
        return self.model.get_multimodal_embeddings(*args, **kwargs)

    def get_input_embeddings(self, *args, **kwargs):
        return self.model.get_input_embeddings(*args, **kwargs)


def swap_positions(b: InputBatch, id_1, id_2):
    assert id_1 != id_2
    req_id_1 = b.req_ids[id_1]
    req_id_2 = b.req_ids[id_2]
    assert req_id_1 is not None
    assert req_id_2 is not None
    assert id_1 == b.req_id_to_index[req_id_1]
    assert id_2 == b.req_id_to_index[req_id_2]

    b.req_ids[id_1], b.req_ids[id_2] = b.req_ids[id_2], b.req_ids[id_1]
    b.req_id_to_index[req_id_1], b.req_id_to_index[
        req_id_2] = b.req_id_to_index[req_id_2], b.req_id_to_index[req_id_1]

    ids = [id_1, id_2]
    rev_ids = [id_2, id_1]
    b.num_tokens[ids] = b.num_tokens[rev_ids]
    b.token_ids_cpu[ids] = b.token_ids_cpu[rev_ids]
    b.num_prompt_tokens[ids] = b.num_prompt_tokens[rev_ids]
    b.num_computed_tokens_cpu[ids] = b.num_computed_tokens_cpu[rev_ids]

    b.block_table.swap_row(id_1, id_2)

    b.temperature_cpu[ids] = b.temperature_cpu[rev_ids]
    b.top_p_cpu[ids] = b.top_p_cpu[rev_ids]
    b.top_k_cpu[ids] = b.top_k_cpu[rev_ids]
    b.frequency_penalties_cpu[ids] = b.frequency_penalties_cpu[rev_ids]
    b.presence_penalties_cpu[ids] = b.presence_penalties_cpu[rev_ids]
    b.repetition_penalties_cpu[ids] = b.repetition_penalties_cpu[rev_ids]

    b.min_tokens[id_1], b.min_tokens[id_2] = b.min_tokens[id_2], b.min_tokens[
        id_1]

    gen_1 = b.generators.pop(id_1, None)
    gen_2 = b.generators.pop(id_2, None)
    if gen_1 is not None:
        b.generators[id_2] = gen_1
    if gen_2 is not None:
        b.generators[id_1] = gen_2


def ensure_decodes_first(b: InputBatch):
    num_reqs = b.num_reqs
    while True:
        # Find the first prompt index
        first_prompt_index = None
        for i in range(num_reqs):
            if b.num_computed_tokens_cpu[i] < b.num_prompt_tokens[i]:
                first_prompt_index = i
                break
        if first_prompt_index is None:
            break

        # Find the last decode index
        last_decode_index = None
        for i in reversed(range(num_reqs)):
            if b.num_computed_tokens_cpu[i] >= b.num_prompt_tokens[i]:
                last_decode_index = i
                break
        if last_decode_index is None:
            break

        # Sanity
        assert first_prompt_index != last_decode_index

        # Check if done
        if first_prompt_index > last_decode_index:
            break

        # Swap
        swap_positions(b, first_prompt_index, last_decode_index)


def _get_padded_prompt_len(x: int) -> int:
    # NOTE(woosuk): The pallas FlashAttention kernel requires the sequence
    # length to be a multiple of 16. We pad the prompt length to the nearest
    # multiple of 16. This is also good for performance.
    if x <= 16:
        return 16
    return 1 << (x - 1).bit_length()


def _get_padded_batch_size(batch_size: int) -> int:
    # The GMM Pallas kernel requires num_tokens * topk to be a multiple of 16.
    # To meet this requirement in the simplest way, we set the minimal batch
    # size to 8.
    if batch_size <= 8:
        return 8
    else:
        return ((batch_size + 15) // 16) * 16<|MERGE_RESOLUTION|>--- conflicted
+++ resolved
@@ -16,12 +16,8 @@
 from vllm.attention.backends.abstract import AttentionType
 from vllm.attention.layer import Attention
 from vllm.config import VllmConfig
-<<<<<<< HEAD
-from vllm.forward_context import set_forward_context
+from vllm.forward_context import get_forward_context, set_forward_context
 from vllm.inputs import INPUT_REGISTRY
-=======
-from vllm.forward_context import get_forward_context, set_forward_context
->>>>>>> 340e39e3
 from vllm.logger import init_logger
 from vllm.model_executor.model_loader import get_model
 from vllm.multimodal import MULTIMODAL_REGISTRY, MultiModalKwargs
@@ -655,44 +651,42 @@
                 self.encoder_cache[req_id] = {}
             self.encoder_cache[req_id][input_id] = output
 
-    def _gather_encoder_outputs(
+    def _gather_req_encoder_outputs(
         self,
+        req_id: str,
         scheduler_output: "SchedulerOutput",
     ) -> List[torch.Tensor]:
         encoder_outputs: List[torch.Tensor] = []
-        num_reqs = self.input_batch.num_reqs
-        for req_id in self.input_batch.req_ids[:num_reqs]:
-            assert req_id is not None
-            num_scheduled_tokens = scheduler_output.num_scheduled_tokens[
-                req_id]
-            req_state = self.requests[req_id]
-            num_computed_tokens = req_state.num_computed_tokens
-            mm_positions = req_state.mm_positions
-            for i, pos_info in enumerate(mm_positions):
-                start_pos = pos_info["offset"]
-                num_encoder_tokens = pos_info["length"]
-
-                # The encoder output is needed if the two ranges overlap:
-                # [num_computed_tokens,
-                #  num_computed_tokens + num_scheduled_tokens) and
-                # [start_pos, start_pos + num_encoder_tokens)
-                if start_pos >= num_computed_tokens + num_scheduled_tokens:
-                    # The encoder output is not needed in this step.
-                    break
-                if start_pos + num_encoder_tokens <= num_computed_tokens:
-                    # The encoder output is already processed and stored
-                    # in the decoder's KV cache.
-                    continue
-
-                start_idx = max(num_computed_tokens - start_pos, 0)
-                end_idx = min(
-                    num_computed_tokens - start_pos + num_scheduled_tokens,
-                    num_encoder_tokens)
-                assert start_idx < end_idx
-                assert req_id in self.encoder_cache
-                assert i in self.encoder_cache[req_id]
-                encoder_output = self.encoder_cache[req_id][i]
-                encoder_outputs.append(encoder_output[start_idx:end_idx])
+        assert req_id is not None
+        num_scheduled_tokens = scheduler_output.num_scheduled_tokens[req_id]
+        req_state = self.requests[req_id]
+        num_computed_tokens = req_state.num_computed_tokens
+        mm_positions = req_state.mm_positions
+        for i, pos_info in enumerate(mm_positions):
+            start_pos = pos_info["offset"]
+            num_encoder_tokens = pos_info["length"]
+
+            # The encoder output is needed if the two ranges overlap:
+            # [num_computed_tokens,
+            #  num_computed_tokens + num_scheduled_tokens) and
+            # [start_pos, start_pos + num_encoder_tokens)
+            if start_pos >= num_computed_tokens + num_scheduled_tokens:
+                # The encoder output is not needed in this step.
+                break
+            if start_pos + num_encoder_tokens <= num_computed_tokens:
+                # The encoder output is already processed and stored
+                # in the decoder's KV cache.
+                continue
+
+            start_idx = max(num_computed_tokens - start_pos, 0)
+            end_idx = min(
+                num_computed_tokens - start_pos + num_scheduled_tokens,
+                num_encoder_tokens)
+            assert start_idx < end_idx
+            assert req_id in self.encoder_cache
+            assert i in self.encoder_cache[req_id]
+            encoder_output = self.encoder_cache[req_id][i]
+            encoder_outputs.append(encoder_output[start_idx:end_idx])
         return encoder_outputs
 
     @torch.no_grad()
@@ -706,9 +700,6 @@
         if self.is_multimodal_model:
             # Run the multimodal encoder if any.
             self._execute_encoder(scheduler_output)
-            encoder_outputs = self._gather_encoder_outputs(scheduler_output)
-        else:
-            encoder_outputs = []
 
         # If necessary, swap decodes/prompts to have all decodes on the start
         ensure_decodes_first(self.input_batch)
@@ -745,6 +736,10 @@
                 # embeddings), we always use embeddings (rather than token ids)
                 # as input to the multimodal model, even when the input is text.
                 input_ids = prompt_data.input_tokens
+                # NOTE(mgoin): Once we run prompts together, this function
+                # _gather_encoder_outputs should be called at _execute_encoder
+                encoder_outputs = self._gather_req_encoder_outputs(
+                    req_id, scheduler_output)
                 if encoder_outputs:
                     inputs_embeds = self.model.get_input_embeddings(
                         input_ids, encoder_outputs)
@@ -763,19 +758,12 @@
             with set_forward_context(prompt_data.attn_metadata,
                                      self.vllm_config):
                 assert self.model is not None
-<<<<<<< HEAD
                 selected_token_ids = self.model(
                     input_ids=input_ids,
                     positions=prompt_data.input_positions,
-                    attn_metadata=prompt_data.attn_metadata,
                     kv_caches=self.kv_caches,
                     inputs_embeds=inputs_embeds,
                 )
-=======
-                selected_token_ids = self.model(prompt_data.input_tokens,
-                                                prompt_data.input_positions,
-                                                self.kv_caches)
->>>>>>> 340e39e3
 
             # In parallel to TPU execution, prepare the next iteration
             if i < num_prompts - 1:
@@ -815,19 +803,12 @@
             with set_forward_context(decode_data.attn_metadata,
                                      self.vllm_config):
                 assert self.model is not None
-<<<<<<< HEAD
                 selected_token_ids = self.model(
                     input_ids=decode_data.input_tokens,
                     positions=decode_data.input_positions,
-                    attn_metadata=decode_data.attn_metadata,
                     kv_caches=self.kv_caches,
                     inputs_embeds=inputs_embeds,
                 )
-=======
-                selected_token_ids = self.model(decode_data.input_tokens,
-                                                decode_data.input_positions,
-                                                self.kv_caches)
->>>>>>> 340e39e3
 
             # Transfer sampled tokens from TPU to CPU
             decode_token_ids_cpu = selected_token_ids.cpu()
@@ -1020,17 +1001,12 @@
 
         with set_forward_context(attn_metadata, self.vllm_config, 0):
             assert self.model is not None
-<<<<<<< HEAD
             self.model(
                 input_ids=input_ids,
                 positions=position_ids,
                 kv_caches=kv_caches,
-                attn_metadata=attn_metadata,
                 inputs_embeds=inputs_embeds,
             )
-=======
-            self.model(token_ids, position_ids, kv_caches)
->>>>>>> 340e39e3
 
     def capture_model(self) -> None:
         """Compile the model."""
@@ -1152,34 +1128,18 @@
 
     def forward(
         self,
-<<<<<<< HEAD
         input_ids: torch.Tensor,
         positions: torch.Tensor,
-=======
-        token_ids: torch.Tensor,
-        position_ids: torch.Tensor,
->>>>>>> 340e39e3
         kv_caches: List[Tuple[torch.Tensor, torch.Tensor]],
-        attn_metadata: AttentionMetadata,
         inputs_embeds: Optional[torch.Tensor] = None,
     ) -> torch.Tensor:
         """Executes the forward pass of the model and samples the next token.
 
         Args:
-<<<<<<< HEAD
             input_ids: The input token IDs of shape [batch_size, seq_len].
             positions: The input position IDs of shape [batch_size, seq_len].
-=======
-            token_ids: The input token IDs of shape [batch_size, seq_len].
-            position_ids: The input position IDs of shape [batch_size, seq_len].
-            input_lens: The actual input lengths of shape [batch_size].
-            t: The sampling temperature of shape [batch_size].
-            p: The top-p probability of shape [batch_size].
-            num_samples: Number of samples to draw from each logits vector.
->>>>>>> 340e39e3
             kv_caches: The key and value caches. They can be None during the
                 memory profiling at initialization.
-            attn_metadata: The Pallas attention metadata.
             inputs_embeds: The input embeddings of shape [batch_size, seq_len,
                 hidden_size]. It is used for multimodal models.
         """
@@ -1206,17 +1166,11 @@
             attn_metadata.slot_mapping = slot_mapping
 
         assert self.model is not None
-<<<<<<< HEAD
         hidden_states = self.model(
             input_ids=input_ids,
             positions=positions,
-            kv_caches=kv_caches,
-            attn_metadata=attn_metadata,
             inputs_embeds=inputs_embeds,
         )
-=======
-        hidden_states = self.model(token_ids, position_ids)
->>>>>>> 340e39e3
 
         hidden_states = hidden_states.flatten(0, 1)
         logits = self.model.compute_logits(hidden_states, None)
