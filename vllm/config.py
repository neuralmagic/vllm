# SPDX-License-Identifier: Apache-2.0
# SPDX-FileCopyrightText: Copyright contributors to the vLLM project

import ast
import copy
import enum
import hashlib
import inspect
import json
import textwrap
import uuid
import warnings
from collections import Counter
from collections.abc import Mapping
from contextlib import contextmanager
from dataclasses import (MISSING, Field, asdict, field, fields, is_dataclass,
                         replace)
from functools import cached_property, lru_cache
from importlib.util import find_spec
from typing import (TYPE_CHECKING, Any, Callable, ClassVar, Literal, Optional,
                    Protocol, TypeVar, Union, cast, get_args)

import regex as re
import torch
from pydantic import (ConfigDict, SkipValidation, TypeAdapter, field_validator,
                      model_validator)
from pydantic.dataclasses import dataclass
from safetensors.torch import _TYPES as _SAFETENSORS_TO_TORCH_DTYPE
from torch.distributed import ProcessGroup, ReduceOp
from typing_extensions import Self, assert_never, runtime_checkable

import vllm.envs as envs
from vllm import version
from vllm.compilation.inductor_pass import CallableInductorPass, InductorPass
from vllm.logger import init_logger
from vllm.model_executor.layers.quantization import QuantizationMethods
from vllm.platforms import current_platform
from vllm.transformers_utils.config import (
    ConfigFormat, get_config, get_hf_image_processor_config,
    get_hf_text_config, get_pooling_config,
    get_sentence_transformer_tokenizer_config, is_encoder_decoder,
    maybe_override_with_speculators_target_model, try_get_generation_config,
    try_get_safetensors_metadata, try_get_tokenizer_config, uses_mrope)
from vllm.transformers_utils.s3_utils import S3Model
from vllm.transformers_utils.utils import is_s3, maybe_model_redirect
# yapf conflicts with isort for this block
# yapf: disable
from vllm.utils import (DEFAULT_MAX_NUM_BATCHED_TOKENS,
                        MULTIMODAL_MODEL_MAX_NUM_BATCHED_TOKENS,
                        POOLING_MODEL_MAX_NUM_BATCHED_TOKENS, GiB_bytes,
                        LayerBlockType, LazyLoader, common_broadcastable_dtype,
                        cuda_device_count_stateless, get_cpu_memory,
                        get_open_port, is_torch_equal_or_newer, random_uuid,
                        resolve_obj_by_qualname)

# yapf: enable

if TYPE_CHECKING:
    from _typeshed import DataclassInstance
    from ray.runtime_env import RuntimeEnv
    from ray.util.placement_group import PlacementGroup
    from transformers.configuration_utils import PretrainedConfig

    import vllm.model_executor.layers.quantization as me_quant
    import vllm.model_executor.models as me_models
    from vllm.executor.executor_base import ExecutorBase
    from vllm.model_executor.layers.quantization import QuantizationMethods
    from vllm.model_executor.layers.quantization.base_config import (
        QuantizationConfig)
    from vllm.model_executor.model_loader import LoadFormats
    from vllm.model_executor.model_loader.tensorizer import TensorizerConfig

    ConfigType = type[DataclassInstance]
    HfOverrides = Union[dict, Callable[[type], type]]
else:
    DataclassInstance = Any
    PlacementGroup = Any
    RuntimeEnv = Any
    PretrainedConfig = Any
    ExecutorBase = Any
    QuantizationConfig = Any
    QuantizationMethods = Any
    BaseModelLoader = Any
    LoadFormats = Any
    TensorizerConfig = Any
    ConfigType = type
    HfOverrides = Union[dict[str, Any], Callable[[type], type]]

    me_quant = LazyLoader("model_executor", globals(),
                          "vllm.model_executor.layers.quantization")
    me_models = LazyLoader("model_executor", globals(),
                           "vllm.model_executor.models")

logger = init_logger(__name__)
DataclassInstanceT = TypeVar("DataclassInstanceT", bound=DataclassInstance)
ConfigT = TypeVar("ConfigT", bound=ConfigType)

TaskOption = Literal["auto", "generate", "embedding", "embed", "classify",
                     "score", "reward", "transcription", "draft"]

_ResolvedTask = Literal["generate", "transcription", "encode", "embed",
                        "classify", "reward", "draft"]

RunnerOption = Literal["auto", "generate", "pooling", "draft"]

RunnerType = Literal["generate", "pooling", "draft"]

ConvertOption = Literal["auto", "none", "embed", "classify", "reward"]

ConvertType = Literal["none", "embed", "classify", "reward"]

_RUNNER_TASKS: dict[RunnerType, list[TaskOption]] = {
    "generate": ["generate", "transcription"],
    "pooling": ["embedding", "embed", "classify", "score", "reward"],
    "draft": ["draft"],
}

_RUNNER_CONVERTS: dict[RunnerType, list[ConvertType]] = {
    "generate": [],
    "pooling": ["embed", "classify", "reward"],
    "draft": [],
}

# Some model suffixes are based on auto classes from Transformers:
# https://huggingface.co/docs/transformers/en/model_doc/auto
# NOTE: Items higher on this list priority over lower ones
_SUFFIX_TO_DEFAULTS: list[tuple[str, tuple[RunnerType, ConvertType]]] = [
    ("ForCausalLM", ("generate", "none")),
    ("ForConditionalGeneration", ("generate", "none")),
    ("ChatModel", ("generate", "none")),
    ("LMHeadModel", ("generate", "none")),
    ("ForTextEncoding", ("pooling", "embed")),
    ("EmbeddingModel", ("pooling", "embed")),
    ("ForSequenceClassification", ("pooling", "classify")),
    ("ForAudioClassification", ("pooling", "classify")),
    ("ForImageClassification", ("pooling", "classify")),
    ("ForVideoClassification", ("pooling", "classify")),
    ("ClassificationModel", ("pooling", "classify")),
    ("ForRewardModeling", ("pooling", "reward")),
    ("RewardModel", ("pooling", "reward")),
    # Let other `*Model`s take priority
    ("Model", ("pooling", "embed")),
]


def iter_architecture_defaults():
    yield from _SUFFIX_TO_DEFAULTS


def try_match_architecture_defaults(
    architecture: str,
    *,
    runner_type: Optional[RunnerType] = None,
    convert_type: Optional[ConvertType] = None,
) -> Optional[tuple[str, tuple[RunnerType, ConvertType]]]:
    for suffix, (default_runner_type,
                 default_convert_type) in iter_architecture_defaults():
        if ((runner_type is None or runner_type == default_runner_type) and
            (convert_type is None or convert_type == default_convert_type)
                and architecture.endswith(suffix)):
            return suffix, (default_runner_type, default_convert_type)

    return None


@runtime_checkable
class SupportsHash(Protocol):

    def compute_hash(self) -> str:
        ...


class SupportsMetricsInfo(Protocol):

    def metrics_info(self) -> dict[str, str]:
        ...


class ModelImpl(str, enum.Enum):
    AUTO = "auto"
    VLLM = "vllm"
    TRANSFORMERS = "transformers"


def get_attr_docs(cls: type[Any]) -> dict[str, str]:
    """
    Get any docstrings placed after attribute assignments in a class body.

    https://davidism.com/mit-license/
    """

    def pairwise(iterable):
        """
        Manually implement https://docs.python.org/3/library/itertools.html#itertools.pairwise

        Can be removed when Python 3.9 support is dropped.
        """
        iterator = iter(iterable)
        a = next(iterator, None)

        for b in iterator:
            yield a, b
            a = b

    cls_node = ast.parse(textwrap.dedent(inspect.getsource(cls))).body[0]

    if not isinstance(cls_node, ast.ClassDef):
        raise TypeError("Given object was not a class.")

    out = {}

    # Consider each pair of nodes.
    for a, b in pairwise(cls_node.body):
        # Must be an assignment then a constant string.
        if (not isinstance(a, (ast.Assign, ast.AnnAssign))
                or not isinstance(b, ast.Expr)
                or not isinstance(b.value, ast.Constant)
                or not isinstance(b.value.value, str)):
            continue

        doc = inspect.cleandoc(b.value.value)

        # An assignment can have multiple targets (a = b = v), but an
        # annotated assignment only has one target.
        targets = a.targets if isinstance(a, ast.Assign) else [a.target]

        for target in targets:
            # Must be assigning to a plain name.
            if not isinstance(target, ast.Name):
                continue

            out[target.id] = doc

    return out


def config(cls: ConfigT) -> ConfigT:
    """
    A decorator that ensures all fields in a dataclass have default values
    and that each field has a docstring.

    If a `ConfigT` is used as a CLI argument itself, the default value provided
    by `get_kwargs` will be the result parsing a JSON string as the kwargs
    (i.e. `ConfigT(**json.loads(cli_arg))`). However, if a particular `ConfigT`
    requires custom construction from CLI (i.e. `CompilationConfig`), it can
    have a `from_cli` method, which will be called instead.

    Config validation is performed by the tools/validate_config.py
    script, which is invoked during the pre-commit checks.
    """
    return cls


def get_field(cls: ConfigType, name: str) -> Field:
    """Get the default factory field of a dataclass by name. Used for getting
    default factory fields in `EngineArgs`."""
    if not is_dataclass(cls):
        raise TypeError("The given class is not a dataclass.")
    cls_fields = {f.name: f for f in fields(cls)}
    if name not in cls_fields:
        raise ValueError(f"Field '{name}' not found in {cls.__name__}.")
    named_field: Field = cls_fields[name]
    if (default_factory := named_field.default_factory) is not MISSING:
        return field(default_factory=default_factory)
    if (default := named_field.default) is not MISSING:
        return field(default=default)
    raise ValueError(
        f"{cls.__name__}.{name} must have a default value or default factory.")


def is_init_field(cls: ConfigType, name: str) -> bool:
    return next(f for f in fields(cls) if f.name == name).init


TokenizerMode = Literal["auto", "slow", "mistral", "custom"]
ModelDType = Literal["auto", "half", "float16", "bfloat16", "float", "float32"]
LogprobsMode = Literal["raw_logprobs", "raw_logits", "processed_logprobs",
                       "processed_logits"]


@config
@dataclass(config=ConfigDict(arbitrary_types_allowed=True))
class ModelConfig:
    """Configuration for the model."""

    model: str = "Qwen/Qwen3-0.6B"
    """Name or path of the Hugging Face model to use. It is also used as the
    content for `model_name` tag in metrics output when `served_model_name` is
    not specified."""
    runner: RunnerOption = "auto"
    """The type of model runner to use. Each vLLM instance only supports one
    model runner, even if the same model can be used for multiple types."""
    convert: ConvertOption = "auto"
    """Convert the model using adapters defined in
    [vllm.model_executor.models.adapters][]. The most common use case is to
    adapt a text generation model to be used for pooling tasks."""
    task: Optional[TaskOption] = None
    """[DEPRECATED] The task to use the model for. If the model supports more
    than one model runner, this is used to select which model runner to run.

    Note that the model may support other tasks using the same model runner.
    """
    tokenizer: SkipValidation[str] = None  # type: ignore
    """Name or path of the Hugging Face tokenizer to use. If unspecified, model
    name or path will be used."""
    tokenizer_mode: TokenizerMode = "auto"
    """Tokenizer mode:\n
    - "auto" will use the fast tokenizer if available.\n
    - "slow" will always use the slow tokenizer.\n
    - "mistral" will always use the tokenizer from `mistral_common`.\n
    - "custom" will use --tokenizer to select the preregistered tokenizer."""
    trust_remote_code: bool = False
    """Trust remote code (e.g., from HuggingFace) when downloading the model
    and tokenizer."""
    dtype: Union[ModelDType, torch.dtype] = "auto"
    """Data type for model weights and activations:\n
    - "auto" will use FP16 precision for FP32 and FP16 models, and BF16
    precision for BF16 models.\n
    - "half" for FP16. Recommended for AWQ quantization.\n
    - "float16" is the same as "half".\n
    - "bfloat16" for a balance between precision and range.\n
    - "float" is shorthand for FP32 precision.\n
    - "float32" for FP32 precision."""
    seed: Optional[int] = None
    """Random seed for reproducibility. Initialized to None in V0, but
    initialized to 0 in V1."""
    hf_config_path: Optional[str] = None
    """Name or path of the Hugging Face config to use. If unspecified, model
    name or path will be used."""
    allowed_local_media_path: str = ""
    """Allowing API requests to read local images or videos from directories
    specified by the server file system. This is a security risk. Should only
    be enabled in trusted environments."""
    revision: Optional[str] = None
    """The specific model version to use. It can be a branch name, a tag name,
    or a commit id. If unspecified, will use the default version."""
    code_revision: Optional[str] = None
    """The specific revision to use for the model code on the Hugging Face Hub.
    It can be a branch name, a tag name, or a commit id. If unspecified, will
    use the default version."""
    rope_scaling: dict[str, Any] = field(default_factory=dict)
    """RoPE scaling configuration. For example,
    `{"rope_type":"dynamic","factor":2.0}`."""
    rope_theta: Optional[float] = None
    """RoPE theta. Use with `rope_scaling`. In some cases, changing the RoPE
    theta improves the performance of the scaled model."""
    tokenizer_revision: Optional[str] = None
    """The specific revision to use for the tokenizer on the Hugging Face Hub.
    It can be a branch name, a tag name, or a commit id. If unspecified, will
    use the default version."""
    max_model_len: SkipValidation[int] = None  # type: ignore
    """Model context length (prompt and output). If unspecified, will be
    automatically derived from the model config.

    When passing via `--max-model-len`, supports k/m/g/K/M/G in human-readable
    format. Examples:\n
    - 1k -> 1000\n
    - 1K -> 1024\n
    - 25.6k -> 25,600"""
    spec_target_max_model_len: Optional[int] = None
    """Specify the maximum length for spec decoding draft models."""
    quantization: SkipValidation[Optional[QuantizationMethods]] = None
    """Method used to quantize the weights. If `None`, we first check the
    `quantization_config` attribute in the model config file. If that is
    `None`, we assume the model weights are not quantized and use `dtype` to
    determine the data type of the weights."""
    enforce_eager: bool = False
    """Whether to always use eager-mode PyTorch. If True, we will disable CUDA
    graph and always execute the model in eager mode. If False, we will use
    CUDA graph and eager execution in hybrid for maximal performance and
    flexibility."""
    max_seq_len_to_capture: int = 8192
    """Maximum sequence len covered by CUDA graphs. When a sequence has context
    length larger than this, we fall back to eager mode. Additionally for
    encoder-decoder models, if the sequence length of the encoder input is
    larger than this, we fall back to the eager mode."""
    max_logprobs: int = 20
    """Maximum number of log probabilities to return when `logprobs` is
    specified in `SamplingParams`. The default value comes the default for the
    OpenAI Chat Completions API. -1 means no cap, i.e. all (output_length *
    vocab_size) logprobs are allowed to be returned and it may cause OOM."""
    logprobs_mode: LogprobsMode = "raw_logprobs"
    """Indicates the content returned in the logprobs and prompt_logprobs.
    Supported mode:
    1) raw_logprobs, 2) processed_logprobs, 3) raw_logits, 4) processed_logits.
    Raw means the values before applying logit processors, like bad words.
    Processed means the values after applying such processors.
    """
    disable_sliding_window: bool = False
    """Whether to disable sliding window. If True, we will disable the sliding
    window functionality of the model, capping to sliding window size. If the
    model does not support sliding window, this argument is ignored."""
    disable_cascade_attn: bool = False
    """Disable cascade attention for V1. While cascade attention does not
    change the mathematical correctness, disabling it could be useful for
    preventing potential numerical issues. Note that even if this is set to
    False, cascade attention will be only used when the heuristic tells that
    it's beneficial."""
    skip_tokenizer_init: bool = False
    """Skip initialization of tokenizer and detokenizer. Expects valid
    `prompt_token_ids` and `None` for prompt from the input. The generated
    output will contain token ids."""
    enable_prompt_embeds: bool = False
    """If `True`, enables passing text embeddings as inputs via the
    `prompt_embeds` key. Note that enabling this will double the time required
    for graph compilation."""
    served_model_name: Optional[Union[str, list[str]]] = None
    """The model name(s) used in the API. If multiple names are provided, the
    server will respond to any of the provided names. The model name in the
    model field of a response will be the first name in this list. If not
    specified, the model name will be the same as the `--model` argument. Noted
    that this name(s) will also be used in `model_name` tag content of
    prometheus metrics, if multiple names provided, metrics tag will take the
    first one."""
    limit_mm_per_prompt: dict[str, int] = field(default_factory=dict)
    """Maximum number of data items per modality per prompt. Only applicable
    for multimodal models."""
    interleave_mm_strings: bool = False
    """Enable fully interleaved support for multimodal prompts, while using
    --chat-template-content-format=string. Defaults to False."""
    media_io_kwargs: dict[str, dict[str, Any]] = field(default_factory=dict)
    """Additional args passed to process media inputs, keyed by modalities.
    For example, to set num_frames for video, set
    `--media-io-kwargs '{"video": {"num_frames": 40} }'` """
    use_async_output_proc: bool = True
    """Whether to use async output processor."""
    config_format: Union[str, ConfigFormat] = ConfigFormat.AUTO.value
    """The format of the model config to load:\n
    - "auto" will try to load the config in hf format if available else it
    will try to load in mistral format.\n
    - "hf" will load the config in hf format.\n
    - "mistral" will load the config in mistral format."""
    hf_token: Optional[Union[bool, str]] = None
    """The token to use as HTTP bearer authorization for remote files . If
    `True`, will use the token generated when running `huggingface-cli login`
    (stored in `~/.huggingface`)."""
    hf_overrides: HfOverrides = field(default_factory=dict)
    """If a dictionary, contains arguments to be forwarded to the Hugging Face
    config. If a callable, it is called to update the HuggingFace config."""
    mm_processor_kwargs: Optional[dict[str, Any]] = None
    """Arguments to be forwarded to the model's processor for multi-modal data,
    e.g., image processor. Overrides for the multi-modal processor obtained
    from `AutoProcessor.from_pretrained`. The available overrides depend on the
    model that is being run. For example, for Phi-3-Vision: `{"num_crops": 4}`.
    """
    disable_mm_preprocessor_cache: bool = False
    """If `True`, disable caching of the multi-modal preprocessor/mapper (not
    recommended)."""
    override_neuron_config: dict[str, Any] = field(default_factory=dict)
    """Initialize non-default neuron config or override default neuron config
    that are specific to Neuron devices, this argument will be used to
    configure the neuron config that can not be gathered from the vllm
    arguments. e.g. `{"cast_logits_dtype": "bfloat16"}`."""
    pooler_config: Optional["PoolerConfig"] = field(init=False)
    """Pooler config which controls the behaviour of output pooling in pooling
    models."""
    override_pooler_config: Optional[Union[dict, "PoolerConfig"]] = None
    """Initialize non-default pooling config or override default pooling config
    for the pooling model. e.g. `{"pooling_type": "mean", "normalize": false}`.
    """
    logits_processor_pattern: Optional[str] = None
    """Optional regex pattern specifying valid logits processor qualified names
    that can be passed with the `logits_processors` extra completion argument.
    Defaults to `None`, which allows no processors."""
    generation_config: str = "auto"
    """The folder path to the generation config. Defaults to `"auto"`, the
    generation config will be loaded from model path. If set to `"vllm"`, no
    generation config is loaded, vLLM defaults will be used. If set to a folder
    path, the generation config will be loaded from the specified folder path.
    If `max_new_tokens` is specified in generation config, then it sets a
    server-wide limit on the number of output tokens for all requests."""
    override_generation_config: dict[str, Any] = field(default_factory=dict)
    """Overrides or sets generation config. e.g. `{"temperature": 0.5}`. If
    used with `--generation-config auto`, the override parameters will be
    merged with the default config from the model. If used with
    `--generation-config vllm`, only the override parameters are used."""
    enable_sleep_mode: bool = False
    """Enable sleep mode for the engine (only cuda platform is supported)."""
    model_impl: Union[str, ModelImpl] = ModelImpl.AUTO.value
    """Which implementation of the model to use:\n
    - "auto" will try to use the vLLM implementation, if it exists, and fall
    back to the Transformers implementation if no vLLM implementation is
    available.\n
    - "vllm" will use the vLLM model implementation.\n
    - "transformers" will use the Transformers model implementation."""
    override_attention_dtype: Optional[str] = None
    """Override dtype for attention"""

    def compute_hash(self) -> str:
        """
        WARNING: Whenever a new field is added to this config,
        ensure that it is included in the factors list if
        it affects the computation graph.

        Provide a hash that uniquely identifies all the configs
        that affect the structure of the computation
        graph from input ids/embeddings to the final hidden states,
        excluding anything before input ids/embeddings and after
        the final hidden states.
        """
        factors: list[Any] = []
        factors.append(self.model)
        factors.append(self.dtype)
        factors.append(self.quantization)
        factors.append(self.revision)
        factors.append(self.code_revision)
        factors.append(self.max_model_len)
        factors.append(self.max_logprobs)
        factors.append(self.disable_sliding_window)
        factors.append(self.trust_remote_code)
        factors.append(self.generation_config)
        factors.append(self.model_impl)
        factors.append(self.override_generation_config)
        factors.append(self.rope_scaling)
        factors.append(self.rope_theta)
        # hf_config can control how the model looks!
        factors.append(self.hf_config.to_json_string())
        str_factors = str(factors)
        assert_hashable(str_factors)
        return hashlib.sha256(str(factors).encode()).hexdigest()

    def __post_init__(self) -> None:
        # Set the default seed to 0 in V1.
        # NOTE(woosuk): In V0, we set the default seed to None because the
        # driver worker shares the same process as the user process, and thus
        # setting a seed affects the user process as well.
        # In V1, we use separate processes for workers (unless
        # VLLM_ENABLE_V1_MULTIPROCESSING=0), so setting a seed here
        # doesn't affect the user process. However, without a consistent seed,
        # different tensor parallel workers would sample different tokens,
        # leading to inconsistent results.
        if envs.VLLM_USE_V1 and self.seed is None:
            self.seed = 0
            if not envs.VLLM_ENABLE_V1_MULTIPROCESSING:
                logger.warning(
                    "The global random seed is set to %d. Since "
                    "VLLM_ENABLE_V1_MULTIPROCESSING is set to False, this may "
                    "affect the random state of the Python process that "
                    "launched vLLM.", self.seed)

        if self.runner != "draft":
            # If we're not running the draft model, check for speculators config
            # If speculators config, set model / tokenizer to be target model
            self.model, self.tokenizer = maybe_override_with_speculators_target_model(  # noqa: E501
                model=self.model,
                tokenizer=self.tokenizer,
                revision=self.revision,
                trust_remote_code=self.trust_remote_code)

        # Keep set served_model_name before maybe_model_redirect(self.model)
        self.served_model_name = get_served_model_name(self.model,
                                                       self.served_model_name)
        self.model = maybe_model_redirect(self.model)
        # The tokenizer is consistent with the model by default.
        if self.tokenizer is None:
            self.tokenizer = self.model
        if self.tokenizer_revision is None:
            self.tokenizer_revision = self.revision
        self.tokenizer = maybe_model_redirect(self.tokenizer)

        if isinstance(self.hf_config_path, str):
            self.hf_config_path = maybe_model_redirect(self.hf_config_path)

        if callable(self.hf_overrides):
            hf_overrides_kw = {}
            hf_overrides_fn = self.hf_overrides
        else:
            hf_overrides_kw = self.hf_overrides
            hf_overrides_fn = None

        if self.rope_scaling:
            hf_override: dict[str, Any] = {"rope_scaling": self.rope_scaling}
            hf_overrides_kw.update(hf_override)
            hf_overrides_str = json.dumps(hf_overrides_kw)
            msg = (
                "`--rope-scaling` will be removed in a future release. "
                f"'Please instead use `--hf-overrides '{hf_overrides_str}'`")
            warnings.warn(DeprecationWarning(msg), stacklevel=2)
        if self.rope_theta is not None:
            hf_override = {"rope_theta": self.rope_theta}
            hf_overrides_kw.update(hf_override)
            hf_overrides_str = json.dumps(hf_overrides_kw)
            msg = (
                "`--rope-theta` will be removed in a future release. "
                f"'Please instead use `--hf-overrides '{hf_overrides_str}'`")
            warnings.warn(DeprecationWarning(msg), stacklevel=2)

        self.maybe_pull_model_tokenizer_for_s3(self.model, self.tokenizer)

        if (backend := envs.VLLM_ATTENTION_BACKEND
            ) and backend == "FLASHINFER" and find_spec("flashinfer") is None:
            raise ValueError(
                "VLLM_ATTENTION_BACKEND is set to FLASHINFER, but flashinfer "
                "module was not found. See "
                "https://github.com/vllm-project/vllm/blob/main/docker/Dockerfile "  # noqa: E501
                "for instructions on how to install it.")

        from vllm.platforms import current_platform

        if (self.override_attention_dtype is not None
                and not current_platform.is_rocm()):
            warnings.warn(
                "override-attention-dtype is set but not using ROCm platform",
                stacklevel=2)

        if (self.enable_sleep_mode
                and not current_platform.is_sleep_mode_available()):
            raise ValueError(
                "Sleep mode is not supported on current platform.")

        if isinstance(self.config_format, str):
            self.config_format = ConfigFormat(self.config_format)

        hf_config = get_config(self.hf_config_path or self.model,
                               self.trust_remote_code,
                               self.revision,
                               self.code_revision,
                               self.config_format,
                               hf_overrides_kw=hf_overrides_kw,
                               hf_overrides_fn=hf_overrides_fn)

        self.hf_config = hf_config
        self.hf_text_config = get_hf_text_config(self.hf_config)
        self.attention_chunk_size = getattr(self.hf_text_config,
                                            "attention_chunk_size", None)
        self.encoder_config = self._get_encoder_config()
        self.hf_image_processor_config = get_hf_image_processor_config(
            self.model, hf_token=self.hf_token, revision=self.revision)

        architectures = self.architectures
        registry = self.registry
        is_generative_model = registry.is_text_generation_model(
            architectures, self)
        is_pooling_model = registry.is_pooling_model(architectures, self)

        def _task_to_convert(task: TaskOption) -> ConvertType:
            if task == "embedding" or task == "embed":
                return "embed"
            if task == "classify":
                return "classify"
            if task == "reward":
                return "reward"
            if task == "score":
                new_task = self._get_default_pooling_task(architectures)
                return "classify" if new_task == "classify" else "embed"

            return "none"

        if self.task is not None:
            runner: RunnerOption = "auto"
            convert: ConvertOption = "auto"
            msg_prefix = ("The 'task' option has been deprecated and will be "
                          "removed in v0.13.0 or v1.0, whichever comes first.")
            msg_hint = "Please remove this option."

            is_generative_task = self.task in _RUNNER_TASKS["generate"]
            is_pooling_task = self.task in _RUNNER_TASKS["pooling"]

            if is_generative_model and is_pooling_model:
                if is_generative_task:
                    runner = "generate"
                    convert = "auto"
                    msg_hint = ("Please replace this option with `--runner "
                                "generate` to continue using this model "
                                "as a generative model.")
                elif is_pooling_task:
                    runner = "pooling"
                    convert = "auto"
                    msg_hint = ("Please replace this option with `--runner "
                                "pooling` to continue using this model "
                                "as a pooling model.")
                else:  # task == "auto"
                    pass
            elif is_generative_model or is_pooling_model:
                if is_generative_task:
                    runner = "generate"
                    convert = "auto"
                    msg_hint = "Please remove this option"
                elif is_pooling_task:
                    runner = "pooling"
                    convert = _task_to_convert(self.task)
                    msg_hint = ("Please replace this option with `--convert "
                                f"{convert}` to continue using this model "
                                "as a pooling model.")
                else:  # task == "auto"
                    pass
            else:
                raise AssertionError("The model should be a generative or "
                                     "pooling model when task is set to "
                                     f"{self.task!r}.")

            self.runner = runner
            self.convert = convert

            msg = f"{msg_prefix} {msg_hint}"
            warnings.warn(msg, DeprecationWarning, stacklevel=2)

        self.runner_type = self._get_runner_type(architectures, self.runner)
        self.convert_type = self._get_convert_type(architectures,
                                                   self.runner_type,
                                                   self.convert)

        if self.runner_type == "generate" and not is_generative_model:
            generate_converts = _RUNNER_CONVERTS["generate"]
            if self.convert_type not in generate_converts:
                # Currently we don't have any converters for generative models
                raise ValueError(
                    "This model does not support `--runner generate`.")
        if self.runner_type == "pooling" and not is_pooling_model:
            pooling_converts = _RUNNER_CONVERTS["pooling"]
            if self.convert_type not in pooling_converts:
                convert_option = "<" + "|".join(pooling_converts) + ">"
                raise ValueError(
                    "This model does not support `--runner pooling`. "
                    f"You can pass `--convert {convert_option} to adapt "
                    "it into a pooling model.")

        self.supported_tasks = self._get_supported_tasks(
            architectures, self.runner_type, self.convert_type)

        # Note: Initialize these attributes early because transformers fallback
        # may fail to load dynamic modules in child processes
        model_info, arch = registry.inspect_model_cls(architectures, self)
        self._model_info = model_info
        self._architecture = arch
        logger.info("Resolved architecture: %s", arch)

        self.pooler_config = self._init_pooler_config()

        self.dtype = _get_and_verify_dtype(
            self.model,
            self.hf_config,
            self.dtype,
            is_pooling_model=self.runner_type == "pooling",
            revision=self.revision,
        )

        # Workaround for Gemma 2 which uses interleaved sliding window
        # attention, but it's not specified in its config.
        # TODO: remove this when Gemma 2 config updated in HuggingFace.
        if self.hf_text_config.model_type == "gemma2":
            self.hf_text_config.sliding_window_pattern = 2

        # TODO: remove this when Gemma 3n config updated in HuggingFace.
        if self.hf_text_config.model_type == "gemma3n_text":
            # 4 sliding window attention followed by 1 full attention
            self.hf_text_config.sliding_window_pattern = "LLLLG"

        sliding_window = getattr(self.hf_text_config, "sliding_window", None)
        sliding_window_pattern = getattr(self.hf_text_config,
                                         "sliding_window_pattern", None)
        has_interleaved_attention = sliding_window_pattern is not None or (
            isinstance(sliding_window, list))

        if not self.disable_sliding_window and has_interleaved_attention:
            if not envs.VLLM_USE_V1 and (backend := envs.VLLM_ATTENTION_BACKEND
                                         ) in ("XFORMERS", "FLASHINFER"):
                sliding_window_len_min = get_min_sliding_window(
                    self.hf_text_config.sliding_window)

                logger.warning_once(
                    "%s has interleaved attention, which is currently not supported by the %s backend. Disabling sliding window and capping the max length to the sliding window size (%d).",  # noqa: E501
                    self.hf_text_config.model_type,
                    backend,
                    sliding_window_len_min,
                )
                self.disable_sliding_window = True
            else:
                # for a model with interleaved attention,
                # the scheduler and the model treat it as full attention
                # (i.e., not dropping any tokens outside the window).
                # only the attention layer itself is aware of the sliding
                # window, and use the window size to compute the attention.
                self.hf_text_config.interleaved_sliding_window = sliding_window

                if hasattr(self.hf_text_config, "sliding_window"):
                    delattr(self.hf_text_config, "sliding_window")

                sliding_window = None

        self.original_max_model_len = self.max_model_len
        self.max_model_len = self.get_and_verify_max_len(self.max_model_len)
        self.multimodal_config = self._init_multimodal_config()

        if not self.skip_tokenizer_init:
            self._verify_tokenizer_mode()

        if (not current_platform.is_neuron() and self.override_neuron_config):
            raise ValueError(
                "`override_neuron_config` is only supported on Neuron.")

        # Avoid running try_verify_and_update_config multiple times
        self.config_updated = False

        self._verify_quantization()
        self._verify_cuda_graph()
        self._verify_bnb_config()

    @field_validator("quantization", mode="before")
    @classmethod
    def validate_quantization_before(cls, value: Any) -> Any:
        if isinstance(value, str):
            return value.lower()
        return value

    @model_validator(mode="after")
    def validate_model_config_after(self: "ModelConfig") -> "ModelConfig":
        if not isinstance(self.tokenizer, str):
            raise ValueError("tokenizer must be a string after __post_init__.")
        if not isinstance(self.max_model_len, int):
            raise ValueError(
                "max_model_len must be an integer after __post_init__.")
        return self

    def _get_transformers_backend_cls(self) -> str:
        """Determine which Transformers backend class will be used if
        `model_impl` is set to `transformers` or `auto`."""
        if getattr(self, "runner_type", self.runner) == "pooling":
            return "TransformersModel"
        if self.hf_config != self.hf_text_config:
            # If 'hf_text_config' is the same as 'hf_config'. If not, it is
            # probably a composite config, i.e. multimodal
            return "TransformersForMultimodalLM"
        return "TransformersForCausalLM"

    def using_transformers_backend(self) -> bool:
        """Check if the model is using the Transformers backend class."""
        return self.architecture == self._get_transformers_backend_cls()

    @property
    def registry(self):
        return me_models.ModelRegistry

    @property
    def architectures(self) -> list[str]:
        return getattr(self.hf_config, "architectures", [])

    @property
    def architecture(self) -> str:
        """The architecture vllm actually used."""
        return self._architecture

    def maybe_pull_model_tokenizer_for_s3(self, model: str,
                                          tokenizer: str) -> None:
        """Pull model/tokenizer from S3 to temporary directory when needed.

        Args:
            model: Model name or path
            tokenizer: Tokenizer name or path
        """
        if not (is_s3(model) or is_s3(tokenizer)):
            return

        if is_s3(model):
            s3_model = S3Model()
            s3_model.pull_files(model,
                                allow_pattern=["*.model", "*.py", "*.json"])
            self.model_weights = model
            self.model = s3_model.dir

            # If tokenizer is same as model, download to same directory
            if model == tokenizer:
                s3_model.pull_files(model,
                                    ignore_pattern=[
                                        "*.pt", "*.safetensors", "*.bin",
                                        "*.tensors"
                                    ])
                self.tokenizer = s3_model.dir
                return

        # Only download tokenizer if needed and not already handled
        if is_s3(tokenizer):
            s3_tokenizer = S3Model()
            s3_tokenizer.pull_files(
                model,
                ignore_pattern=["*.pt", "*.safetensors", "*.bin", "*.tensors"])
            self.tokenizer = s3_tokenizer.dir

    def _init_multimodal_config(self) -> Optional["MultiModalConfig"]:
        if self._model_info.supports_multimodal:
            return MultiModalConfig(
                limit_per_prompt=self.limit_mm_per_prompt,
                media_io_kwargs=self.media_io_kwargs,
                mm_processor_kwargs=self.mm_processor_kwargs,
                disable_mm_preprocessor_cache=self.
                disable_mm_preprocessor_cache,
                interleave_mm_strings=self.interleave_mm_strings)

        return None

    def set_disable_mm_preprocessor_cache(self, value: bool) -> None:
        mm_config = self.get_multimodal_config()

        self.disable_mm_preprocessor_cache = value
        mm_config.disable_mm_preprocessor_cache = value

    def _get_encoder_config(self):
        return get_sentence_transformer_tokenizer_config(
            self.model, self.revision)

    def _init_pooler_config(self) -> Optional["PoolerConfig"]:
        if self.runner_type == "pooling":
            if isinstance(self.override_pooler_config, dict):
                self.override_pooler_config = PoolerConfig(
                    **self.override_pooler_config)

            pooler_config = self.override_pooler_config or PoolerConfig()

            base_config = get_pooling_config(self.model, self.revision)
            if base_config is not None:
                # Only set values that are not overridden by the user
                for k, v in base_config.items():
                    if getattr(pooler_config, k) is None:
                        setattr(pooler_config, k, v)

            return pooler_config

        return None

    def _verify_tokenizer_mode(self) -> None:
        tokenizer_mode = cast(TokenizerMode, self.tokenizer_mode.lower())
        if tokenizer_mode not in get_args(TokenizerMode):
            raise ValueError(
                f"Unknown tokenizer mode: {self.tokenizer_mode}. Must be "
                f"one of {get_args(TokenizerMode)}.")
        self.tokenizer_mode = tokenizer_mode

    def _get_default_runner_type(
        self,
        architectures: list[str],
    ) -> RunnerType:
        registry = self.registry

        # Some Sentence Transformers models use *ForCausalLM archs
        if get_pooling_config(self.model, self.revision):
            return "pooling"

        for arch in architectures:
            if arch in registry.get_supported_archs():
                if registry.is_pooling_model(architectures, self):
                    return "pooling"
                if registry.is_text_generation_model(architectures, self):
                    return "generate"

            match = try_match_architecture_defaults(arch)
            if match:
                _, (runner_type, _) = match
                return runner_type

        return "generate"

    def _get_runner_type(
        self,
        architectures: list[str],
        runner: RunnerOption,
    ) -> RunnerType:
        if runner != "auto":
            return runner

        runner_type = self._get_default_runner_type(architectures)

        # Don't log the most common case
        if runner_type != "generate":
            logger.info(
                "Resolved `--runner auto` to `--runner %s`. "
                "Pass the value explicitly to silence this message.",
                runner_type)

        return runner_type

    def _get_default_convert_type(
        self,
        architectures: list[str],
        runner_type: RunnerType,
    ) -> ConvertType:
        registry = self.registry

        for arch in architectures:
            if arch in registry.get_supported_archs():
                if (runner_type == "generate"
                        and registry.is_text_generation_model(
                            architectures, self)):
                    return "none"
                if (runner_type == "pooling"
                        and registry.is_pooling_model(architectures, self)):
                    return "none"

            match = try_match_architecture_defaults(arch,
                                                    runner_type=runner_type)
            if match:
                _, (_, convert_type) = match
                return convert_type

        # This is to handle Sentence Transformers models that use *ForCausalLM
        # and also multi-modal pooling models which are not defined as
        # Sentence Transformers models
        if runner_type == "pooling":
            return "embed"

        return "none"

    def _get_convert_type(
        self,
        architectures: list[str],
        runner_type: RunnerType,
        convert: ConvertOption,
    ) -> ConvertType:
        if convert != "auto":
            return convert

        convert_type = self._get_default_convert_type(architectures,
                                                      runner_type)

        # Don't log the most common case
        if convert_type != "none":
            logger.info(
                "Resolved `--convert auto` to `--convert %s`. "
                "Pass the value explicitly to silence this message.",
                convert_type)

        return convert_type

    def _get_supported_generation_tasks(
        self,
        architectures: list[str],
        convert_type: ConvertType,
    ) -> list[_ResolvedTask]:
        registry = self.registry

        if registry.is_transcription_only_model(architectures, self):
            return ["transcription"]

        # TODO: Use get_supported_generation_tasks once V0 is removed
        supported_tasks = list[_ResolvedTask]()
        if (registry.is_text_generation_model(architectures, self)
                or convert_type in _RUNNER_CONVERTS["generate"]):
            supported_tasks.append("generate")

        if registry.is_transcription_model(architectures, self):
            supported_tasks.append("transcription")

        return supported_tasks

    def _get_default_pooling_task(
        self,
        architectures: list[str],
    ) -> Literal["embed", "classify", "reward"]:
        if self.registry.is_cross_encoder_model(architectures, self):
            return "classify"

        for arch in architectures:
            match = try_match_architecture_defaults(arch,
                                                    runner_type="pooling")
            if match:
                _, (_, convert_type) = match
                assert convert_type != "none"
                return convert_type

        return "embed"

    def _get_supported_pooling_tasks(
        self,
        architectures: list[str],
        convert_type: ConvertType,
    ) -> list[_ResolvedTask]:
        registry = self.registry

        # TODO: Use get_supported_pooling_tasks once V0 is removed
        supported_tasks = list[_ResolvedTask]()
        if (registry.is_pooling_model(architectures, self)
                or convert_type in _RUNNER_CONVERTS["pooling"]):
            supported_tasks.append("encode")

            extra_task = (self._get_default_pooling_task(architectures)
                          if convert_type == "none" else convert_type)
            supported_tasks.append(extra_task)

        return supported_tasks

    def _get_supported_tasks(
        self,
        architectures: list[str],
        runner_type: RunnerType,
        convert_type: ConvertType,
    ) -> list[_ResolvedTask]:
        if runner_type == "generate":
            return self._get_supported_generation_tasks(
                architectures, convert_type)
        if runner_type == "pooling":
            return self._get_supported_pooling_tasks(architectures,
                                                     convert_type)
        if runner_type == "draft":
            return ["draft"]

        assert_never(runner_type)

    def _parse_quant_hf_config(self):
        quant_cfg = getattr(self.hf_config, "quantization_config", None)
        if quant_cfg is None:
            # compressed-tensors uses a "compression_config" key
            quant_cfg = getattr(self.hf_config, "compression_config", None)

        else:
            # Set quant_method for ModelOpt models.
            producer_name = quant_cfg.get("producer", {}).get("name")
            if producer_name == "modelopt":
                quant_algo = quant_cfg.get("quantization",
                                           {}).get("quant_algo")
                if quant_algo == "FP8":
                    quant_cfg["quant_method"] = "modelopt"
                elif quant_algo == "NVFP4":
                    quant_cfg["quant_method"] = "modelopt_fp4"
                elif quant_algo is not None:
                    raise ValueError(
                        f"Unknown ModelOpt quant algo: {quant_algo}")

        return quant_cfg

    def _verify_quantization(self) -> None:
        supported_quantization = me_quant.QUANTIZATION_METHODS
        optimized_quantization_methods = [
            "fp8", "marlin", "modelopt", "gptq_marlin_24", "gptq_marlin",
            "awq_marlin", "fbgemm_fp8", "compressed-tensors", "experts_int8",
            "quark", "modelopt_fp4", "bitblas", "gptq_bitblas", "inc"
        ]
        if self.quantization is not None:
            self.quantization = cast(me_quant.QuantizationMethods,
                                     self.quantization)

        # Parse quantization method from the HF model config, if available.
        quant_cfg = self._parse_quant_hf_config()

        if quant_cfg is not None:
            # Use the community standard 'quant_method'
            quant_method = quant_cfg.get("quant_method", "").lower()

            # Normalize library names
            quant_method = quant_method.replace("compressed_tensors",
                                                "compressed-tensors")

            quant_cfg["quant_method"] = quant_method

            # Quantization methods which are overrides (i.e. they have a
            # `override_quantization_method` method) must be checked in order
            # of preference (this is particularly important for GPTQ).
            overrides = [
                "marlin",
                "bitblas",
                "gptq_marlin_24",
                "gptq_marlin",
                "gptq_bitblas",
                "awq_marlin",
                "ipex",
                "moe_wna16",
                "modelopt",
                "modelopt_fp4",
            ]
            quantization_methods = [
                q for q in supported_quantization if q not in overrides
            ]
            # Any custom overrides will be in quantization_methods so we place
            # them at the start of the list so custom overrides have preference
            # over the built in ones.
            quantization_methods = quantization_methods + overrides

            # Detect which checkpoint is it
            for name in quantization_methods:
                method = me_quant.get_quantization_config(name)
                quantization_override = method.override_quantization_method(
                    quant_cfg, self.quantization)
                if quantization_override is not None:
                    # Raise error if the override is not custom (custom would
                    # be in QUANTIZATION_METHODS but not QuantizationMethods)
                    # and hasn't been added to the overrides list.
                    if (name in get_args(me_quant.QuantizationMethods)
                            and name not in overrides):
                        raise ValueError(
                            f"Quantization method {name} is an override but "
                            "is has not been added to the `overrides` list "
                            "above. This is necessary to ensure that the "
                            "overrides are checked in order of preference.")
                    quant_method = quantization_override
                    self.quantization = quantization_override
                    break

            # Verify quantization configurations.
            if self.quantization is None:
                self.quantization = quant_method
            elif self.quantization != quant_method:
                raise ValueError(
                    "Quantization method specified in the model config "
                    f"({quant_method}) does not match the quantization "
                    f"method specified in the `quantization` argument "
                    f"({self.quantization}).")

        if self.quantization is not None:
            if self.quantization not in supported_quantization:
                raise ValueError(
                    f"Unknown quantization method: {self.quantization}. Must "
                    f"be one of {supported_quantization}.")
            from vllm.platforms import current_platform
            current_platform.verify_quantization(self.quantization)
            if self.quantization not in optimized_quantization_methods:
                logger.warning(
                    "%s quantization is not fully "
                    "optimized yet. The speed can be slower than "
                    "non-quantized models.", self.quantization)

    def _verify_cuda_graph(self) -> None:
        self.max_seq_len_to_capture = min(self.max_seq_len_to_capture,
                                          self.max_model_len)
        # CUDAGraph capture not supported for enc-dec models and mllama on ROCm
        ROCM_UNSUPPORTED_MODELS = ['mllama']
        unsupported_rocm = (self.hf_config.model_type
                            in ROCM_UNSUPPORTED_MODELS
                            or self.is_encoder_decoder)

        if (unsupported_rocm and not self.enforce_eager
                and current_platform.is_rocm()):
            logger.warning(
                "CUDA graph is not supported for %s on ROCm yet, fallback "
                "to eager mode.", self.hf_config.model_type)
            self.enforce_eager = True

    def _verify_bnb_config(self) -> None:
        """
        The current version of bitsandbytes (0.46.1) with 8-bit models does not
        yet support CUDA graph.
        # TODO Remove this when bitsandbytes supports.
        """
        is_bitsandbytes = self.quantization == "bitsandbytes"
        has_quantization_config = (getattr(self.hf_config,
                                           "quantization_config", None)
                                   is not None)
        is_8bit = (self.hf_config.quantization_config.get(
            "load_in_8bit", False) if has_quantization_config else False)
        if all([
                is_bitsandbytes,
                has_quantization_config,
                is_8bit,
                not self.enforce_eager,
        ]):
            logger.warning(
                "CUDA graph is not supported on BitsAndBytes 8bit yet, "
                "fallback to the eager mode.")

            self.enforce_eager = True

    def _verify_with_expert_parallelism(self) -> None:
        num_expert_names = [
            "moe_num_experts",  # Dbrx
            "num_experts",  # Jamba
            "n_routed_experts",  # DeepSeek
            "num_local_experts",  # Mixtral
        ]
        num_experts = 0
        for name in num_expert_names:
            num_experts = getattr(self.hf_text_config, name, 0)
            if num_experts > 0:
                break
        if num_experts < 1:
            raise ValueError(
                "Number of experts in the model must be greater than 0 "
                "when expert parallelism is enabled.")

    def verify_dual_chunk_attention_config(
        self,
        load_config: "LoadConfig",
    ) -> None:
        if hasattr(self.hf_config, "dual_chunk_attention_config"):
            # Try loading the sparse attention config
            from vllm.model_executor.model_loader.weight_utils import (
                get_sparse_attention_config)
            sparse_attn_config = get_sparse_attention_config(self, load_config)
            if sparse_attn_config:
                self.hf_config.dual_chunk_attention_config[
                    "sparse_attention_config"] = sparse_attn_config
                if "sparse_attention_enabled" not in \
                        self.hf_config.dual_chunk_attention_config:
                    self.hf_config.dual_chunk_attention_config[
                        "sparse_attention_enabled"] = True

    def verify_async_output_proc(self, parallel_config, speculative_config,
                                 device_config) -> None:
        if not self.use_async_output_proc:
            # Nothing to check
            return

        if parallel_config.pipeline_parallel_size > 1:
            self.use_async_output_proc = False
            return

        # Reminder: Please update docs/features/compatibility_matrix.md
        # If the feature combo become valid
        from vllm.platforms import current_platform
        if not current_platform.is_async_output_supported(self.enforce_eager):
            self.use_async_output_proc = False
            return

        if envs.VLLM_USE_RAY_SPMD_WORKER:
            self.use_async_output_proc = False
            return

        # Async postprocessor is not necessary for pooling models
        # since there is no token generation
        if self.runner_type == "pooling":
            self.use_async_output_proc = False

        # Reminder: Please update docs/features/compatibility_matrix.md
        # If the feature combo become valid
        if speculative_config:
            self.use_async_output_proc = False

    def verify_with_parallel_config(
        self,
        parallel_config: "ParallelConfig",
    ) -> None:

        if parallel_config.distributed_executor_backend == "external_launcher":
            assert self.seed is not None, (
                "Seed must be set when using external launcher backend to "
                "make sure sampling results are the same across workers.")

        total_num_attention_heads = getattr(self.hf_text_config,
                                            "num_attention_heads", 0)
        tensor_parallel_size = parallel_config.tensor_parallel_size
        if total_num_attention_heads % tensor_parallel_size != 0:
            raise ValueError(
                f"Total number of attention heads ({total_num_attention_heads})"
                " must be divisible by tensor parallel size "
                f"({tensor_parallel_size}).")

        if parallel_config.enable_expert_parallel:
            self._verify_with_expert_parallelism()

        pipeline_parallel_size = parallel_config.pipeline_parallel_size
        if pipeline_parallel_size > 1:
            if not self.registry.is_pp_supported_model(self.architectures,
                                                       self):
                raise NotImplementedError(
                    "Pipeline parallelism is not supported for this model. "
                    "Supported models implement the `SupportsPP` interface.")

            if self.use_async_output_proc:
                self.use_async_output_proc = False

    def get_hf_config_sliding_window(
            self) -> Union[Optional[int], list[Optional[int]]]:
        """Get the sliding window size, or None if disabled."""

        # Some models, like Qwen2 and Qwen1.5, use `use_sliding_window` in
        # addition to sliding window size. We check if that field is present
        # and if it's False, return None.
        if (hasattr(self.hf_text_config, "use_sliding_window")
                and not self.hf_text_config.use_sliding_window):
            return None
        return getattr(self.hf_text_config, "sliding_window", None)

    def get_sliding_window(self) -> Optional[Union[int, list[Optional[int]]]]:
        """Get the sliding window size, or None if disabled.
        """
        # If user disables sliding window, return None.
        if self.disable_sliding_window:
            return None
        # Otherwise get the value from the hf config.
        return self.get_hf_config_sliding_window()

    def get_vocab_size(self) -> int:
        return getattr(self.hf_text_config, "vocab_size", 0)

    def get_hidden_size(self) -> int:
        return getattr(self.hf_text_config, "hidden_size", 0)

    @property
    def is_deepseek_mla(self) -> bool:
        if not hasattr(self.hf_text_config, "model_type"):
            return False
        elif self.hf_text_config.model_type in \
            ('deepseek_v2', 'deepseek_v3', 'deepseek_mtp', 'kimi_k2'):
            return self.hf_text_config.kv_lora_rank is not None
        elif self.hf_text_config.model_type == 'eagle':
            # if the model is an EAGLE module, check for the
            # underlying architecture
            return self.hf_text_config.model.model_type in \
                    ('deepseek_v2', 'deepseek_v3') \
                and self.hf_text_config.kv_lora_rank is not None
        return False

    def get_head_size(self) -> int:
        # TODO remove hard code
        if self.is_deepseek_mla:
            qk_rope_head_dim = getattr(self.hf_text_config, "qk_rope_head_dim",
                                       0)
            if self.use_mla:
                return self.hf_text_config.kv_lora_rank + qk_rope_head_dim
            else:
                qk_nope_head_dim = getattr(self.hf_text_config,
                                           "qk_nope_head_dim", 0)
                if qk_rope_head_dim and qk_nope_head_dim:
                    return qk_rope_head_dim + qk_nope_head_dim

        if hasattr(self.hf_text_config,
                   "model_type") and (self.hf_text_config.model_type
                                      == "zamba2"):
            return self.hf_text_config.attention_head_dim

        if self.is_attention_free:
            return 0

        # NOTE: Some configs may set head_dim=None in the config
        if getattr(self.hf_text_config, "head_dim", None) is not None:
            return self.hf_text_config.head_dim

        # FIXME(woosuk): This may not be true for all models.
        return (self.hf_text_config.hidden_size //
                self.hf_text_config.num_attention_heads)

    def get_total_num_kv_heads(self) -> int:
        """Returns the total number of KV heads."""
        # For GPTBigCode & Falcon:
        # NOTE: for falcon, when new_decoder_architecture is True, the
        # multi_query flag is ignored and we use n_head_kv for the number of
        # KV heads.
        falcon_model_types = ["falcon", "RefinedWeb", "RefinedWebModel"]
        new_decoder_arch_falcon = (
            self.hf_config.model_type in falcon_model_types
            and getattr(self.hf_config, "new_decoder_architecture", False))
        if not new_decoder_arch_falcon and getattr(self.hf_text_config,
                                                   "multi_query", False):
            # Multi-query attention, only one KV head.
            # Currently, tensor parallelism is not supported in this case.
            return 1

        # For DBRX and MPT
        if self.hf_config.model_type == "mpt":
            if "kv_n_heads" in self.hf_config.attn_config:
                return self.hf_config.attn_config["kv_n_heads"]
            return self.hf_config.num_attention_heads
        if self.hf_config.model_type == "dbrx":
            return getattr(self.hf_config.attn_config, "kv_n_heads",
                           self.hf_config.num_attention_heads)

        if self.hf_config.model_type == "nemotron-nas":
            for block in self.hf_config.block_configs:
                if not block.attention.no_op:
                    return self.hf_config.num_attention_heads \
                        // block.attention.n_heads_in_group

            raise RuntimeError("Couldn't determine number of kv heads")

        if self.is_attention_free:
            return 0

        attributes = [
            # For Falcon:
            "n_head_kv",
            "num_kv_heads",
            # For LLaMA-2:
            "num_key_value_heads",
            # For ChatGLM:
            "multi_query_group_num",
        ]
        for attr in attributes:
            num_kv_heads = getattr(self.hf_text_config, attr, None)
            if num_kv_heads is not None:
                return num_kv_heads

        # For non-grouped-query attention models, the number of KV heads is
        # equal to the number of attention heads.
        return self.hf_text_config.num_attention_heads

    def get_num_kv_heads(self, parallel_config: "ParallelConfig") -> int:
        """Returns the number of KV heads per GPU."""
        if self.use_mla:
            # When using MLA during decode it becomes MQA
            return 1

        total_num_kv_heads = self.get_total_num_kv_heads()
        # If tensor parallelism is used, we divide the number of KV heads by
        # the tensor parallel size. We will replicate the KV heads in the
        # case where the number of KV heads is smaller than the tensor
        # parallel size so each GPU has at least one KV head.
        return max(1,
                   total_num_kv_heads // parallel_config.tensor_parallel_size)

    def get_num_attention_heads(self,
                                parallel_config: "ParallelConfig") -> int:
        num_heads = getattr(self.hf_text_config, "num_attention_heads", 0)
        return num_heads // parallel_config.tensor_parallel_size

    def get_layers_start_end_indices(
            self, parallel_config: "ParallelConfig") -> tuple[int, int]:
        from vllm.distributed.utils import get_pp_indices
        if (self.hf_text_config.model_type == "deepseek_mtp"
                or self.hf_config.model_type == "mimo_mtp"
                or self.hf_config.model_type == "glm4_moe_mtp"):
            total_num_hidden_layers = getattr(self.hf_text_config,
                                              "num_nextn_predict_layers", 0)
        else:
            total_num_hidden_layers = getattr(self.hf_text_config,
                                              "num_hidden_layers", 0)
        # the layout order is: DP x PP x TP
        pp_rank = (parallel_config.rank // parallel_config.tensor_parallel_size
                   ) % parallel_config.pipeline_parallel_size
        pp_size = parallel_config.pipeline_parallel_size
        start, end = get_pp_indices(total_num_hidden_layers, pp_rank, pp_size)
        return start, end

    def get_num_layers(self, parallel_config: "ParallelConfig") -> int:
        start, end = self.get_layers_start_end_indices(parallel_config)
        return end - start

    def get_num_layers_by_block_type(
        self,
        parallel_config: "ParallelConfig",
        block_type: LayerBlockType = LayerBlockType.attention,
    ) -> int:
        # This function relies on 'layers_block_type' in hf_config,
        # for w/o this attribute, we will need to have workarounds like so
        attn_block_type = block_type == LayerBlockType.attention
        is_transformer = not self.is_hybrid and \
                            not self.has_noops and \
                            not self.is_attention_free
        start, end = self.get_layers_start_end_indices(parallel_config)

        if is_transformer:
            # Handle the basic case first
            return end - start if attn_block_type else 0
        elif self.is_attention_free:
            # Attention free
            # Note that this code assumes there
            # is only one type of attention-free block type.
            return 0 if attn_block_type else end - start
        elif self.has_noops:
            block_configs = self.hf_config.block_configs
            return sum(not bc.attention.no_op
                       for bc in block_configs[start:end])
        else:
            # Hybrid model Jamba
            layers_block_type_value = getattr(self.hf_config,
                                              "layers_block_type", None)
            if layers_block_type_value is not None:
                if hasattr(self.hf_text_config,
                           "model_type") and (self.hf_text_config.model_type
                                              == "zamba2"):
                    if attn_block_type:
                        return sum(t == "hybrid"
                                   for t in layers_block_type_value[start:end])
                    else:
                        return self.get_num_layers(parallel_config)
                return sum(t == block_type.value
                           for t in layers_block_type_value[start:end])

            # Hybrid model Minimax
            attn_type_list = getattr(self.hf_config, "attn_type_list", None)
            if attn_type_list:
                return sum(t == 1 for t in attn_type_list[start:end])

            if layers_block_type_value is None and attn_type_list is None:
                raise ValueError(
                    "The model is an hybrid without a"
                    "layers_block_type or an attn_type_list in the hf_config,"
                    "cannot determine the num of "
                    f"{block_type.value} layers")

            return sum(t == 1 for t in attn_type_list[start:end])

    def get_mamba_chunk_size(self) -> Optional[int]:
        """
        Returns the mamba chunk size if it exists
        """
        # used by e.g. Bamba, FalconH1, Granite, PLaMo2
        chunk_size = getattr(self.hf_text_config, "mamba_chunk_size", None)
        if chunk_size is None:
            # used by e.g. Mamba2, NemotronH, Zamba
            chunk_size = getattr(self.hf_text_config, "chunk_size", None)
        return chunk_size

    def get_multimodal_config(self) -> "MultiModalConfig":
        """
        Get the multimodal configuration of the model.

        Raises:
            ValueError: If the model is not multimodal.
        """
        if self.multimodal_config is None:
            raise ValueError("The model is not multimodal.")

        return self.multimodal_config

    def try_get_generation_config(self) -> dict[str, Any]:
        """
        This method attempts to retrieve the non-default values of the
        generation config for this model.

        The generation config can contain information about special tokens, as
        well as sampling parameters. Which is why this method exists separately
        to `get_diff_sampling_param`.

        Returns:
            A dictionary containing the non-default generation config.
        """
        if self.generation_config in {"auto", "vllm"}:
            config = try_get_generation_config(
                self.hf_config_path or self.model,
                trust_remote_code=self.trust_remote_code,
                revision=self.revision,
            )
        else:
            config = try_get_generation_config(
                self.generation_config,
                trust_remote_code=self.trust_remote_code,
            )

        if config is None:
            return {}

        return config.to_diff_dict()

    def get_diff_sampling_param(self) -> dict[str, Any]:
        """
        This method returns a dictionary containing the non-default sampling
        parameters with `override_generation_config` applied.

        The default sampling parameters are:

        - vLLM's neutral defaults if `self.generation_config="vllm"`
        - the model's defaults if `self.generation_config="auto"`
        - as defined in `generation_config.json` if
            `self.generation_config="path/to/generation_config/dir"`

        Returns:
            A dictionary containing the non-default sampling parameters.
        """
        if self.generation_config == "vllm":
            config = {}
        else:
            config = self.try_get_generation_config()

        # Overriding with given generation config
        config.update(self.override_generation_config)

        available_params = [
            "repetition_penalty",
            "temperature",
            "top_k",
            "top_p",
            "min_p",
            "max_new_tokens",
        ]
        if any(p in config for p in available_params):
            diff_sampling_param = {
                p: config.get(p)
                for p in available_params if config.get(p) is not None
            }
            # Huggingface definition of max_new_tokens is equivalent
            # to vLLM's max_tokens
            if "max_new_tokens" in diff_sampling_param:
                diff_sampling_param["max_tokens"] = diff_sampling_param.pop(
                    "max_new_tokens")
        else:
            diff_sampling_param = {}

        if diff_sampling_param:
            logger.warning_once(
                "Default sampling parameters have been overridden by the "
                "model's Hugging Face generation config recommended from the "
                "model creator. If this is not intended, please relaunch "
                "vLLM instance with `--generation-config vllm`.")
        return diff_sampling_param

    @property
    def is_encoder_decoder(self) -> bool:
        """Extract the HF encoder/decoder model flag."""
        """
        For Mllama, VLLM overrides HF's is_encoder_decoder flag and sets it to
        True to enable cross-attention
        Neuron needs all multimodal data to be in the decoder and does not
        need to explicitly enable cross-attention
        """
        if (current_platform.is_neuron()
                and self.hf_config.model_type == "mllama"):
            return False

        return is_encoder_decoder(self.hf_config)

    @property
    def uses_mrope(self) -> bool:
        return uses_mrope(self.hf_config)

    @property
    def is_multimodal_model(self) -> bool:
        return self.multimodal_config is not None

    @property
    def is_cross_encoder(self) -> bool:
        return (self._model_info.supports_cross_encoding
                or self.convert_type == "classify")

    @property
    def is_pp_supported(self) -> bool:
        return self._model_info.supports_pp

    @property
    def is_multimodal_raw_input_supported(self) -> bool:
        return self._model_info.supports_multimodal_raw_input

    @property
    def is_attention_free(self) -> bool:
        return self._model_info.is_attention_free

    @property
    def is_hybrid(self) -> bool:
        return self._model_info.is_hybrid

    @property
    def has_noops(self) -> bool:
        return self._model_info.has_noops

    @property
    def has_inner_state(self):
        return self._model_info.has_inner_state

    @property
    def is_v1_compatible(self) -> bool:
        return not self._model_info.supports_v0_only

    @property
    def use_mla(self) -> bool:
        return self.is_deepseek_mla and not envs.VLLM_MLA_DISABLE

    @property
    def is_matryoshka(self) -> bool:
        return (bool(getattr(self.hf_config, "matryoshka_dimensions", None))
                or getattr(self.hf_config, "is_matryoshka", False))

    @property
    def matryoshka_dimensions(self):
        return getattr(self.hf_config, "matryoshka_dimensions", None)

    @property
    def use_pad_token(self) -> bool:
        # cross_encoder models defaults to using pad_token.
        # `llm as reranker` models defaults to not using pad_token.
        return getattr(self.hf_config, "use_pad_token", True)

    def get_and_verify_max_len(self, max_model_len: int):
        # Consider max_model_len in tokenizer_config only when
        # pooling models use absolute position_embedding.
        tokenizer_config = None
        if (self.runner_type == "pooling" and getattr(
                self.hf_config, "position_embedding_type", "") == "absolute"):
            tokenizer_config = try_get_tokenizer_config(
                self.tokenizer,
                trust_remote_code=self.trust_remote_code,
                revision=self.tokenizer_revision)
        max_model_len = _get_and_verify_max_len(
            hf_config=self.hf_text_config,
            tokenizer_config=tokenizer_config,
            max_model_len=max_model_len,
            disable_sliding_window=self.disable_sliding_window,
            sliding_window_len=self.get_hf_config_sliding_window(),
            spec_target_max_model_len=self.spec_target_max_model_len,
            encoder_config=self.encoder_config)
        logger.info("Using max model len %s", max_model_len)
        return max_model_len


BlockSize = Literal[1, 8, 16, 32, 64, 128]
CacheDType = Literal["auto", "fp8", "fp8_e4m3", "fp8_e5m2", "fp8_inc"]
PrefixCachingHashAlgo = Literal["builtin", "sha256", "sha256_cbor_64bit"]


@config
@dataclass
class CacheConfig:
    """Configuration for the KV cache."""

    block_size: SkipValidation[BlockSize] = None  # type: ignore
    """Size of a contiguous cache block in number of tokens. This is ignored on
    neuron devices and set to `--max-model-len`. On CUDA devices, only block
    sizes up to 32 are supported. On HPU devices, block size defaults to 128.

    This config has no static default. If left unspecified by the user, it will
    be set in `Platform.check_and_update_config()` based on the current
    platform."""
    gpu_memory_utilization: float = 0.9
    """The fraction of GPU memory to be used for the model executor, which can
    range from 0 to 1. For example, a value of 0.5 would imply 50% GPU memory
    utilization. If unspecified, will use the default value of 0.9. This is a
    per-instance limit, and only applies to the current vLLM instance. It does
    not matter if you have another vLLM instance running on the same GPU. For
    example, if you have two vLLM instances running on the same GPU, you can
    set the GPU memory utilization to 0.5 for each instance."""
    swap_space: float = 4
    """Size of the CPU swap space per GPU (in GiB)."""
    cache_dtype: CacheDType = "auto"
    """Data type for kv cache storage. If "auto", will use model data type.
    CUDA 11.8+ supports fp8 (=fp8_e4m3) and fp8_e5m2. ROCm (AMD GPU) supports
    fp8 (=fp8_e4m3). Intel Gaudi (HPU) supports fp8 (using fp8_inc)."""
    is_attention_free: bool = False
    """Whether the model is attention-free. This is primarily set in
    `ModelConfig` and that value should be manually duplicated here."""
    num_gpu_blocks_override: Optional[int] = None
    """Number of GPU blocks to use. This overrides the profiled `num_gpu_blocks`
    if specified. Does nothing if `None`. Used for testing preemption."""
    sliding_window: Optional[int] = None
    """Sliding window size for the KV cache. This is primarily set in
    `ModelConfig` and that value should be manually duplicated here."""
    enable_prefix_caching: Optional[bool] = None
    """Whether to enable prefix caching. Disabled by default for V0. Enabled by
    default for V1."""
    prefix_caching_hash_algo: PrefixCachingHashAlgo = "builtin"
    """Set the hash algorithm for prefix caching:\n
    - "builtin" is Python's built-in hash.\n
    - "sha256" is collision resistant but with certain overheads.
    This option uses Pickle for object serialization before hashing.\n
    - "sha256_cbor_64bit" provides a reproducible, cross-language compatible
    hash. It serializes objects using canonical CBOR and hashes them with
    SHA-256. The resulting hash consists of the lower 64 bits of the SHA-256
    digest."""
    cpu_offload_gb: float = 0
    """The space in GiB to offload to CPU, per GPU. Default is 0, which means
    no offloading. Intuitively, this argument can be seen as a virtual way to
    increase the GPU memory size. For example, if you have one 24 GB GPU and
    set this to 10, virtually you can think of it as a 34 GB GPU. Then you can
    load a 13B model with BF16 weight, which requires at least 26GB GPU memory.
    Note that this requires fast CPU-GPU interconnect, as part of the model is
    loaded from CPU memory to GPU memory on the fly in each model forward pass.
    """
    calculate_kv_scales: bool = False
    """This enables dynamic calculation of `k_scale` and `v_scale` when
    kv_cache_dtype is fp8. If `False`, the scales will be loaded from the model
    checkpoint if available. Otherwise, the scales will default to 1.0."""
    cpu_kvcache_space_bytes: Optional[int] = None
    """(CPU backend only) CPU key-value cache space."""
    mamba_page_size_padded: Optional[int] = None
    """ Optional override for mamba page size; used by hybrid mamba/attention
    models to ensure exact alignment with attention page size."""

    # Will be set after profiling.
    num_gpu_blocks: Optional[int] = field(default=None, init=False)
    """The number of blocks to allocate for GPU memory."""
    num_cpu_blocks: Optional[int] = field(default=None, init=False)
    """The number of blocks to allocate for CPU memory."""

    kv_sharing_fast_prefill: bool = False
    """This feature is work in progress and no prefill optimization takes place
    with this flag enabled currently.

    In some KV sharing setups, e.g. YOCO (https://arxiv.org/abs/2405.05254),
    some layers can skip tokens corresponding to prefill. This flag enables
    attention metadata for eligible layers to be overriden with metadata
    necessary for implementating this optimization in some models (e.g. Gemma3n)
    """

    def compute_hash(self) -> str:
        """
        WARNING: Whenever a new field is added to this config,
        ensure that it is included in the factors list if
        it affects the computation graph.

        Provide a hash that uniquely identifies all the configs
        that affect the structure of the computation
        graph from input ids/embeddings to the final hidden states,
        excluding anything before input ids/embeddings and after
        the final hidden states.
        """
        factors: list[Any] = []
        factors.append(self.cache_dtype)
        # `cpu_offload_gb` does not use `torch.compile` yet.
        hash_str = hashlib.md5(str(factors).encode(),
                               usedforsecurity=False).hexdigest()
        return hash_str

    def __post_init__(self) -> None:
        self.swap_space_bytes = self.swap_space * GiB_bytes

        self._verify_cache_dtype()
        self._verify_prefix_caching()

    def metrics_info(self):
        # convert cache_config to dict(key: str, value: str) for prometheus
        # metrics info
        return {key: str(value) for key, value in self.__dict__.items()}

    @model_validator(mode='after')
    def _verify_args(self) -> Self:
        if self.cpu_offload_gb < 0:
            raise ValueError("CPU offload space must be non-negative"
                             f", but got {self.cpu_offload_gb}")

        if self.gpu_memory_utilization > 1.0:
            raise ValueError(
                "GPU memory utilization must be less than 1.0. Got "
                f"{self.gpu_memory_utilization}.")

        if self.kv_sharing_fast_prefill:
            logger.warning_once(
                "--kv-sharing-fast-prefill is currently work in progress "
                "and not functional yet (i.e. no prefill savings)")

        return self

    def _verify_cache_dtype(self) -> None:
        if self.cache_dtype == "auto":
            pass
        elif self.cache_dtype in get_args(CacheDType):
            logger.info(
                "Using fp8 data type to store kv cache. It reduces the GPU "
                "memory footprint and boosts the performance. "
                "Meanwhile, it may cause accuracy drop without a proper "
                "scaling factor.")
        else:
            raise ValueError(f"Unknown kv cache dtype: {self.cache_dtype}")

    def _verify_prefix_caching(self) -> None:
        if not self.enable_prefix_caching:
            return

        if self.sliding_window is not None and not envs.VLLM_USE_V1:
            raise NotImplementedError(
                "Prefix caching is not supported with sliding window. "
                "Run with --disable-sliding-window to use prefix caching.")

        if (self.enable_prefix_caching and self.prefix_caching_hash_algo
                not in get_args(PrefixCachingHashAlgo)):
            raise ValueError(
                "Unknown prefix caching hash algorithm: "
                f"{self.prefix_caching_hash_algo}. Must be one of "
                f"{get_args(PrefixCachingHashAlgo)}.")

    def verify_with_parallel_config(
        self,
        parallel_config: "ParallelConfig",
    ) -> None:
        total_cpu_memory = get_cpu_memory()
        # FIXME(woosuk): Here, it is assumed that the GPUs in a tensor parallel
        # group are in the same node. However, the GPUs may span multiple nodes.
        num_gpus_per_node = parallel_config.tensor_parallel_size
        cpu_memory_usage = self.swap_space_bytes * num_gpus_per_node

        msg = (f"{cpu_memory_usage / GiB_bytes:.2f} GiB out of the "
               f"{total_cpu_memory / GiB_bytes:.2f} GiB total CPU memory "
               "is allocated for the swap space.")
        if cpu_memory_usage > 0.7 * total_cpu_memory:
            raise ValueError("Too large swap space. " + msg)
        elif cpu_memory_usage > 0.4 * total_cpu_memory:
            logger.warning("Possibly too large swap space. %s", msg)


@config
@dataclass
class LoadConfig:
    """Configuration for loading the model weights."""

    load_format: Union[str, LoadFormats] = "auto"
    """The format of the model weights to load:\n
    - "auto" will try to load the weights in the safetensors format and fall
    back to the pytorch bin format if safetensors format is not available.\n
    - "pt" will load the weights in the pytorch bin format.\n
    - "safetensors" will load the weights in the safetensors format.\n
    - "npcache" will load the weights in pytorch format and store a numpy cache
    to speed up the loading.\n
    - "dummy" will initialize the weights with random values, which is mainly
    for profiling.\n
    - "tensorizer" will use CoreWeave's tensorizer library for fast weight
    loading. See the Tensorize vLLM Model script in the Examples section for
    more information.\n
    - "runai_streamer" will load the Safetensors weights using Run:ai Model
    Streamer.\n
    - "bitsandbytes" will load the weights using bitsandbytes quantization.\n
    - "sharded_state" will load weights from pre-sharded checkpoint files,
    supporting efficient loading of tensor-parallel models.\n
    - "gguf" will load weights from GGUF format files (details specified in
    https://github.com/ggml-org/ggml/blob/master/docs/gguf.md).\n
    - "mistral" will load weights from consolidated safetensors files used by
    Mistral models.
    - Other custom values can be supported via plugins."""
    download_dir: Optional[str] = None
    """Directory to download and load the weights, default to the default
    cache directory of Hugging Face."""
    model_loader_extra_config: Union[dict, TensorizerConfig] = field(
        default_factory=dict)
    """Extra config for model loader. This will be passed to the model loader
    corresponding to the chosen load_format."""
    device: Optional[str] = None
    """Device to which model weights will be loaded, default to
    device_config.device"""
    ignore_patterns: Optional[Union[list[str], str]] = None
    """The list of patterns to ignore when loading the model. Default to
    "original/**/*" to avoid repeated loading of llama's checkpoints."""
    use_tqdm_on_load: bool = True
    """Whether to enable tqdm for showing progress bar when loading model
    weights."""
    pt_load_map_location: Union[str, dict[str, str]] = "cpu"
    """
    pt_load_map_location: the map location for loading pytorch checkpoint, to
    support loading checkpoints can only be loaded on certain devices like
    "cuda", this is equivalent to {"": "cuda"}. Another supported format is
    mapping from different devices like from GPU 1 to GPU 0:
    {"cuda:1": "cuda:0"}. Note that when passed from command line, the strings
    in dictionary needs to be double quoted for json parsing. For more details,
    see original doc for `map_location` in https://pytorch.org/docs/stable/generated/torch.load.html
    """

    def compute_hash(self) -> str:
        """
        WARNING: Whenever a new field is added to this config,
        ensure that it is included in the factors list if
        it affects the computation graph.

        Provide a hash that uniquely identifies all the configs
        that affect the structure of the computation
        graph from input ids/embeddings to the final hidden states,
        excluding anything before input ids/embeddings and after
        the final hidden states.
        """
        # no factors to consider.
        # this config will not affect the computation graph.
        factors: list[Any] = []
        hash_str = hashlib.md5(str(factors).encode(),
                               usedforsecurity=False).hexdigest()
        return hash_str

    def __post_init__(self):
        self.load_format = self.load_format.lower()
        if self.ignore_patterns is not None and len(self.ignore_patterns) > 0:
            logger.info(
                "Ignoring the following patterns when downloading weights: %s",
                self.ignore_patterns)
        else:
            self.ignore_patterns = ["original/**/*"]


DistributedExecutorBackend = Literal["ray", "mp", "uni", "external_launcher"]


@config
@dataclass
class ParallelConfig:
    """Configuration for the distributed execution."""

    pipeline_parallel_size: int = 1
    """Number of pipeline parallel groups."""
    tensor_parallel_size: int = 1
    """Number of tensor parallel groups."""
    data_parallel_size: int = 1
    """Number of data parallel groups. MoE layers will be sharded according to
    the product of the tensor parallel size and data parallel size."""
    data_parallel_size_local: int = 1
    """Number of local data parallel groups."""
    data_parallel_rank: int = 0
    """Rank of the data parallel group."""
    data_parallel_rank_local: Optional[int] = None
    """Local rank of the data parallel group,
    set only in SPMD mode."""
    data_parallel_master_ip: str = "127.0.0.1"
    """IP of the data parallel master."""
    data_parallel_rpc_port: int = 29550
    """Port for data parallel messaging."""
    data_parallel_master_port: int = 29500
    """Port of the data parallel master."""
    data_parallel_backend: str = "mp"
    """Backend to use for data parallel, either "mp" or "ray"."""
    data_parallel_external_lb: bool = False
    """Whether to use "external" DP LB mode. Applies only to online serving
    and when data_parallel_size > 0. This is useful for a "one-pod-per-rank"
    wide-EP setup in Kuberentes. Set implicitly when --data-parallel-rank
    is provided explicitly to vllm serve."""
    data_parallel_hybrid_lb: bool = False
    """Whether to use "hybrid" DP LB mode. Applies only to online serving
    and when data_parallel_size > 0. Enables running an AsyncLLM
    and API server on a "per-node" basis where vLLM load balances
    between local data parallel ranks, but an external LB balances
    between vLLM nodes/replicas. Set explicitly in conjunction with
    --data-parallel-start-rank."""
    enable_expert_parallel: bool = False
    """Use expert parallelism instead of tensor parallelism for MoE layers."""
    enable_eplb: bool = False
    """Enable expert parallelism load balancing for MoE layers."""
    num_redundant_experts: int = 0
    """Number of redundant experts to use for expert parallelism."""
    eplb_window_size: int = 1000
    """Window size for expert load recording."""
    eplb_step_interval: int = 3000
    """
    Interval for rearranging experts in expert parallelism.

    Note that if this is greater than the EPLB window size, only the metrics
    of the last `eplb_window_size` steps will be used for rearranging experts.
    """
    eplb_log_balancedness: bool = False
    """
    Log the balancedness each step of expert parallelism.
    This is turned off by default since it will cause communication overhead.
    """

    max_parallel_loading_workers: Optional[int] = None
    """Maximum number of parallel loading workers when loading model
    sequentially in multiple batches. To avoid RAM OOM when using tensor
    parallel and large models."""

    disable_custom_all_reduce: bool = False
    """Disable the custom all-reduce kernel and fall back to NCCL."""

    ray_workers_use_nsight: bool = False
    """Whether to profile Ray workers with nsight, see https://docs.ray.io/en/latest/ray-observability/user-guides/profiling.html#profiling-nsight-profiler."""

    ray_runtime_env: Optional["RuntimeEnv"] = None
    """Ray runtime environment to pass to distributed workers."""

    placement_group: Optional["PlacementGroup"] = None
    """ray distributed model workers placement group."""

    distributed_executor_backend: Optional[Union[DistributedExecutorBackend,
                                                 type["ExecutorBase"]]] = None
    """Backend to use for distributed model
    workers, either "ray" or "mp" (multiprocessing). If the product
    of pipeline_parallel_size and tensor_parallel_size is less than
    or equal to the number of GPUs available, "mp" will be used to
    keep processing on a single host. Otherwise, this will default
    to "ray" if Ray is installed and fail otherwise. Note that tpu
    only support Ray for distributed inference."""

    worker_cls: str = "auto"
    """The full name of the worker class to use. If "auto", the worker class
    will be determined based on the platform."""
    sd_worker_cls: str = "auto"
    """The full name of the worker class to use for speculative decoding.
    If "auto", the worker class will be determined based on the platform."""
    worker_extension_cls: str = ""
    """The full name of the worker extension class to use. The worker extension
    class is dynamically inherited by the worker class. This is used to inject
    new attributes and methods to the worker class for use in collective_rpc
    calls."""

    world_size: int = field(init=False)
    """world_size is TPxPP, it affects the number of workers we create."""

    rank: int = 0
    """Global rank in distributed setup."""

    enable_multimodal_encoder_data_parallel: bool = False
    """ Use data parallelism instead of tensor parallelism for vision encoder.
    Only support LLama4 for now"""

    @property
    def world_size_across_dp(self) -> int:
        """world_size_across_dp is TPxPPxDP, it is the size of the world
        including data parallelism."""
        return self.world_size * self.data_parallel_size

    def get_next_dp_init_port(self) -> int:
        """
        We might need to initialize process groups in multiple
        processes that is related to data parallelism,
        e.g. both in the worker and in the engine, which
        can live in different processes. To avoid port conflicts, we
        increment the port number each time we need to initialize a
        new process group related to data parallelism.
        """
        answer = self.data_parallel_master_port
        self.data_parallel_master_port += 1
        return answer

    def stateless_init_dp_group(self) -> "ProcessGroup":
        # NOTE: In high-concurrency scenarios multiple processes
        # can pick the same (currently free) port through a race
        # condition when calling `get_open_port()`. When the first
        # process binds the port the others will subsequently fail
        # with `torch.distributed.DistNetworkError: EADDRINUSE`.
        # To make the initialization more robust we retry a few times
        # with a fresh port whenever this specific error is observed.
        from torch.distributed import DistNetworkError

        from vllm.distributed.utils import (
            stateless_init_torch_distributed_process_group)

        max_retries = 5
        last_exc: Optional[Exception] = None
        for _ in range(max_retries):
            try:
                # use gloo since the engine process might not have cuda device
                return stateless_init_torch_distributed_process_group(
                    self.data_parallel_master_ip,
                    self.get_next_dp_init_port(),
                    self.data_parallel_rank,
                    self.data_parallel_size,
                    backend="gloo")
            except DistNetworkError as e:
                # We only want to retry when the root cause is EADDRINUSE.
                if "EADDRINUSE" in str(e):
                    logger.warning(
                        "Address already in use. Retrying with a new port.")
                    last_exc = e
                    continue  # try again with a new port
                raise e

        # If we get here all retries have failed.
        assert last_exc is not None
        raise last_exc

    @staticmethod
    def has_unfinished_dp(dp_group: "ProcessGroup",
                          has_unfinished: bool) -> bool:
        tensor = torch.tensor([has_unfinished],
                              dtype=torch.int32,
                              device="cpu")
        # dp rank 0: has_unfinished_seqs=True
        # dp rank 1: has_unfinished_seqs=False
        # aggregated: has_unfinished_seqs=True
        # so this is an OR operation, i.e. MAX in integers
        torch.distributed.all_reduce(tensor, op=ReduceOp.MAX, group=dp_group)
        aggregated_has_unfinished = bool(tensor.item())
        return aggregated_has_unfinished

    @staticmethod
    def sync_kv_cache_memory_size(dp_group: "ProcessGroup",
                                  kv_cache_memory: int) -> int:
        if kv_cache_memory == -1:
            kv_cache_memory = torch.iinfo(torch.int64).max
        tensor = torch.tensor([kv_cache_memory],
                              dtype=torch.int64,
                              device="cpu")
        # we cannot use broadcast for stateless dp group since it depends
        # on global rank
        torch.distributed.all_reduce(tensor, op=ReduceOp.MIN, group=dp_group)
        return tensor.item()

    def compute_hash(self):
        """
        Provide a hash that uniquely identifies all the configs
        that affect the structure of the computation
        graph from input ids/embeddings to the final hidden states,
        excluding anything before input ids/embeddings and after
        the final hidden states.
        """
        factors: list[Any] = []
        factors.append(self.pipeline_parallel_size)
        factors.append(self.tensor_parallel_size)
        factors.append(self.enable_expert_parallel)
        factors.append(self.data_parallel_size)
        factors.append(envs.VLLM_ALL2ALL_BACKEND)
        return hashlib.sha256(str(factors).encode()).hexdigest()

    def __post_init__(self) -> None:
        self.world_size = self.pipeline_parallel_size * \
            self.tensor_parallel_size

        if self.data_parallel_size_local > self.data_parallel_size:
            raise ValueError(
                f"data_parallel_size_local ({self.data_parallel_size_local}) "
                f"must be <= data_parallel_size ({self.data_parallel_size})")

        if self.data_parallel_size > 1 or self.data_parallel_size_local == 0:
            # Data parallel was specified in the engine args.
            self.data_parallel_master_port = get_open_port()

            if not (0 <= self.data_parallel_rank < self.data_parallel_size):
                raise ValueError(
                    f"data_parallel_rank ({self.data_parallel_rank})"
                    f" must be in the range [0, {self.data_parallel_size})")
        else:
            # Otherwise fall back to env vars (e.g. for offline SPMD case).
            self.data_parallel_size = envs.VLLM_DP_SIZE
            self.data_parallel_rank = envs.VLLM_DP_RANK
            self.data_parallel_rank_local = envs.VLLM_DP_RANK_LOCAL
            self.data_parallel_master_ip = envs.VLLM_DP_MASTER_IP
            self.data_parallel_master_port = envs.VLLM_DP_MASTER_PORT

            if self.data_parallel_external_lb:
                raise ValueError("data_parallel_external_lb can only "
                                 "be set when data_parallel_size > 1")

        if self.distributed_executor_backend == "external_launcher":
            import os
            os.environ["VLLM_ENABLE_V1_MULTIPROCESSING"] = "0"
            logger.info("Disabling V1 multiprocessing for external launcher.")

        if self.enable_eplb:
            if not current_platform.is_cuda():
                raise ValueError(
                    "Expert parallelism load balancing is only supported on "
                    "CUDA devices now.")
            if self.num_redundant_experts < 0:
                raise ValueError(
                    "num_redundant_experts must be non-negative, but got "
                    f"{self.num_redundant_experts}.")
            if not self.enable_expert_parallel:
                raise ValueError(
                    "enable_expert_parallel must be True to use EPLB.")
            if self.tensor_parallel_size * self.data_parallel_size <= 1:
                raise ValueError(
                    "EPLB requires tensor_parallel_size or data_parallel_size "
                    f"to be greater than 1, but got "
                    f"TP={self.tensor_parallel_size},DP={self.data_parallel_size}."
                )
        else:
            if self.num_redundant_experts != 0:
                raise ValueError(
                    "num_redundant_experts should be used with EPLB."
                    f"{self.num_redundant_experts}.")
        if self.distributed_executor_backend is None and self.world_size > 1:
            # We use multiprocessing by default if world_size fits on the
            # current node and we aren't in a ray placement group.

            from vllm.executor import ray_utils
            backend: DistributedExecutorBackend = "mp"
            ray_found = ray_utils.ray_is_available()
            if current_platform.is_neuron():
                # neuron uses single process to control multiple devices
                backend = "uni"
            elif current_platform.is_tpu() and envs.VLLM_XLA_USE_SPMD:
                backend = "uni"
            elif (current_platform.is_cuda()
                  and cuda_device_count_stateless() < self.world_size):
                if not ray_found:
                    raise ValueError("Unable to load Ray: "
                                     f"{ray_utils.ray_import_err}. Ray is "
                                     "required for multi-node inference, "
                                     "please install Ray with `pip install "
                                     "ray`.")
                backend = "ray"
            elif self.data_parallel_backend == "ray":
                logger.info("Using ray distributed inference because "
                            "data_parallel_backend is ray")
                backend = "ray"
            elif ray_found:
                if self.placement_group:
                    backend = "ray"
                else:
                    from ray import is_initialized as ray_is_initialized
                    if ray_is_initialized():
                        from ray.util import get_current_placement_group
                        if get_current_placement_group():
                            backend = "ray"
            self.distributed_executor_backend = backend
            logger.debug("Defaulting to use %s for distributed inference",
                         backend)

        if self.distributed_executor_backend is None and self.world_size == 1:
            self.distributed_executor_backend = "uni"

    @property
    def use_ray(self) -> bool:
        return self.distributed_executor_backend == "ray" or (
            isinstance(self.distributed_executor_backend, type)
            and self.distributed_executor_backend.uses_ray)

    @model_validator(mode='after')
    def _verify_args(self) -> Self:
        # Lazy import to avoid circular import
        from vllm.executor.executor_base import ExecutorBase
        from vllm.platforms import current_platform
        if self.distributed_executor_backend not in (
                "ray", "mp", "uni",
                "external_launcher", None) and not (isinstance(
                    self.distributed_executor_backend, type) and issubclass(
                        self.distributed_executor_backend, ExecutorBase)):
            raise ValueError(
                "Unrecognized distributed executor backend "
                f"{self.distributed_executor_backend}. Supported "
                "values are 'ray', 'mp' 'uni', 'external_launcher' or"
                " custom ExecutorBase subclass.")
        if self.use_ray:
            from vllm.executor import ray_utils
            ray_utils.assert_ray_available()

        if not current_platform.use_custom_allreduce():
            self.disable_custom_all_reduce = True
            logger.debug(
                "Disabled the custom all-reduce kernel because it is not "
                "supported on current platform.")
        if self.ray_workers_use_nsight and not self.use_ray:
            raise ValueError("Unable to use nsight profiling unless workers "
                             "run with Ray.")

        return self


PreemptionMode = Literal["swap", "recompute"]
SchedulerPolicy = Literal["fcfs", "priority"]


@config
@dataclass
class SchedulerConfig:
    """Scheduler configuration."""

    runner_type: RunnerType = "generate"
    """The runner type to launch for the model."""

    max_num_batched_tokens: SkipValidation[int] = None  # type: ignore
    """Maximum number of tokens to be processed in a single iteration.

    This config has no static default. If left unspecified by the user, it will
    be set in `EngineArgs.create_engine_config` based on the usage context."""

    max_num_seqs: SkipValidation[int] = None  # type: ignore
    """Maximum number of sequences to be processed in a single iteration.

    This config has no static default. If left unspecified by the user, it will
    be set in `EngineArgs.create_engine_config` based on the usage context."""

    max_model_len: SkipValidation[int] = None  # type: ignore
    """Maximum length of a sequence (including prompt and generated text). This
    is primarily set in `ModelConfig` and that value should be manually
    duplicated here."""

    max_num_partial_prefills: int = 1
    """For chunked prefill, the maximum number of sequences that can be
    partially prefilled concurrently."""

    max_long_partial_prefills: int = 1
    """For chunked prefill, the maximum number of prompts longer than
    long_prefill_token_threshold that will be prefilled concurrently. Setting
    this less than max_num_partial_prefills will allow shorter prompts to jump
    the queue in front of longer prompts in some cases, improving latency."""

    long_prefill_token_threshold: int = 0
    """For chunked prefill, a request is considered long if the prompt is
    longer than this number of tokens."""

    num_lookahead_slots: int = 0
    """The number of slots to allocate per sequence per
    step, beyond the known token ids. This is used in speculative
    decoding to store KV activations of tokens which may or may not be
    accepted.

    NOTE: This will be replaced by speculative config in the future; it is
    present to enable correctness tests until then."""

    cuda_graph_sizes: list[int] = field(default_factory=list)
    """Cuda graph capture sizes
    1. if none provided, then default set to [min(max_num_seqs * 2, 512)]
    2. if one value is provided, then the capture list would follow the
    pattern: [1, 2, 4] + [i for i in range(8, cuda_graph_sizes + 1, 8)]
    3. more than one value (e.g. 1 2 128) is provided, then the capture list
    will follow the provided list."""

    delay_factor: float = 0.0
    """Apply a delay (of delay factor multiplied by previous
    prompt latency) before scheduling next prompt."""

    enable_chunked_prefill: SkipValidation[bool] = None  # type: ignore
    """If True, prefill requests can be chunked based
    on the remaining max_num_batched_tokens."""

    is_multimodal_model: bool = False
    """True if the model is multimodal."""

    # TODO (ywang96): Make this configurable.
    max_num_encoder_input_tokens: int = field(init=False)
    """Multimodal encoder compute budget, only used in V1.

    NOTE: This is not currently configurable. It will be overridden by
    max_num_batched_tokens in case max multimodal embedding size is larger."""

    # TODO (ywang96): Make this configurable.
    encoder_cache_size: int = field(init=False)
    """Multimodal encoder cache size, only used in V1.

    NOTE: This is not currently configurable. It will be overridden by
    max_num_batched_tokens in case max multimodal embedding size is larger."""

    preemption_mode: Optional[PreemptionMode] = None
    """Whether to perform preemption by swapping or
    recomputation. If not specified, we determine the mode as follows:
    We use recomputation by default since it incurs lower overhead than
    swapping. However, when the sequence group has multiple sequences
    (e.g., beam search), recomputation is not currently supported. In
    such a case, we use swapping instead."""

    num_scheduler_steps: int = 1
    """Maximum number of forward steps per scheduler call."""

    multi_step_stream_outputs: bool = True
    """If False, then multi-step will stream outputs at the end of all steps"""

    send_delta_data: bool = False
    """Private API. If used, scheduler sends delta data to
    workers instead of an entire data. It should be enabled only
    when SPMD worker architecture is enabled. I.e.,
    VLLM_USE_RAY_SPMD_WORKER=1"""

    policy: SchedulerPolicy = "fcfs"
    """The scheduling policy to use:\n
    - "fcfs" means first come first served, i.e. requests are handled in order
    of arrival.\n
    - "priority" means requests are handled based on given priority (lower
    value means earlier handling) and time of arrival deciding any ties)."""

    chunked_prefill_enabled: bool = field(init=False)
    """True if chunked prefill is enabled."""

    disable_chunked_mm_input: bool = False
    """If set to true and chunked prefill is enabled, we do not want to
    partially schedule a multimodal item. Only used in V1
    This ensures that if a request has a mixed prompt
    (like text tokens TTTT followed by image tokens IIIIIIIIII) where only
    some image tokens can be scheduled (like TTTTIIIII, leaving IIIII),
    it will be scheduled as TTTT in one step and IIIIIIIIII in the next."""

    # scheduler class or path. "vllm.core.scheduler.Scheduler" (default)
    # or "mod.custom_class".
    scheduler_cls: Union[str, type[object]] = "vllm.core.scheduler.Scheduler"
    """The scheduler class to use. "vllm.core.scheduler.Scheduler" is the
    default scheduler. Can be a class directly or the path to a class of form
    "mod.custom_class"."""

    disable_hybrid_kv_cache_manager: bool = False
    """If set to True, KV cache manager will allocate the same size of KV cache
    for all attention layers even if there are multiple type of attention layers
    like full attention and sliding window attention.
    """

    async_scheduling: bool = False
    """EXPERIMENTAL: If set to True, perform async scheduling. This may help
    reduce the CPU overheads, leading to better latency and throughput. However,
    async scheduling is currently not supported with some features such as
    structured outputs, speculative decoding, and pipeline parallelism.
    """

    def compute_hash(self) -> str:
        """
        WARNING: Whenever a new field is added to this config,
        ensure that it is included in the factors list if
        it affects the computation graph.

        Provide a hash that uniquely identifies all the configs
        that affect the structure of the computation
        graph from input ids/embeddings to the final hidden states,
        excluding anything before input ids/embeddings and after
        the final hidden states.
        """
        # no factors to consider.
        # this config will not affect the computation graph.
        factors: list[Any] = []
        hash_str = hashlib.md5(str(factors).encode(),
                               usedforsecurity=False).hexdigest()
        return hash_str

    def __post_init__(self) -> None:
        if self.max_model_len is None:
            self.max_model_len = 8192

        if self.max_num_seqs is None:
            self.max_num_seqs = 128

        if self.max_num_batched_tokens is None:
            if self.enable_chunked_prefill:
                if self.num_scheduler_steps > 1:
                    # Multi-step Chunked-Prefill doesn't allow prompt-chunking
                    # for now. Have max_num_batched_tokens set to max_model_len
                    # so we don't reject sequences on account of a short
                    # max_num_batched_tokens.
                    self.max_num_batched_tokens = max(
                        self.max_model_len, DEFAULT_MAX_NUM_BATCHED_TOKENS)
                else:
                    self.max_num_batched_tokens = (
                        DEFAULT_MAX_NUM_BATCHED_TOKENS)
            else:
                # If max_model_len is too short, use
                # DEFAULT_MAX_NUM_BATCHED_TOKENS as the default value
                # for higher throughput.
                self.max_num_batched_tokens = max(
                    self.max_model_len, DEFAULT_MAX_NUM_BATCHED_TOKENS)

            if self.runner_type == "pooling":
                # Choose specific value for higher throughput
                self.max_num_batched_tokens = max(
                    self.max_num_batched_tokens,
                    POOLING_MODEL_MAX_NUM_BATCHED_TOKENS,
                )
            if self.is_multimodal_model:
                # The value needs to be at least the number of multimodal tokens
                self.max_num_batched_tokens = max(
                    self.max_num_batched_tokens,
                    MULTIMODAL_MODEL_MAX_NUM_BATCHED_TOKENS,
                )

            # When using default settings,
            # Ensure max_num_batched_tokens does not exceed model limit.
            # Some models (e.g., Whisper) have embeddings tied to max length.
            self.max_num_batched_tokens = min(
                self.max_num_seqs * self.max_model_len,
                self.max_num_batched_tokens)

        self.max_num_encoder_input_tokens = self.max_num_batched_tokens
        self.encoder_cache_size = self.max_num_batched_tokens

        if self.enable_chunked_prefill:
            logger.info(
                "Chunked prefill is enabled with max_num_batched_tokens=%d.",
                self.max_num_batched_tokens)

        self.chunked_prefill_enabled = self.enable_chunked_prefill
        if self.max_num_partial_prefills > 1:
            if self.long_prefill_token_threshold == 0:
                self.long_prefill_token_threshold = int(self.max_model_len *
                                                        0.04)

            logger.info(
                "Concurrent partial prefills enabled with "
                "max_num_partial_prefills=%d, max_long_partial_prefills=%d, "
                "long_prefill_token_threshold=%d",
                self.max_num_partial_prefills, self.max_long_partial_prefills,
                self.long_prefill_token_threshold)

        # NOTE: Default set cuda_graph_sizes to [min(max_num_seqs * 2, 512)].
        # This avoids OOM in tight memory scenarios with small max_num_seqs,
        # and prevents capture of many large graphs (>512) that would greatly
        # increase startup time with limited performance benefit.
        if not self.cuda_graph_sizes:
            self.cuda_graph_sizes = [min(self.max_num_seqs * 2, 512)]

        if self.async_scheduling:
            self.scheduler_cls = (
                "vllm.v1.core.sched.async_scheduler.AsyncScheduler")

    @model_validator(mode='after')
    def _verify_args(self) -> Self:
        if (self.max_num_batched_tokens < self.max_model_len
                and not self.chunked_prefill_enabled):
            raise ValueError(
                f"max_num_batched_tokens ({self.max_num_batched_tokens}) is "
                f"smaller than max_model_len ({self.max_model_len}). "
                "This effectively limits the maximum sequence length to "
                "max_num_batched_tokens and makes vLLM reject longer "
                "sequences. Please increase max_num_batched_tokens or "
                "decrease max_model_len.")

        if self.max_num_batched_tokens < self.max_num_seqs:
            raise ValueError(
                f"max_num_batched_tokens ({self.max_num_batched_tokens}) must "
                "be greater than or equal to max_num_seqs "
                f"({self.max_num_seqs}).")

        if self.max_num_batched_tokens > self.max_num_seqs * self.max_model_len:
            logger.warning(
                "max_num_batched_tokens (%d) exceeds max_num_seqs "
                "* max_model_len (%d). This may lead to unexpected behavior.",
                self.max_num_batched_tokens,
                self.max_num_seqs * self.max_model_len)

        if self.num_lookahead_slots < 0:
            raise ValueError(
                "num_lookahead_slots "
                f"({self.num_lookahead_slots}) must be greater than or "
                "equal to 0.")

        if self.num_scheduler_steps < 1:
            raise ValueError(
                "num_scheduler_steps "
                f"({self.num_scheduler_steps}) must be greater than or "
                "equal to 1.")

        if self.max_num_partial_prefills < 1:
            raise ValueError(
                f"max_num_partial_prefills ({self.max_num_partial_prefills}) "
                "must be greater than or equal to 1.")
        elif self.max_num_partial_prefills > 1:
            if not self.chunked_prefill_enabled:
                raise ValueError("Chunked prefill must be enabled to set "
                                 "max_num_partial_prefills > 1.")

            if self.long_prefill_token_threshold > self.max_model_len:
                raise ValueError(
                    "long_prefill_token_threshold "
                    f"({self.long_prefill_token_threshold}) cannot be greater "
                    f"than the max_model_len ({self.max_model_len}).")

        if (self.max_long_partial_prefills
                < 1) or (self.max_long_partial_prefills
                         > self.max_num_partial_prefills):
            raise ValueError(
                f"max_long_partial_prefills ({self.max_long_partial_prefills}) "
                "must be greater than or equal to 1 and less than or equal to "
                f"max_num_partial_prefills ({self.max_num_partial_prefills}).")

        return self

    @property
    def is_multi_step(self) -> bool:
        return self.num_scheduler_steps > 1


Device = Literal["auto", "cuda", "neuron", "cpu", "tpu", "xpu"]


@config
@dataclass(config=ConfigDict(arbitrary_types_allowed=True))
class DeviceConfig:
    """Configuration for the device to use for vLLM execution."""

    device: SkipValidation[Optional[Union[Device, torch.device]]] = "auto"
    """Device type for vLLM execution.
    This parameter is deprecated and will be
    removed in a future release.
    It will now be set automatically based
    on the current platform."""
    device_type: str = field(init=False)
    """Device type from the current platform. This is set in
    `__post_init__`."""

    def compute_hash(self) -> str:
        """
        WARNING: Whenever a new field is added to this config,
        ensure that it is included in the factors list if
        it affects the computation graph.

        Provide a hash that uniquely identifies all the configs
        that affect the structure of the computation
        graph from input ids/embeddings to the final hidden states,
        excluding anything before input ids/embeddings and after
        the final hidden states.
        """
        # no factors to consider.
        # the device/platform information will be summarized
        # by torch/vllm automatically.
        factors: list[Any] = []
        hash_str = hashlib.md5(str(factors).encode(),
                               usedforsecurity=False).hexdigest()
        return hash_str

    def __post_init__(self):
        if self.device == "auto":
            # Automated device type detection
            from vllm.platforms import current_platform
            self.device_type = current_platform.device_type
            if not self.device_type:
                raise RuntimeError(
                    "Failed to infer device type, please set "
                    "the environment variable `VLLM_LOGGING_LEVEL=DEBUG` "
                    "to turn on verbose logging to help debug the issue.")
        else:
            # Device type is assigned explicitly
            if isinstance(self.device, str):
                self.device_type = self.device
            elif isinstance(self.device, torch.device):
                self.device_type = self.device.type

        # Some device types require processing inputs on CPU
        if self.device_type in ["neuron"]:
            self.device = torch.device("cpu")
        elif self.device_type in ["tpu"]:
            self.device = None
        else:
            # Set device with device type
            self.device = torch.device(self.device_type)


SpeculativeMethod = Literal["ngram", "eagle", "eagle3", "medusa",
                            "mlp_speculator", "draft_model", "deepseek_mtp"]


@config
@dataclass
class SpeculativeConfig:
    """Configuration for speculative decoding."""

    # General speculative decoding control
    num_speculative_tokens: SkipValidation[int] = None  # type: ignore
    """The number of speculative tokens, if provided. It will default to the
    number in the draft model config if present, otherwise, it is required."""
    model: Optional[str] = None
    """The name of the draft model, eagle head, or additional weights, if
    provided."""
    method: Optional[SpeculativeMethod] = None
    """The name of the speculative method to use. If users provide and set the
    `model` param, the speculative method type will be detected automatically
    if possible, if `model` param is not provided, the method name must be
    provided.

    If using `ngram` method, the related configuration `prompt_lookup_max` and
    `prompt_lookup_min` should be considered."""
    draft_tensor_parallel_size: Optional[int] = None
    """The degree of the tensor parallelism for the draft model. Can only be 1
    or the same as the target model's tensor parallel size."""
    disable_logprobs: bool = True
    """If set to True, token log probabilities are not returned during
    speculative decoding. If set to False, token log probabilities are returned
    according to the log probability settings in SamplingParams."""

    # Draft model configuration
    quantization: Optional[me_quant.QuantizationMethods] = None
    """Quantization method that was used to quantize the draft model weights.
    If `None`, we assume the model weights are not quantized. Note that it only
    takes effect when using the draft model-based speculative method."""
    max_model_len: Optional[int] = None
    """The maximum model length of the draft model. Used when testing the
    ability to skip speculation for some sequences."""
    revision: Optional[str] = None
    """The specific model version to use for the draft model. It can be a
    branch name, a tag name, or a commit id. If unspecified, will use the
    default version."""
    code_revision: Optional[str] = None
    """The specific revision to use for the draft model code on Hugging Face
    Hub. It can be a branch name, a tag name, or a commit id. If unspecified,
    will use the default version."""

    # Advanced control
    disable_by_batch_size: Optional[int] = None
    """Disable speculative decoding for new incoming requests when the number
    of enqueued requests is larger than this value, if provided."""

    # Ngram proposer configuration
    prompt_lookup_max: Optional[int] = None
    """Maximum size of ngram token window when using Ngram proposer, required
    when method is set to ngram."""
    prompt_lookup_min: Optional[int] = None
    """Minimum size of ngram token window when using Ngram proposer, if
    provided. Defaults to 1."""

    speculative_token_tree: Optional[str] = None
    """Specifies the tree structure for speculative token generation.
    """
    # required configuration params passed from engine
    target_model_config: SkipValidation[ModelConfig] = None  # type: ignore
    """The configuration of the target model."""
    target_parallel_config: SkipValidation[
        ParallelConfig] = None  # type: ignore
    """The parallel configuration for the target model."""
    enable_chunked_prefill: SkipValidation[bool] = None  # type: ignore
    """Whether vLLM is configured to use chunked prefill or not. Used for
    raising an error since it's not yet compatible with speculative decode."""
    disable_log_stats: SkipValidation[bool] = None  # type: ignore
    """Whether to disable the periodic printing of stage times in speculative
    decoding."""

    # params generated in the post-init stage
    draft_model_config: SkipValidation[ModelConfig] = None  # type: ignore
    """The configuration of the draft model initialized internal."""
    draft_parallel_config: SkipValidation[
        ParallelConfig] = None  # type: ignore
    """The parallel configuration for the draft model initialized internal."""

    def compute_hash(self) -> str:
        """
        WARNING: Whenever a new field is added to this config,
        ensure that it is included in the factors list if
        it affects the computation graph.

        Provide a hash that uniquely identifies all the configs
        that affect the structure of the computation
        graph from input ids/embeddings to the final hidden states,
        excluding anything before input ids/embeddings and after
        the final hidden states.
        """
        factors: list[Any] = []
        # Eagle3 affects the computation graph because it returns intermediate
        # hidden states in addition to the final hidden state.
        factors.append(self.method == "eagle3")
        hash_str = hashlib.md5(str(factors).encode(),
                               usedforsecurity=False).hexdigest()
        return hash_str

    @classmethod
    def from_dict(cls, dict_value: dict) -> "SpeculativeConfig":
        """Parse the CLI value for the speculative config."""
        return cls(**dict_value)

    @staticmethod
    def hf_config_override(hf_config: PretrainedConfig) -> PretrainedConfig:
        if hf_config.model_type == "deepseek_v3":
            hf_config.model_type = "deepseek_mtp"
        if hf_config.model_type == "deepseek_mtp":
            n_predict = getattr(hf_config, "num_nextn_predict_layers", None)
            hf_config.update({
                "n_predict": n_predict,
                "architectures": ["DeepSeekMTPModel"]
            })

        if hf_config.architectures[0] == "MiMoForCausalLM":
            hf_config.model_type = "mimo_mtp"
            n_predict = getattr(hf_config, "num_nextn_predict_layers", None)
            hf_config.update({
                "num_hidden_layers": 0,
                "n_predict": n_predict,
                "architectures": ["MiMoMTPModel"]
            })

        if hf_config.architectures[0] == "Glm4MoeForCausalLM":
            hf_config.model_type = "glm4_moe_mtp"
            n_predict = getattr(hf_config, "num_nextn_predict_layers", None)
            hf_config.update({
                "num_hidden_layers": 0,
                "n_predict": n_predict,
                "architectures": ["Glm4MoeMTPModel"]
            })

        return hf_config

    def __post_init__(self):

        # Note: "method" is a new parameter that helps to extend the
        # configuration of non-model-based proposers, and the "model" parameter
        # will be used to set the draft model, eagle head, or additional weight
        # when needed. If users do not specify "method", the speculative method
        # will be detected automatically if possible. If the speculative method
        # can not be detected, it will be considered as the "draft_model" by
        # default.

        if self.model is None and self.num_speculative_tokens is not None:
            # TODO(Shangming): Refactor mtp configuration logic when supporting
            # mtp acceleration for more models besides deepseek_v3
            if self.target_model_config and \
                (self.target_model_config.hf_text_config.model_type \
                        == "deepseek_v3" or
                    self.target_model_config.hf_text_config.model_type \
                        == "mimo"):
                # use the draft model from the same model:
                self.model = self.target_model_config.model
            elif self.method in ("ngram", "[ngram]"):
                self.model = "ngram"
            else:
                raise ValueError("num_speculative_tokens was provided without "
                                 "speculative model.")

        # Automatically configure the method for ngram when "model" is used
        # instead of "method"
        if self.method is None and (self.model is not None
                                    and self.model in ("ngram", "[ngram]")):
            self.method = "ngram"

        if self.method in ("ngram", "[ngram]"):
            # Unified to "ngram" internally
            self.method = "ngram"
            # Set default values if not provided
            if (self.prompt_lookup_min is None
                    and self.prompt_lookup_max is None):
                # TODO(woosuk): Tune these values. They are arbitrarily chosen.
                self.prompt_lookup_min = 5
                self.prompt_lookup_max = 5
            elif self.prompt_lookup_min is None:
                assert self.prompt_lookup_max is not None
                self.prompt_lookup_min = self.prompt_lookup_max
            elif self.prompt_lookup_max is None:
                assert self.prompt_lookup_min is not None
                self.prompt_lookup_max = self.prompt_lookup_min

            # Validate values
            if self.prompt_lookup_min < 1:
                raise ValueError(
                    f"prompt_lookup_min={self.prompt_lookup_min} must be > 0")
            if self.prompt_lookup_max < 1:
                raise ValueError(
                    f"prompt_lookup_max={self.prompt_lookup_max} must be > 0")
            if self.prompt_lookup_min > self.prompt_lookup_max:
                raise ValueError(
                    f"prompt_lookup_min={self.prompt_lookup_min} must "
                    f"be <= prompt_lookup_max={self.prompt_lookup_max}")

            # TODO: current we still need extract vocab_size from target model
            # config, in future, we may try refactor it out, and set
            # draft related config as None here.
            self.draft_model_config = self.target_model_config
            self.draft_parallel_config = self.target_parallel_config
        else:
            self.prompt_lookup_max = 0
            self.prompt_lookup_min = 0

            if self.model is not None:
                self.draft_model_config = ModelConfig(
                    model=self.model,
                    runner="draft",
                    tokenizer=self.target_model_config.tokenizer,
                    tokenizer_mode=self.target_model_config.tokenizer_mode,
                    trust_remote_code=self.target_model_config.
                    trust_remote_code,
                    allowed_local_media_path=self.target_model_config.
                    allowed_local_media_path,
                    dtype=self.target_model_config.dtype,
                    seed=self.target_model_config.seed,
                    revision=self.revision,
                    code_revision=self.code_revision,
                    tokenizer_revision=self.target_model_config.
                    tokenizer_revision,
                    spec_target_max_model_len=self.target_model_config.
                    max_model_len,
                    quantization=self.quantization,
                    enforce_eager=self.target_model_config.enforce_eager,
                    max_seq_len_to_capture=self.target_model_config.
                    max_seq_len_to_capture,
                    max_logprobs=self.target_model_config.max_logprobs,
                    hf_overrides=SpeculativeConfig.hf_config_override,
                )

                # Automatically detect the method
                if self.method in ('eagle', 'eagle3'):
                    pass
                elif "eagle-" in self.draft_model_config.model.lower() or \
                        "eagle3-" in self.draft_model_config.model.lower():
                    self.method = "eagle"
                elif self.draft_model_config.hf_config.model_type == "medusa":
                    self.method = "medusa"
                elif (self.draft_model_config.hf_config.model_type ==
                      "mlp_speculator"):
                    self.method = "mlp_speculator"
                elif (self.draft_model_config.hf_config.model_type
                      in ("deepseek_mtp", "mimo_mtp", "glm4_moe_mtp")):
                    self.method = "deepseek_mtp"
                    if self.num_speculative_tokens > 1:
                        logger.warning(
                                "All Deepseek MTP models only have " \
                                "one layer. Might need some code changes " \
                                "to support multiple layers."
                            )
                else:
                    self.method = "draft_model"
                    raise NotImplementedError(
                        "Speculative decoding with draft model is not "
                        "supported yet. Please consider using other "
                        "speculative decoding methods such as ngram, medusa, "
                        "eagle, or deepseek_mtp.")

                # Replace hf_config for EAGLE draft_model
                if self.method in ("eagle", "eagle3"):
                    if self.enable_chunked_prefill and not envs.VLLM_USE_V1:
                        raise ValueError(
                            "Chunked prefill and EAGLE are not compatible "
                            "when using V0.")

                    from vllm.transformers_utils.configs import (
                        SpeculatorsConfig)
                    from vllm.transformers_utils.configs.eagle import (
                        EAGLEConfig)

                    if isinstance(self.draft_model_config.hf_config,
                                  (EAGLEConfig, SpeculatorsConfig)):
                        pass
                    else:
                        eagle_config = EAGLEConfig(
                            self.draft_model_config.hf_config,
                            method=self.method,
                            model_type="eagle")
                        self.draft_model_config.hf_config = eagle_config

                if (self.num_speculative_tokens is not None
                        and hasattr(self.draft_model_config.hf_config,
                                    "num_lookahead_tokens")):
                    self.draft_model_config.hf_config.num_lookahead_tokens = \
                    self.num_speculative_tokens

                n_predict = getattr(self.draft_model_config.hf_config,
                                    "n_predict", None)
                if n_predict is not None:
                    if self.num_speculative_tokens is None:
                        # Default to max value defined in draft model config.
                        self.num_speculative_tokens = n_predict
                    elif self.num_speculative_tokens > n_predict and \
                            self.num_speculative_tokens % n_predict != 0:
                        # Ensure divisibility for MTP module reuse.
                        raise ValueError(
                            f"num_speculative_tokens:{self.num_speculative_tokens}"
                            f" must be divisible by {n_predict=}")

                if self.speculative_token_tree is None:
                    # Generate chain of tokens.
                    self.speculative_token_tree = str([
                        (i + 1) * (0, )
                        for i in range(self.num_speculative_tokens)
                    ])
                else:
                    # Sort the token tree breadth-first.
                    tree_choices = ast.literal_eval(
                        self.speculative_token_tree)
                    self.speculative_token_tree = str(
                        sorted(tree_choices, key=lambda t: (len(t), t)))

                self.draft_tensor_parallel_size = \
                    SpeculativeConfig._verify_and_get_draft_tp(
                        self.target_parallel_config,
                        self.draft_tensor_parallel_size,
                        self.draft_model_config.hf_config
                )

                self.draft_model_config.max_model_len = (
                    SpeculativeConfig._maybe_override_draft_max_model_len(
                        self.max_model_len,
                        self.draft_model_config.max_model_len,
                        self.target_model_config.max_model_len,
                    ))

                self.draft_parallel_config = (
                    SpeculativeConfig.create_draft_parallel_config(
                        self.target_parallel_config,
                        self.draft_tensor_parallel_size))

    @staticmethod
    def _maybe_override_draft_max_model_len(
        speculative_max_model_len: Optional[int],
        draft_max_model_len: int,
        target_max_model_len: int,
    ) -> int:
        """Determine the max sequence len for the draft model. This is usually
        the draft_max_model_len, but may be the target_max_model_len if it is
        less than the draft_max_model_len, or may be speculative_max_model_len
        if it is specified.

        This is necessary so that sequences do not exceed the capacity of the
        draft model or the target model.

        speculative_max_model_len is mainly used for testing that sequences can
        skip speculation.
        """

        if speculative_max_model_len is not None:

            if speculative_max_model_len > draft_max_model_len:
                raise ValueError(f"{speculative_max_model_len=} cannot be "
                                 f"larger than {draft_max_model_len=}")

            if speculative_max_model_len > target_max_model_len:
                raise ValueError(f"{speculative_max_model_len=} cannot be "
                                 f"larger than {target_max_model_len=}")

            return speculative_max_model_len

        return min(
            draft_max_model_len,
            target_max_model_len,
        )

    @staticmethod
    def _verify_and_get_draft_tp(
            target_parallel_config: ParallelConfig,
            speculative_draft_tensor_parallel_size: Optional[int],
            draft_hf_config: PretrainedConfig) -> int:
        """
        Verifies and adjusts the tensor parallel size for a draft model
        specified using speculative_draft_tensor_parallel_size.
        """
        # If speculative_draft_tensor_parallel_size is unset then set it
        # appropriately else verify that it is set correctly.
        if speculative_draft_tensor_parallel_size is None:
            if draft_hf_config.model_type == "mlp_speculator":
                speculative_draft_tensor_parallel_size = 1
                if target_parallel_config.tensor_parallel_size > 1:
                    logger.warning(
                        "%s cannot currently be run with tp>1; "
                        "setting speculative_draft_tensor_parallel_size=1",
                        draft_hf_config.model_type)
            else:
                speculative_draft_tensor_parallel_size = \
                    target_parallel_config.tensor_parallel_size
        elif speculative_draft_tensor_parallel_size not in (
                1, target_parallel_config.tensor_parallel_size):
            raise ValueError(
                f"{speculative_draft_tensor_parallel_size=} cannot be "
                f"other value than 1 or target model tensor_parallel_size")
        return speculative_draft_tensor_parallel_size

    @staticmethod
    def create_draft_parallel_config(
        target_parallel_config: ParallelConfig,
        speculative_draft_tensor_parallel_size: int,
    ) -> ParallelConfig:
        """Create a parallel config for use by the draft worker.

        This is mostly a copy of the target parallel config, except the tp_size.
        """
        draft_parallel_config = ParallelConfig(
            pipeline_parallel_size=target_parallel_config.
            pipeline_parallel_size,
            tensor_parallel_size=speculative_draft_tensor_parallel_size,
            distributed_executor_backend=target_parallel_config.
            distributed_executor_backend,
            max_parallel_loading_workers=target_parallel_config.
            max_parallel_loading_workers,
            disable_custom_all_reduce=target_parallel_config.
            disable_custom_all_reduce,
            ray_workers_use_nsight=target_parallel_config.
            ray_workers_use_nsight,
            placement_group=target_parallel_config.placement_group,
        )

        return draft_parallel_config

    @model_validator(mode='after')
    def _verify_args(self) -> Self:
        if self.num_speculative_tokens is None:
            raise ValueError(
                "num_speculative_tokens must be provided with "
                "speculative model unless the draft model config contains an "
                "n_predict parameter.")

        if self.num_speculative_tokens <= 0:
            raise ValueError("Expected num_speculative_tokens to be greater "
                             f"than zero ({self.num_speculative_tokens}).")

        if self.draft_model_config:
            self.draft_model_config.verify_with_parallel_config(
                self.draft_parallel_config)

        if (self.disable_by_batch_size is not None
                and self.disable_by_batch_size < 2):
            raise ValueError("Expect the batch size threshold of disabling "
                             "speculative decoding is > 1, but got "
                             f"{self.disable_by_batch_size=}")

        from vllm.transformers_utils.configs import SpeculatorsConfig

        eagle3_target_supported = ["llama"]
        if self.draft_model_config and isinstance(
                self.draft_model_config.hf_config, SpeculatorsConfig):
            eagle3_target_supported.append("qwen")

        if self.method == "eagle3" and self.target_model_config and not any(
                supported_model in
                self.target_model_config.hf_text_config.model_type
                for supported_model in eagle3_target_supported):
            raise ValueError(
                f"Eagle3 is only supported for {eagle3_target_supported} models. "  # noqa: E501
                f"Got {self.target_model_config.hf_text_config.model_type=}")

        return self

    @property
    def num_lookahead_slots(self) -> int:
        """The number of additional slots the scheduler should allocate per
        step, in addition to the slots allocated for each known token.

        This is equal to the number of speculative tokens, as each speculative
        token must be scored.
        """
        return self.num_speculative_tokens

    def use_eagle(self) -> bool:
        return self.method in ("eagle", "eagle3", "deepseek_mtp")

    def __repr__(self) -> str:
        method = self.method
        model = None if method == "ngram" else self.draft_model_config.model
        num_spec_tokens = self.num_speculative_tokens
        return f"SpeculativeConfig({method=}, {model=}, {num_spec_tokens=})"


LoRADType = Literal["auto", "float16", "bfloat16"]


@config
@dataclass(config=ConfigDict(arbitrary_types_allowed=True))
class LoRAConfig:
    """Configuration for LoRA."""

    max_lora_rank: int = 16
    """Max LoRA rank."""
    max_loras: int = 1
    """Max number of LoRAs in a single batch."""
    fully_sharded_loras: bool = False
    """By default, only half of the LoRA computation is sharded with tensor
    parallelism. Enabling this will use the fully sharded layers. At high
    sequence length, max rank or tensor parallel size, this is likely faster.
    """
    max_cpu_loras: Optional[int] = None
    """Maximum number of LoRAs to store in CPU memory. Must be >= than
    `max_loras`."""
    lora_dtype: Union[torch.dtype, LoRADType] = "auto"
    """Data type for LoRA. If auto, will default to base model dtype."""
    lora_extra_vocab_size: int = 256
    """Maximum size of extra vocabulary that can be present in a LoRA adapter
    (added to the base model vocabulary)."""
    lora_vocab_padding_size: ClassVar[int] = current_platform\
        .get_lora_vocab_padding_size()

    default_mm_loras: Optional[dict[str, str]] = None
    """Dictionary mapping specific modalities to LoRA model paths; this field
    is only applicable to multimodal models and should be leveraged when a
    model always expects a LoRA to be active when a given modality is present.
    Note that currently, if a request provides multiple additional
    modalities, each of which have their own LoRA, we do NOT apply
    default_mm_loras because we currently only support one lora adapter
    per prompt. When run in offline mode, the lora IDs for n modalities
    will be automatically assigned to 1-n with the names of the modalities
    in alphabetic order."""
    bias_enabled: bool = False
    """Enable bias for LoRA adapters."""

    def compute_hash(self) -> str:
        """
        WARNING: Whenever a new field is added to this config,
        ensure that it is included in the factors list if
        it affects the computation graph.

        Provide a hash that uniquely identifies all the configs
        that affect the structure of the computation
        graph from input ids/embeddings to the final hidden states,
        excluding anything before input ids/embeddings and after
        the final hidden states.
        """
        factors: list[Any] = []
        factors.append(self.max_lora_rank)
        factors.append(self.max_loras)
        factors.append(self.fully_sharded_loras)
        factors.append(self.lora_dtype)
        factors.append(self.lora_extra_vocab_size)
        factors.append(self.lora_vocab_padding_size)
        factors.append(self.bias_enabled)
        hash_str = hashlib.md5(str(factors).encode(),
                               usedforsecurity=False).hexdigest()
        return hash_str

    def __post_init__(self):
        # Setting the maximum rank to 512 should be able to satisfy the vast
        # majority of applications.
        possible_max_ranks = (8, 16, 32, 64, 128, 256, 320, 512)
        possible_lora_extra_vocab_size = (256, 512)
        if self.max_lora_rank not in possible_max_ranks:
            raise ValueError(
                f"max_lora_rank ({self.max_lora_rank}) must be one of "
                f"{possible_max_ranks}.")
        if self.lora_extra_vocab_size not in possible_lora_extra_vocab_size:
            raise ValueError(
                f"lora_extra_vocab_size ({self.lora_extra_vocab_size}) "
                f"must be one of {possible_lora_extra_vocab_size}.")
        if self.max_loras < 1:
            raise ValueError(f"max_loras ({self.max_loras}) must be >= 1.")
        if self.max_cpu_loras is None:
            self.max_cpu_loras = self.max_loras
        elif self.max_cpu_loras < self.max_loras:
            raise ValueError(
                f"max_cpu_loras ({self.max_cpu_loras}) must be >= "
                f"max_loras ({self.max_loras})")

    def verify_with_cache_config(self, cache_config: CacheConfig):
        if cache_config.cpu_offload_gb > 0 and not envs.VLLM_USE_V1:
            raise ValueError(
                "V0 LoRA does not support CPU offload, please use V1.")

    def verify_with_model_config(self, model_config: ModelConfig):
        if self.lora_dtype in (None, "auto"):
            self.lora_dtype = model_config.dtype
        elif isinstance(self.lora_dtype, str):
            self.lora_dtype = getattr(torch, self.lora_dtype)


@config
@dataclass
class MultiModalConfig:
    """Controls the behavior of multimodal models."""

    limit_per_prompt: dict[str, int] = \
        cast(dict[str, int], get_field(ModelConfig, "limit_mm_per_prompt"))
    """
    The maximum number of input items allowed per prompt for each modality.
    Defaults to 1 (V0) or 999 (V1) for each modality.

    For example, to allow up to 16 images and 2 videos per prompt:
    `{"image": 16, "video": 2}`
    """

    media_io_kwargs: dict[str, dict[str, Any]] = field(default_factory=dict)
    """Additional args passed to process media inputs, keyed by modalities.
    For example, to set num_frames for video, set
    `--media-io-kwargs '{"video": {"num_frames": 40} }'` """

    mm_processor_kwargs: Optional[dict[str, object]] = None
    """
    Overrides for the multi-modal processor obtained from
    `transformers.AutoProcessor.from_pretrained`.

    The available overrides depend on the model that is being run.

    For example, for Phi-3-Vision:
    `{"num_crops": 4}`.
    """

    disable_mm_preprocessor_cache: bool = False
    """
    If `True`, disable caching of the processed multi-modal inputs.
    """

    interleave_mm_strings: bool = False
    """
    Enable fully interleaved support for multimodal prompts.
    """

    def compute_hash(self) -> str:
        """
        WARNING: Whenever a new field is added to this config,
        ensure that it is included in the factors list if
        it affects the computation graph.

        Provide a hash that uniquely identifies all the configs
        that affect the structure of the computation
        graph from input ids/embeddings to the final hidden states,
        excluding anything before input ids/embeddings and after
        the final hidden states.
        """
        # no factors to consider.
        # this config will not affect the computation graph.
        factors: list[Any] = []
        hash_str = hashlib.md5(str(factors).encode(),
                               usedforsecurity=False).hexdigest()
        return hash_str

    def get_limit_per_prompt(self, modality: str) -> int:
        """
        Get the maximum number of input items allowed per prompt
        for the given modality.
        """
        return self.limit_per_prompt.get(
            modality,
            999 if envs.VLLM_USE_V1 else 1,
        )

    def merge_mm_processor_kwargs(
        self,
        inference_kwargs: Mapping[str, object],
    ) -> dict[str, object]:
        """
        Get the keyword arguments to pass to the multi-modal processor
        according to the extra arguments passed during inference.
        """
        kwargs = self.mm_processor_kwargs or {}
        return kwargs | dict(inference_kwargs)


@config
@dataclass
class PoolerConfig:
    """Controls the behavior of output pooling in pooling models."""

    pooling_type: Optional[str] = None
    """
    The pooling method of the pooling model. This should be a key in
    [`vllm.model_executor.layers.pooler.PoolingType`][].
    """

    ## for embeddings models
    normalize: Optional[bool] = None
    """
    Whether to normalize the embeddings outputs. 
    """
    dimensions: Optional[int] = None
    """
    Reduce the dimensions of embeddings if model 
    support matryoshka representation.
    """

    ## for classification models
    activation: Optional[bool] = None
    """
    Whether to apply activation function to the classification outputs. 
    """

    ## for reward models
    softmax: Optional[bool] = None
    """
    Whether to apply softmax to the reward outputs. 
    """
    step_tag_id: Optional[int] = None
    """
    If set, only the score corresponding to the ``step_tag_id`` in the
    generated sentence should be returned. Otherwise, the scores for all tokens
    are returned.
    """
    returned_token_ids: Optional[list[int]] = None
    """
    A list of indices for the vocabulary dimensions to be extracted,
    such as the token IDs of ``good_token`` and ``bad_token`` in the
    ``math-shepherd-mistral-7b-prm`` model.
    """

    def compute_hash(self) -> str:
        """
        WARNING: Whenever a new field is added to this config,
        ensure that it is included in the factors list if
        it affects the computation graph.

        Provide a hash that uniquely identifies all the configs
        that affect the structure of the computation
        graph from input ids/embeddings to the final hidden states,
        excluding anything before input ids/embeddings and after
        the final hidden states.
        """
        # no factors to consider.
        # this config will not affect the computation graph.
        factors: list[Any] = []
        hash_str = hashlib.md5(str(factors).encode(),
                               usedforsecurity=False).hexdigest()
        return hash_str


_STR_DTYPE_TO_TORCH_DTYPE = {
    "half": torch.float16,
    "float16": torch.float16,
    "float": torch.float32,
    "float32": torch.float32,
    "bfloat16": torch.bfloat16,
}

# model_type -> reason
_FLOAT16_NOT_SUPPORTED_MODELS = {
    "gemma2": "Numerical instability. Please use bfloat16 or float32 instead.",
    "gemma3": "Numerical instability. Please use bfloat16 or float32 instead.",
    "plamo2": "Numerical instability. Please use bfloat16 or float32 instead.",
    "glm4": "Numerical instability. Please use bfloat16 or float32 instead.",
}


def _is_valid_dtype(model_type: str, dtype: torch.dtype):
    if model_type in _FLOAT16_NOT_SUPPORTED_MODELS and dtype == torch.float16:  # noqa: E501, SIM103
        return False

    return True


def _check_valid_dtype(model_type: str, dtype: torch.dtype):
    if model_type in _FLOAT16_NOT_SUPPORTED_MODELS and dtype == torch.float16:
        reason = _FLOAT16_NOT_SUPPORTED_MODELS[model_type]
        raise ValueError(f"The model type {model_type!r} "
                         f"does not support float16. Reason: {reason}")

    return True


def _find_dtype(
    model_id: str,
    config: PretrainedConfig,
    *,
    revision: Optional[str],
):
    # NOTE: getattr(config, "torch_dtype", torch.float32) is not correct
    # because config.torch_dtype can be None.
    config_dtype = getattr(config, "torch_dtype", None)

    # Fallbacks for multi-modal models if the root config
    # does not define torch_dtype
    if config_dtype is None:
        config_dtype = getattr(config.get_text_config(), "torch_dtype", None)
    if config_dtype is None and hasattr(config, "vision_config"):
        config_dtype = getattr(config.vision_config, "torch_dtype", None)
    if config_dtype is None and hasattr(config, "encoder_config"):
        config_dtype = getattr(config.encoder_config, "torch_dtype", None)

    # Try to read the dtype of the weights if they are in safetensors format
    if config_dtype is None:
        repo_mt = try_get_safetensors_metadata(model_id, revision=revision)

        if repo_mt and (files_mt := repo_mt.files_metadata):
            param_dtypes: set[torch.dtype] = {
                _SAFETENSORS_TO_TORCH_DTYPE[dtype_str]
                for file_mt in files_mt.values()
                for dtype_str in file_mt.parameter_count
                if dtype_str in _SAFETENSORS_TO_TORCH_DTYPE
            }

            if param_dtypes:
                return common_broadcastable_dtype(param_dtypes)

    if config_dtype is None:
        config_dtype = torch.float32

    return config_dtype


def _resolve_auto_dtype(
    model_type: str,
    config_dtype: torch.dtype,
    *,
    is_pooling_model: bool,
):
    from vllm.platforms import current_platform

    supported_dtypes = [
        dtype for dtype in current_platform.supported_dtypes
        if _is_valid_dtype(model_type, dtype)
    ]

    if is_pooling_model and torch.float16 in supported_dtypes:
        preferred_dtype = torch.float16
    else:
        preferred_dtype = supported_dtypes[0]

    # Downcast for float32 models
    if config_dtype == torch.float32:
        config_dtype = preferred_dtype

    if config_dtype in supported_dtypes:
        return config_dtype

    # Ensure device compatibility
    device_name = current_platform.get_device_name()
    device_capability = current_platform.get_device_capability()

    if device_capability is None:
        device_str = f"{device_name!r}"
    else:
        version_str = device_capability.as_version_str()
        device_str = f"{device_name!r} (with compute capability {version_str})"

    logger.warning(
        "Your device %s doesn't support %s. "
        "Falling back to %s for compatibility.",
        device_str,
        config_dtype,
        preferred_dtype,
    )

    return preferred_dtype


def _get_and_verify_dtype(
    model_id: str,
    config: PretrainedConfig,
    dtype: Union[str, torch.dtype],
    *,
    is_pooling_model: bool,
    revision: Optional[str] = None,
) -> torch.dtype:
    config_dtype = _find_dtype(model_id, config, revision=revision)
    model_type = config.model_type

    if isinstance(dtype, str):
        dtype = dtype.lower()
        if dtype == "auto":
            # Set default dtype from model config
            torch_dtype = _resolve_auto_dtype(
                model_type,
                config_dtype,
                is_pooling_model=is_pooling_model,
            )
        else:
            if dtype not in _STR_DTYPE_TO_TORCH_DTYPE:
                raise ValueError(f"Unknown dtype: {dtype!r}")
            torch_dtype = _STR_DTYPE_TO_TORCH_DTYPE[dtype]
    elif isinstance(dtype, torch.dtype):
        torch_dtype = dtype
    else:
        raise ValueError(f"Unknown dtype: {dtype}")

    _check_valid_dtype(model_type, torch_dtype)

    if torch_dtype != config_dtype:
        if torch_dtype == torch.float32:
            # Upcasting to float32 is allowed.
            logger.info("Upcasting %s to %s.", config_dtype, torch_dtype)
        elif config_dtype == torch.float32:
            # Downcasting from float32 to float16 or bfloat16 is allowed.
            logger.info("Downcasting %s to %s.", config_dtype, torch_dtype)
        else:
            # Casting between float16 and bfloat16 is allowed with a warning.
            logger.warning("Casting %s to %s.", config_dtype, torch_dtype)

    return torch_dtype


def _get_and_verify_max_len(
    hf_config: PretrainedConfig,
    tokenizer_config: Optional[dict],
    max_model_len: Optional[int],
    disable_sliding_window: bool,
    sliding_window_len: Optional[Union[int, list[Optional[int]]]],
    spec_target_max_model_len: Optional[int] = None,
    encoder_config: Optional[Any] = None,
) -> int:
    """Get and verify the model's maximum length."""
    derived_max_model_len = float("inf")
    possible_keys = [
        # OPT
        "max_position_embeddings",
        # GPT-2
        "n_positions",
        # MPT
        "max_seq_len",
        # ChatGLM2
        "seq_length",
        # Command-R
        "model_max_length",
        # Whisper
        "max_target_positions",
        # Others
        "max_sequence_length",
        "max_seq_length",
        "seq_len",
    ]
    # Choose the smallest "max_length" from the possible keys
    max_len_key = None
    for key in possible_keys:
        max_len = getattr(hf_config, key, None)
        if max_len is not None:
            max_len_key = key if max_len < derived_max_model_len \
                else max_len_key
            derived_max_model_len = min(derived_max_model_len, max_len)
    # For Command-R / Cohere, Cohere2 / Aya Vision models
    if tmp_max_len := getattr(hf_config, "model_max_length", None):
        max_len_key = "model_max_length"
        derived_max_model_len = tmp_max_len

    # If sliding window is manually disabled, max_length should be less
    # than the sliding window length in the model config.
    if disable_sliding_window and sliding_window_len is not None:

        sliding_window_len_min = get_min_sliding_window(sliding_window_len)
        max_len_key = "sliding_window" \
            if sliding_window_len_min < derived_max_model_len else max_len_key
        derived_max_model_len = min(derived_max_model_len,
                                    sliding_window_len_min)

    # Consider model_max_length in tokenizer_config
    if tokenizer_config:
        tokenizer_model_max_length = tokenizer_config.get(
            "model_max_length", derived_max_model_len)
        derived_max_model_len = min(derived_max_model_len,
                                    tokenizer_model_max_length)

    # If none of the keys were found in the config, use a default and
    # log a warning.
    if derived_max_model_len == float("inf"):
        if max_model_len is not None:
            # If max_model_len is specified, we use it.
            return max_model_len

        if spec_target_max_model_len is not None:
            # If this is a speculative draft model, we use the max model len
            # from the target model.
            return spec_target_max_model_len

        default_max_len = 2048
        logger.warning(
            "The model's config.json does not contain any of the following "
            "keys to determine the original maximum length of the model: "
            "%s. Assuming the model's maximum length is %d.", possible_keys,
            default_max_len)
        derived_max_model_len = default_max_len

    rope_scaling = getattr(hf_config, "rope_scaling", None)
    # NOTE(woosuk): Gemma3's max_model_len (128K) is already scaled by RoPE
    # scaling, so we skip applying the scaling factor again.
    if rope_scaling is not None and "gemma3" not in hf_config.model_type:
        # No need to consider "type" key because of patch_rope_scaling when
        # loading HF config
        rope_type = rope_scaling["rope_type"]

        if rope_type not in ("su", "longrope", "llama3"):
            if disable_sliding_window:
                # TODO(robertgshaw): Find a model that supports rope_scaling
                # with sliding window to see if this case should be allowed.
                raise NotImplementedError(
                    "Disabling sliding window is not supported for models "
                    "with rope_scaling. Please raise an issue so we can "
                    "investigate.")

            # NOTE: rope_type == "default" does not define factor
            # https://github.com/huggingface/transformers/blob/v4.45.2/src/transformers/modeling_rope_utils.py
            scaling_factor = rope_scaling.get("factor", 1.0)

            if rope_type == "yarn":
                derived_max_model_len = rope_scaling[
                    "original_max_position_embeddings"]
            derived_max_model_len *= scaling_factor

    if encoder_config and "max_seq_length" in encoder_config:
        derived_max_model_len = encoder_config["max_seq_length"]

    # If the user specified a max length, make sure it is smaller than the
    # derived length from the HF model config.
    if max_model_len is None:
        max_model_len = int(derived_max_model_len)
        if current_platform.is_tpu():
            logger.warning(
                "--max-model-len is not specified, "
                "it's currently using model's default length %s, "
                "which might be too large."
                "Please input with --max-model-len based on your "
                "request input length and output length, to avoid "
                "unnecessary degradation.", max_model_len)
    elif max_model_len > derived_max_model_len:
        # Some models might have a separate key for specifying model_max_length
        # that will be bigger than derived_max_model_len. We compare user input
        # with model_max_length and allow this override when it's smaller.
        model_max_length = getattr(hf_config, "model_max_length", None)
        if model_max_length is not None and max_model_len <= model_max_length:
            if disable_sliding_window:
                # TODO(robertgshaw): Find a model that has model_max_length
                # with sliding window to see if this case should be allowed.
                raise NotImplementedError(
                    "Disabling sliding window is not supported for models "
                    "model_max_length in the config. Please raise an issue "
                    "so we can investigate.")
        else:
            msg = (
                f"User-specified max_model_len ({max_model_len}) is greater "
                f"than the derived max_model_len ({max_len_key}="
                f"{derived_max_model_len} or model_max_length="
                f"{model_max_length} in model's config.json). This may lead "
                "to incorrect model outputs or CUDA errors.")
            if envs.VLLM_ALLOW_LONG_MAX_MODEL_LEN:
                logger.warning(
                    "%s Make sure the value is correct and within the "
                    "model context size.", msg)
            else:
                raise ValueError(
                    f"{msg} To allow overriding this maximum, set "
                    "the env var VLLM_ALLOW_LONG_MAX_MODEL_LEN=1")
    return int(max_model_len)


def get_min_sliding_window(
        sliding_window: Union[int, list[Optional[int]]]) -> int:
    if isinstance(sliding_window, list):
        return min(s for s in sliding_window if s is not None)

    return sliding_window


def get_served_model_name(model: str,
                          served_model_name: Optional[Union[str, list[str]]]):
    """
    If the input is a non-empty list, the first model_name in
    `served_model_name` is taken.
    If the input is a non-empty string, it is used directly.
    For cases where the input is either an empty string or an
    empty list, the fallback is to use `self.model`.
    """
    if not served_model_name:
        return model
    if isinstance(served_model_name, list):
        return served_model_name[0]
    return served_model_name


GuidedDecodingBackend = Literal["auto", "xgrammar", "guidance", "outlines"]


@config
@dataclass
class DecodingConfig:
    """Dataclass which contains the decoding strategy of the engine."""

    backend: GuidedDecodingBackend = "auto"
    """Which engine will be used for guided decoding (JSON schema / regex etc)
    by default. With "auto", we will make opinionated choices based on request
    contents and what the backend libraries currently support, so the behavior
    is subject to change in each release."""

    disable_fallback: bool = False
    """If `True`, vLLM will not fallback to a different backend on error."""

    disable_any_whitespace: bool = False
    """If `True`, the model will not generate any whitespace during guided
    decoding. This is only supported for xgrammar and guidance backends."""

    disable_additional_properties: bool = False
    """If `True`, the `guidance` backend will not use `additionalProperties`
    in the JSON schema. This is only supported for the `guidance` backend and
    is used to better align its behaviour with `outlines` and `xgrammar`."""

    reasoning_backend: str = ""
    """Select the reasoning parser depending on the model that you're using.
    This is used to parse the reasoning content into OpenAI API format."""

    def compute_hash(self) -> str:
        """
        WARNING: Whenever a new field is added to this config,
        ensure that it is included in the factors list if
        it affects the computation graph.

        Provide a hash that uniquely identifies all the configs
        that affect the structure of the computation
        graph from input ids/embeddings to the final hidden states,
        excluding anything before input ids/embeddings and after
        the final hidden states.
        """
        # no factors to consider.
        # this config will not affect the computation graph.
        factors: list[Any] = []
        hash_str = hashlib.md5(str(factors).encode(),
                               usedforsecurity=False).hexdigest()
        return hash_str

    def __post_init__(self):
        if (self.disable_any_whitespace
                and self.backend not in ("xgrammar", "guidance")):
            raise ValueError("disable_any_whitespace is only supported for "
                             "xgrammar and guidance backends.")
        if (self.disable_additional_properties and self.backend != "guidance"):
            raise ValueError("disable_additional_properties is only supported "
                             "for the guidance backend.")


DetailedTraceModules = Literal["model", "worker", "all"]


@config
@dataclass
class ObservabilityConfig:
    """Configuration for observability - metrics and tracing."""

    show_hidden_metrics_for_version: Optional[str] = None
    """Enable deprecated Prometheus metrics that have been hidden since the
    specified version. For example, if a previously deprecated metric has been
    hidden since the v0.7.0 release, you use
    `--show-hidden-metrics-for-version=0.7` as a temporary escape hatch while
    you migrate to new metrics. The metric is likely to be removed completely
    in an upcoming release."""

    @cached_property
    def show_hidden_metrics(self) -> bool:
        """Check if the hidden metrics should be shown."""
        if self.show_hidden_metrics_for_version is None:
            return False
        return version._prev_minor_version_was(
            self.show_hidden_metrics_for_version)

    otlp_traces_endpoint: Optional[str] = None
    """Target URL to which OpenTelemetry traces will be sent."""

    collect_detailed_traces: Optional[list[DetailedTraceModules]] = None
    """It makes sense to set this only if `--otlp-traces-endpoint` is set. If
    set, it will collect detailed traces for the specified modules. This
    involves use of possibly costly and or blocking operations and hence might
    have a performance impact.

    Note that collecting detailed timing information for each request can be
    expensive."""

    @cached_property
    def collect_model_forward_time(self) -> bool:
        """Whether to collect model forward time for the request."""
        return (self.collect_detailed_traces is not None
                and ("model" in self.collect_detailed_traces
                     or "all" in self.collect_detailed_traces))

    @cached_property
    def collect_model_execute_time(self) -> bool:
        """Whether to collect model execute time for the request."""
        return (self.collect_detailed_traces is not None
                and ("worker" in self.collect_detailed_traces
                     or "all" in self.collect_detailed_traces))

    def compute_hash(self) -> str:
        """
        WARNING: Whenever a new field is added to this config,
        ensure that it is included in the factors list if
        it affects the computation graph.

        Provide a hash that uniquely identifies all the configs
        that affect the structure of the computation
        graph from input ids/embeddings to the final hidden states,
        excluding anything before input ids/embeddings and after
        the final hidden states.
        """
        # no factors to consider.
        # this config will not affect the computation graph.
        factors: list[Any] = []
        hash_str = hashlib.md5(str(factors).encode(),
                               usedforsecurity=False).hexdigest()
        return hash_str

    def __post_init__(self):
        if (self.collect_detailed_traces is not None
                and len(self.collect_detailed_traces) == 1
                and "," in self.collect_detailed_traces[0]):
            self._parse_collect_detailed_traces()

        from vllm.tracing import is_otel_available, otel_import_error_traceback
        if not is_otel_available() and self.otlp_traces_endpoint is not None:
            raise ValueError(
                "OpenTelemetry is not available. Unable to configure "
                "'otlp_traces_endpoint'. Ensure OpenTelemetry packages are "
                f"installed. Original error:\n{otel_import_error_traceback}")

    def _parse_collect_detailed_traces(self):
        assert isinstance(self.collect_detailed_traces, list)
        self.collect_detailed_traces = cast(
            list[DetailedTraceModules],
            self.collect_detailed_traces[0].split(","))


KVProducer = Literal["kv_producer", "kv_both"]
KVConsumer = Literal["kv_consumer", "kv_both"]
KVRole = Literal[KVProducer, KVConsumer]


@config
@dataclass
class KVTransferConfig:
    """Configuration for distributed KV cache transfer."""

    kv_connector: Optional[str] = None
    """The KV connector for vLLM to transmit KV caches between vLLM instances.
    """

    engine_id: Optional[str] = None
    """The engine id for KV transfers."""

    kv_buffer_device: Optional[str] = "cuda"
    """The device used by kv connector to buffer the KV cache.
    Currently only support 'cuda'."""

    kv_buffer_size: float = 1e9
    """The buffer size for TorchDistributedConnector. Measured in number of
    bytes. Recommended value: 1e9 (about 1GB)."""

    kv_role: Optional[KVRole] = None
    """Whether this vLLM instance produces, consumes KV cache, or both. Choices
    are 'kv_producer', 'kv_consumer', and 'kv_both'."""

    kv_rank: Optional[int] = None
    """The rank of this vLLM instance in the KV cache transfer. Typical value:
    0 for prefill instance, 1 for decode instance.
    Currently only 1P1D is supported."""

    kv_parallel_size: int = 1
    """The number of parallel instances for KV cache transfer. For
    PyNcclConnector, this should be 2."""

    kv_ip: str = "127.0.0.1"
    """The KV connector ip, used to build distributed connection."""

    kv_port: int = 14579
    """The KV connector port, used to build distributed connection."""

    kv_connector_extra_config: dict[str, Any] = field(default_factory=dict)
    """any extra config that the connector may need."""

    kv_connector_module_path: Optional[str] = None
    """The Python module path to dynamically load the KV connector from.
    Only supported in V1."""

    def compute_hash(self) -> str:
        """
        WARNING: Whenever a new field is added to this config,
        ensure that it is included in the factors list if
        it affects the computation graph.

        Provide a hash that uniquely identifies all the configs
        that affect the structure of the computation
        graph from input ids/embeddings to the final hidden states,
        excluding anything before input ids/embeddings and after
        the final hidden states.
        """
        # no factors to consider.
        # this config will not affect the computation graph.
        factors: list[Any] = []
        hash_str = hashlib.md5(str(factors).encode(),
                               usedforsecurity=False).hexdigest()
        return hash_str

    def __post_init__(self) -> None:
        if self.engine_id is None:
            self.engine_id = str(uuid.uuid4())

        if self.kv_role is not None and self.kv_role not in get_args(KVRole):
            raise ValueError(f"Unsupported kv_role: {self.kv_role}. "
                             f"Supported roles are {get_args(KVRole)}")

        if self.kv_connector is not None and self.kv_role is None:
            raise ValueError("Please specify kv_disagg_role when kv_connector "
                             f"is set, supported roles are {get_args(KVRole)}")

    @property
    def is_kv_transfer_instance(self) -> bool:
        return self.kv_connector is not None and \
            self.kv_role in get_args(KVRole)

    @property
    def is_kv_producer(self) -> bool:
        return self.kv_connector is not None and \
            self.kv_role in get_args(KVProducer)

    @property
    def is_kv_consumer(self) -> bool:
        return self.kv_connector is not None and \
            self.kv_role in get_args(KVConsumer)

    def get_from_extra_config(self, key, default) -> Any:
        return self.kv_connector_extra_config.get(key, default)


@config
@dataclass
class KVEventsConfig:
    """Configuration for KV event publishing."""

    enable_kv_cache_events: bool = False
    """If True, enable KV cache events for tracking block storage and removal.
    Events can be published externally by zmq using the event publisher config.
    """

    publisher: str = "null"
    """The publisher to use for publishing kv events. Can be "null", "zmq".
    """

    endpoint: str = "tcp://*:5557"
    """The zmq endpoint to use for publishing kv events.
    """

    replay_endpoint: Optional[str] = None
    """The zmq endpoint to use for replaying kv events.
    """

    buffer_steps: int = 10_000
    """The number of steps to cache for replay endpoint. Will only save
    events from the last N steps for the replay endpoint.
    """

    hwm: int = 100_000
    """The zmq high water mark for the event publisher. After queueing N events,
    events will start dropping if the consumer is not keeping up.
    """

    max_queue_size: int = 100_000
    """The maximum number of events to queue while waiting for publishing.
    """

    topic: str = ""
    """The topic to use for the event publisher. Consumers can subscribe to
    this topic to receive events.
    """


class CompilationLevel:
    # constants for the levels of the compilation process
    NO_COMPILATION = 0
    DYNAMO_AS_IS = 1
    DYNAMO_ONCE = 2
    PIECEWISE = 3


class CUDAGraphMode(enum.Enum):
    """ Constants for the cudagraph mode in CompilationConfig.
    Meanwhile, the subset enum `NONE`, `PIECEWISE` and `FULL` are also
    treated as concrete runtime mode for cudagraph runtime dispatching.
    """
    NONE = 0
    PIECEWISE = 1
    FULL = 2
    FULL_DECODE_ONLY = (FULL, NONE)
    FULL_AND_PIECEWISE = (FULL, PIECEWISE)

    def decode_mode(self) -> 'CUDAGraphMode':
        return CUDAGraphMode(self.value[0]) if \
            self.separate_routine() else self

    def mixed_mode(self) -> 'CUDAGraphMode':
        return CUDAGraphMode(self.value[1]) if \
            self.separate_routine() else self

    def requires_piecewise_compilation(self) -> bool:
        return (self.decode_mode() == CUDAGraphMode.PIECEWISE
                or self.mixed_mode() == CUDAGraphMode.PIECEWISE)

<<<<<<< HEAD
=======
    def max_cudagraph_mode(self) -> 'CUDAGraphMode':
        return max(self.value) if self.separate_routine() else self

>>>>>>> a7adfae3
    def separate_routine(self) -> bool:
        return isinstance(self.value, tuple)


@config
@dataclass
class PassConfig:
    """Configuration for custom Inductor passes.

    This is separate from general `CompilationConfig` so that inductor passes
    don't all have access to full configuration - that would create a cycle as
    the `PassManager` is set as a property of config."""

    enable_fusion: bool = field(default_factory=lambda: not envs.VLLM_USE_V1)
    """Whether to enable the custom fusion (RMSNorm/SiluMul+quant) pass."""
    enable_attn_fusion: bool = False
    """Whether to enable the custom attention+quant fusion pass."""
    enable_noop: bool = field(default_factory=lambda: not envs.VLLM_USE_V1)
    """Whether to enable the custom no-op elimination pass."""
    enable_sequence_parallelism: bool = False
    """Whether to enable sequence parallelism."""
    enable_async_tp: bool = False
    """Whether to enable async TP."""
    enable_fi_allreduce_fusion: bool = False
    """Whether to enable flashinfer allreduce fusion."""
    fi_allreduce_fusion_max_token_num: int = 16384
    """Max number of tokens to used in flashinfer allreduce fusion."""

    # TODO(luka) better pass enabling system.

    def uuid(self):
        """
        Produces a hash unique to the pass configuration.
        Any new fields that affect compilation should be added to the hash.
        Any future fields that don't affect compilation should be excluded.
        """
        return InductorPass.hash_dict(asdict(self))

    def __post_init__(self) -> None:
        if not self.enable_noop:
            if self.enable_fusion:
                logger.warning_once(
                    "Fusion enabled but reshape elimination disabled. "
                    "RMSNorm/SiluMul + quant (fp8) fusion might not work")
            if self.enable_attn_fusion:
                logger.warning_once(
                    "Fusion enabled but reshape elimination disabled. "
                    "Attention + quant (fp8) fusion might not work")


@config
@dataclass
class CompilationConfig:
    """Configuration for compilation. It has three parts:

    - Top-level Compilation control:
        - [`level`][vllm.config.CompilationConfig.level]
        - [`debug_dump_path`][vllm.config.CompilationConfig.debug_dump_path]
        - [`cache_dir`][vllm.config.CompilationConfig.cache_dir]
        - [`backend`][vllm.config.CompilationConfig.backend]
        - [`custom_ops`][vllm.config.CompilationConfig.custom_ops]
        - [`splitting_ops`][vllm.config.CompilationConfig.splitting_ops]
    - CudaGraph capture:
        - [`use_cudagraph`][vllm.config.CompilationConfig.use_cudagraph]
        - [`cudagraph_mode`][vllm.config.CompilationConfig.cudagraph_mode]
        - [`cudagraph_capture_sizes`]
        [vllm.config.CompilationConfig.cudagraph_capture_sizes]
        - [`cudagraph_num_of_warmups`]
        [vllm.config.CompilationConfig.cudagraph_num_of_warmups]
        - [`cudagraph_separate_routine`]
        [vllm.config.CompilationConfig.cudagraph_separate_routine]
        - [`cudagraph_copy_inputs`]
        [vllm.config.CompilationConfig.cudagraph_copy_inputs]
        - [`full_cuda_graph`][vllm.config.CompilationConfig.full_cuda_graph]
    - Inductor compilation:
        - [`use_inductor`][vllm.config.CompilationConfig.use_inductor]
        - [`compile_sizes`][vllm.config.CompilationConfig.compile_sizes]
        - [`inductor_compile_config`]
        [vllm.config.CompilationConfig.inductor_compile_config]
        - [`inductor_passes`][vllm.config.CompilationConfig.inductor_passes]
        - custom inductor passes

    Why we have different sizes for cudagraph and inductor:
    - cudagraph: a cudagraph captured for a specific size can only be used
        for the same size. We need to capture all the sizes we want to use.
    - inductor: a graph compiled by inductor for a general shape can be used
        for different sizes. Inductor can also compile for specific sizes,
        where it can have more information to optimize the graph with fully
        static shapes. However, we find the general shape compilation is
        sufficient for most cases. It might be beneficial to compile for
        certain small batchsizes, where inductor is good at optimizing.
    """
    # Top-level Compilation control
    level: Optional[int] = None
    """The level of compilation:

    - None: If None, we will select the default compilation level.
      For V1 engine this is 3, for V0 engine this is 0.
    - 0: no compilation.
    - 1: dynamo as is.
    - 2: dynamo once.
    - 3: piecewise compilation."""
    debug_dump_path: str = ""
    """The path to dump the debug information."""
    cache_dir: str = ""
    """The directory to store the compiled graph, to accelerate Inductor
    compilation. By default, it will use model-related information to generate
    a cache directory."""
    backend: str = ""
    """The backend for compilation. It needs to be a string:

    - "" (empty string): use the default backend.
    - "eager"/"openxla"/...: use the specified backend registered in PyTorch.
    - "full.module.name": a qualified name which can be used to import the

    backend function.
    We use string to avoid serialization issues when using compilation in a
    distributed setting. When the compilation level is 1 or 2, the backend is
    used for the compilation directly (it sees the whole graph). When the
    compilation level is 3, the backend is used for the piecewise compilation
    (it sees a part of the graph)."""
    custom_ops: list[str] = field(default_factory=list)
    """Fine-grained control over which custom ops to enable/disable. Use 'all'
    to enable all, 'none' to disable all. Also specify a list of custom op
    names to enable (prefixed with a '+'), or disable (prefixed with a '-').
    Examples:

    - 'all,-op1' to enable all except op1
    - 'none,+op1,+op2' to enable only op1 and op2

    By default, all custom ops are enabled when running without Inductor and
    disabled when running with Inductor: level>=PIECEWISE and use_inductor=True.
    Inductor generates (fused) Triton kernels for disabled custom ops."""
    splitting_ops: Optional[list[str]] = None
    """A list of ops to split the full graph into subgraphs, used in piecewise
    compilation."""
    is_attention_splitting: bool = False
    """A flag to indicate if the splitting_ops contains all attention ops."""

    # Inductor capture
    use_inductor: bool = True
    """Whether to use inductor compilation:

    - False: inductor compilation is not used. graph runs in eager
        (custom_ops enabled by default).
    - True: inductor compilation is used (custom_ops disabled by default).
        One graph for symbolic shape and one graph per size in compile_sizes
        are compiled using configurations in inductor_compile_config.

    This setting is ignored if level<PIECEWISE."""
    compile_sizes: Optional[list[Union[int, str]]] = None
    """Sizes to compile for inductor. In addition
    to integers, it also supports "cudagraph_capture_sizes" to
    specify the sizes for cudagraph capture."""
    inductor_compile_config: dict = field(default_factory=dict)
    """Additional configurations for inductor.
    - None: use default configurations."""
    inductor_passes: dict[str, str] = field(default_factory=dict)
    """Additional passes for inductor. It is a dictionary
    from pass name to pass function qualified name. We use function
    name because the config uses JSON format. If we pass the config
    from Python, functions can also be passed directly via Python object
    constructor, e.g. `CompilationConfig(inductor_passes={"a": func})`."""

    # CudaGraph compilation
    cudagraph_mode: Optional[CUDAGraphMode] = None
    """
    The mode of the cudagraph.
    - NONE, no cudagraph capture.
    - PIECEWISE. (v1 default)
    - FULL.
    - FULL_DECODE_ONLY.
    - FULL_AND_PIECEWISE.

    PIECEWISE mode build piecewise cudagraph only, keeping the cudagraph
    incompatiable ops (i.e. some attention ops) outside the cudagraph
    for general flexibility.
    This is the default mode.

    FULL mode: Capture full cudagraph for all batches. Can be good for small
    models or workloads with small prompts; not supported by many backends.
    Generally for performance FULL_AND_PIECEWISE is better.
    
    FULL_DECODE_ONLY mode: Capture full cudagraph for decode batches only.
    Mixed prefill-decode batches are run without cudagraphs. Can be good for
    decode instances in a P/D setup where prefill is not as important so we
    can save some memory.
    
    FULL_AND_PIECEWISE mode: Capture full cudagraph for decode batches and
    piecewise cudagraph for prefill and mixed prefill-decode batches.
    This is like the most performant mode for most models.

    Currently, the cudagraph mode is only used for the v1 engine.
    Note that the cudagraph logic is generally orthogonal to the 
    compilation logic. While piecewise cudagraphs require piecewise 
    compilation (level=PIECEWISE and non-empty splitting_ops), full
    cudagraphs are supported with and without compilation.
    """
    use_cudagraph: Optional[bool] = None
    """Whether to use cudagraph inside compilation.
    - False: cudagraph inside compilation is not used.
    - True: cudagraph inside compilation is used. It requires
        that all input buffers have fixed addresses, and all
        splitting ops write their outputs to input buffers.
    In the vLLM V1 Engine, this flag only applies for
    CompilationLevel.PIECEWISE (aka -O3).
    Note that this is orthogonal to the cudagraph capture logic
    outside of compilation.
    Warning: This flag is deprecated and will be removed in future releases.
    Please use cudagraph_mode instead.
    """
    cudagraph_num_of_warmups: int = 0
    """Number of warmup runs for cudagraph.
    It means the first several runs will be treated as warmup runs.
    Only after that, the execution will be recorded, and the recorded
    cudagraph will be used for subsequent runs."""
    cudagraph_capture_sizes: Optional[list[int]] = None
    """Sizes to capture cudagraph.
    - None (default): capture sizes are inferred from vllm config.
    - list[int]: capture sizes are specified as given."""
    cudagraph_copy_inputs: bool = False
    """Whether to copy input tensors for
    cudagraph. If the caller can guarantee that the same input buffers
    are always used, it can set this to False. Otherwise, it should
    set this to True, and the compiler will copy the input to an
    internally managed buffer. Default is False. 
    Note that this flag is only effective when cudagraph_mode is PIECEWISE.
    """
    full_cuda_graph: Optional[bool] = None
    """whether to use a full cuda graph for the entire forward pass rather than
    splitting certain operations such as attention into subgraphs. Thus this
    flag cannot be used together with splitting_ops. This may provide
    performance benefits for smaller models.
    Warning: This flag is deprecated and will be removed in future releases.
    Please use cudagraph_mode instead.
    """
    pass_config: PassConfig = field(default_factory=PassConfig)
    """Custom inductor passes, see PassConfig for more details"""

    max_capture_size: int = field(default=None, init=False)  # type: ignore
    """not configurable, computed after init"""
    local_cache_dir: str = field(default=None, init=False)  # type: ignore
    """local cache dir for each rank"""
    bs_to_padded_graph_size: list[int] = field(
        default=None,  # type: ignore
        init=False)
    """optimization:
    Intuitively, bs_to_padded_graph_size should be dict[int, int].
    since we know all keys are in a range [0, max_capture_size],
    we can optimize it to list[int] for better lookup performance."""

    # keep track of enabled and disabled custom ops
    enabled_custom_ops: Counter[str] = field(default_factory=Counter,
                                             init=False)
    """custom ops that are enabled"""
    disabled_custom_ops: Counter[str] = field(default_factory=Counter,
                                              init=False)
    """custom ops that are disabled"""
    traced_files: set[str] = field(default_factory=set, init=False)
    """files that are traced for compilation"""
    compilation_time: float = field(default=0.0, init=False)
    """time taken for compilation"""

    static_forward_context: dict[str, Any] = field(default_factory=dict,
                                                   init=False)
    """Per-model forward context
    Map from layer name to layer objects that need to be accessed outside
    model code, e.g., Attention, FusedMOE when dp_size>1."""

    def compute_hash(self) -> str:
        """
        WARNING: Whenever a new field is added to this config,
        ensure that it is included in the factors list if
        it affects the computation graph.

        Provide a hash that uniquely identifies all the configs
        that affect the structure of the computation
        graph from input ids/embeddings to the final hidden states,
        excluding anything before input ids/embeddings and after
        the final hidden states.
        """
        factors: list[Any] = []
        factors.append(self.level)
        factors.append(self.backend)
        factors.append(self.custom_ops)
        factors.append(self.splitting_ops)
        factors.append(self.use_inductor)
        factors.append(self.inductor_compile_config)
        factors.append(self.inductor_passes)
        factors.append(self.pass_config.uuid())
        return hashlib.sha256(str(factors).encode()).hexdigest()

    def __repr__(self) -> str:
        exclude = {
            "static_forward_context": True,
            "enabled_custom_ops": True,
            "disabled_custom_ops": True,
            "compilation_time": True,
            "bs_to_padded_graph_size": True,
            "traced_files": True,
            "inductor_compile_config": {
                "post_grad_custom_post_pass": True,
            },
        }

        # exclude default attr in pass_config
        pass_config_exclude = {}
        for attr, default_val in vars(PassConfig()).items():
            if getattr(self.pass_config, attr) == default_val:
                pass_config_exclude[attr] = True
        if pass_config_exclude:
            exclude["pass_config"] = pass_config_exclude

        # The cast to string is necessary because Pydantic is mocked in docs
        # builds and sphinx-argparse doesn't know the return type of decode()
        return str(
            TypeAdapter(CompilationConfig).dump_json(
                self,
                exclude=exclude,  # type: ignore[arg-type]
                exclude_unset=True).decode())

    __str__ = __repr__

    @classmethod
    def from_cli(cls, cli_value: str) -> "CompilationConfig":
        """Parse the CLI value for the compilation config.
        -O1, -O2, -O3, etc. is handled in FlexibleArgumentParser.
        """
        return TypeAdapter(CompilationConfig).validate_json(cli_value)

    @field_validator("cudagraph_mode", mode="before")
    @classmethod
    def validate_cudagraph_mode_before(cls, value: Any) -> Any:
        """
        enable parse the `cudagraph_mode` enum type from string
        """
        if isinstance(value, str):
            return CUDAGraphMode[value.upper()]
        return value

    def __post_init__(self) -> None:
        count_none = self.custom_ops.count("none")
        count_all = self.custom_ops.count("all")
        assert count_none + count_all <= 1, "Can only specify 'none' or 'all'"

        # TODO(zou3519/luka): There are 2 issues with auto-functionalization V2:
        # 1. A bug in PyTorch, fixed in 2.7:
        #    https://github.com/pytorch/pytorch/issues/147924
        # 2. Custom passes (fusion) rely on auto-functionalization V1 and don't
        #    work with V2. Addressing this will take extra engineering effort
        #    and it is not yet a priority. RFC here:
        #    https://github.com/vllm-project/vllm/issues/14703

        if is_torch_equal_or_newer("2.6"):
            KEY = 'enable_auto_functionalized_v2'
            if KEY not in self.inductor_compile_config:
                self.inductor_compile_config[KEY] = False

        for k, v in self.inductor_passes.items():
            if not isinstance(v, str):
                assert callable(v), (
                    f"pass {k} should be callable or a qualified name")
                self.inductor_compile_config[k] = v if isinstance(
                    v, InductorPass) else CallableInductorPass(v)
                continue

            # resolve function from qualified name
            names = v.split(".")
            module = ".".join(names[:-1])
            func_name = names[-1]
            func = __import__(module).__dict__[func_name]
            self.inductor_compile_config[k] = func if isinstance(
                func, InductorPass) else CallableInductorPass(func)

        if isinstance(self.pass_config, dict):
            self.pass_config = PassConfig(**self.pass_config)

    def init_backend(self, vllm_config: "VllmConfig") -> Union[str, Callable]:
        if self.level == CompilationLevel.NO_COMPILATION:
            raise ValueError("No compilation level is set.")

        from torch._dynamo.backends.registry import list_backends
        torch_backends = list_backends(exclude_tags=tuple())
        if self.level in [
                CompilationLevel.DYNAMO_AS_IS, CompilationLevel.DYNAMO_ONCE
        ]:
            if self.backend == "":
                return "eager"
            if self.backend in torch_backends:
                return self.backend
            return resolve_obj_by_qualname(self.backend)

        # TODO: pass user-specified backend to piecewise compilation
        # merge with the config use_inductor
        assert self.level == CompilationLevel.PIECEWISE

        from vllm.compilation.backends import VllmBackend
        return VllmBackend(vllm_config)

    def init_with_cudagraph_sizes(self,
                                  cudagraph_capture_sizes: list[int]) -> None:
        """To complete the initialization of config,
        we need to know the cudagraph sizes."""

        if self.cudagraph_capture_sizes is None:
            self.cudagraph_capture_sizes = cudagraph_capture_sizes
        else:
            # de-duplicate the sizes provided by the config
            dedup_sizes = list(set(self.cudagraph_capture_sizes))
            if len(dedup_sizes) < len(self.cudagraph_capture_sizes):
                logger.info(("cudagraph sizes specified by model runner"
                             " %s is overridden by config %s"),
                            cudagraph_capture_sizes, dedup_sizes)
            self.cudagraph_capture_sizes = dedup_sizes

        computed_compile_sizes = []
        if self.compile_sizes is not None:
            # de-duplicate the sizes provided by the config
            self.compile_sizes = list(set(self.compile_sizes))
            for x in self.compile_sizes:
                if isinstance(x, str):
                    assert x == "cudagraph_capture_sizes", \
                    "Unrecognized size type in compile_sizes, " \
                    f"expect 'cudagraph_capture_sizes', got {x}"
                    computed_compile_sizes.extend(self.cudagraph_capture_sizes)
                else:
                    assert isinstance(x, int)
                    computed_compile_sizes.append(x)
        self.compile_sizes = computed_compile_sizes  # type: ignore

        # sort to make sure cudagraph capture sizes are in descending order
        self.cudagraph_capture_sizes.sort(reverse=True)
        self.max_capture_size = self.cudagraph_capture_sizes[
            0] if self.cudagraph_capture_sizes else 0

        # pre-compute the mapping from batch size to padded graph size
        self.bs_to_padded_graph_size = [
            0 for i in range(self.max_capture_size + 1)
        ]
        for end, start in zip(self.cudagraph_capture_sizes,
                              self.cudagraph_capture_sizes[1:] + [0]):
            for bs in range(start, end):
                if bs == start:
                    self.bs_to_padded_graph_size[bs] = start
                else:
                    self.bs_to_padded_graph_size[bs] = end
        self.bs_to_padded_graph_size[
            self.max_capture_size] = self.max_capture_size

    def set_splitting_ops_for_v1(self):
        # NOTE: this function needs to be called only when level is
        # CompilationLevel.PIECEWISE
        assert self.level == CompilationLevel.PIECEWISE, (
            "set_splitting_ops_for_v1 should only be called when "
            "level is CompilationLevel.PIECEWISE")

        if self.splitting_ops is None:
            # NOTE: When using full cudagraph, instead of setting an empty
            # list and capture the full cudagraph inside the flattened fx
            # graph, we keep the piecewise fx graph structure but capture the
            # full cudagraph outside the fx graph. This reduces some cpu
            # overhead when the runtime batch_size is not cudagraph captured.
            # see https://github.com/vllm-project/vllm/pull/20059 for details.
            self.splitting_ops = [
                "vllm.unified_attention",
                "vllm.unified_attention_with_output",
                "vllm.mamba_mixer2",
            ]
        elif len(self.splitting_ops) == 0:
            logger.warning_once("Using piecewise compilation with empty "
                                "splitting_ops.")
            if self.cudagraph_mode == CUDAGraphMode.PIECEWISE:
                logger.warning_once(
                    "When compilation level is piecewise with empty "
                    "splitting_ops, PIECEWISE cudagraph_mode will be "
                    "treated as FULL cudagraph_mode. Please ensure you are "
                    "using attention backends that support cudagraph or set "
                    "cudagraph_mode to NONE explicitly if encountering "
                    "any problems.")
                self.cudagraph_mode = CUDAGraphMode.FULL
            self.splitting_ops = []
        self.is_attention_splitting = all(
            op in self.splitting_ops for op in
            ["vllm.unified_attention", "vllm.unified_attention_with_output"])


@config
@dataclass(config=ConfigDict(arbitrary_types_allowed=True))
class VllmConfig:
    """Dataclass which contains all vllm-related configuration. This
    simplifies passing around the distinct configurations in the codebase.
    """

    # TODO: use default_factory once default constructing ModelConfig doesn't
    # try to download a model
    model_config: ModelConfig = None  # type: ignore
    """Model configuration."""
    cache_config: CacheConfig = field(default_factory=CacheConfig)
    """Cache configuration."""
    parallel_config: ParallelConfig = field(default_factory=ParallelConfig)
    """Parallel configuration."""
    scheduler_config: SchedulerConfig = field(default_factory=SchedulerConfig)
    """Scheduler configuration."""
    device_config: DeviceConfig = field(default_factory=DeviceConfig)
    """Device configuration."""
    load_config: LoadConfig = field(default_factory=LoadConfig)
    """Load configuration."""
    lora_config: Optional[LoRAConfig] = None
    """LoRA configuration."""
    speculative_config: Optional[SpeculativeConfig] = None
    """Speculative decoding configuration."""
    decoding_config: DecodingConfig = field(default_factory=DecodingConfig)
    """Decoding configuration."""
    observability_config: Optional[ObservabilityConfig] = None
    """Observability configuration."""
    quant_config: Optional[QuantizationConfig] = None
    """Quantization configuration."""
    compilation_config: CompilationConfig = field(
        default_factory=CompilationConfig)
    """`torch.compile` and cudagraph capture configuration for the model.

    As a shorthand, `-O<n>` can be used to directly specify the compilation
    level `n`: `-O3` is equivalent to `-O.level=3` (same as `-O='{"level":3}'`).
    Currently, -O <n> and -O=<n> are supported as well but this will likely be
    removed in favor of clearer -O<n> syntax in the future.

    NOTE: level 0 is the default level without any optimization. level 1 and 2
    are for internal testing only. level 3 is the recommended level for
    production, also default in V1.

    You can specify the full compilation config like so:
    `{"level": 3, "cudagraph_capture_sizes": [1, 2, 4, 8]}`
    """
    kv_transfer_config: Optional[KVTransferConfig] = None
    """The configurations for distributed KV cache transfer."""
    kv_events_config: Optional[KVEventsConfig] = None
    """The configurations for event publishing."""
    # some opaque config, only used to provide additional information
    # for the hash computation, mainly used for testing, debugging or out of
    # tree config registration.
    additional_config: Union[dict, SupportsHash] = field(default_factory=dict)
    """Additional config for specified platform. Different platforms may
    support different configs. Make sure the configs are valid for the platform
    you are using. Contents must be hashable."""
    instance_id: str = ""
    """The ID of the vLLM instance."""

    def compute_hash(self) -> str:
        """
        WARNING: Whenever a new field is added to this config,
        ensure that it is included in the factors list if
        it affects the computation graph.

        Provide a hash that uniquely identifies all the configs
        that affect the structure of the computation
        graph from input ids/embeddings to the final hidden states,
        excluding anything before input ids/embeddings and after
        the final hidden states.
        """
        factors: list[Any] = []

        # summarize vllm config
        vllm_factors: list[Any] = []
        from vllm import __version__
        vllm_factors.append(__version__)
        vllm_factors.append(envs.VLLM_USE_V1)
        if self.model_config:
            vllm_factors.append(self.model_config.compute_hash())
        else:
            vllm_factors.append("None")
        if self.cache_config:
            vllm_factors.append(self.cache_config.compute_hash())
        else:
            vllm_factors.append("None")
        if self.parallel_config:
            vllm_factors.append(self.parallel_config.compute_hash())
        else:
            vllm_factors.append("None")
        if self.scheduler_config:
            vllm_factors.append(self.scheduler_config.compute_hash())
        else:
            vllm_factors.append("None")
        if self.device_config:
            vllm_factors.append(self.device_config.compute_hash())
        else:
            vllm_factors.append("None")
        if self.load_config:
            vllm_factors.append(self.load_config.compute_hash())
        else:
            vllm_factors.append("None")
        if self.lora_config:
            vllm_factors.append(self.lora_config.compute_hash())
            # LoRA creates static buffers based on max_num_batched_tokens.
            # The tensor sizes and strides get captured in the torch.compile
            # graph explicitly.
            vllm_factors.append(
                str(self.scheduler_config.max_num_batched_tokens))
        else:
            vllm_factors.append("None")
        if self.speculative_config:
            vllm_factors.append(self.speculative_config.compute_hash())
        else:
            vllm_factors.append("None")
        if self.decoding_config:
            vllm_factors.append(self.decoding_config.compute_hash())
        else:
            vllm_factors.append("None")
        if self.observability_config:
            vllm_factors.append(self.observability_config.compute_hash())
        else:
            vllm_factors.append("None")
        if self.quant_config:
            pass  # should be captured by model_config.quantization
        if self.compilation_config:
            vllm_factors.append(self.compilation_config.compute_hash())
        else:
            vllm_factors.append("None")
        if self.kv_transfer_config:
            vllm_factors.append(self.kv_transfer_config.compute_hash())
        else:
            vllm_factors.append("None")
        if self.additional_config:
            if isinstance(additional_config := self.additional_config, dict):
                additional_config_hash = hashlib.md5(
                    json.dumps(additional_config, sort_keys=True).encode(),
                    usedforsecurity=False,
                ).hexdigest()
            else:
                additional_config_hash = additional_config.compute_hash()
            vllm_factors.append(additional_config_hash)
        else:
            vllm_factors.append("None")
        factors.append(vllm_factors)

        hash_str = hashlib.md5(str(factors).encode(),
                               usedforsecurity=False).hexdigest()[:10]
        return hash_str

    def pad_for_cudagraph(self, batch_size: int) -> int:
        # if batch_size > self.compilation_config.max_capture_size,
        # it should raise an IndexError.
        # the caller should make sure the batch_size is within the range,
        # i.e., batch_size <= self.compilation_config.max_capture_size
        return self.compilation_config.bs_to_padded_graph_size[batch_size]

    @staticmethod
    def _get_quantization_config(
            model_config: ModelConfig,
            load_config: LoadConfig) -> Optional[QuantizationConfig]:
        """Get the quantization config."""
        from vllm.platforms import current_platform
        if model_config.quantization is not None:
            from vllm.model_executor.model_loader.weight_utils import (
                get_quant_config)
            quant_config = get_quant_config(model_config, load_config)
            capability_tuple = current_platform.get_device_capability()

            if capability_tuple is not None:
                capability = capability_tuple.to_int()
                if capability < quant_config.get_min_capability():
                    raise ValueError(
                        f"The quantization method {model_config.quantization} "
                        "is not supported for the current GPU. Minimum "
                        f"capability: {quant_config.get_min_capability()}. "
                        f"Current capability: {capability}.")
            supported_dtypes = quant_config.get_supported_act_dtypes()
            if model_config.dtype not in supported_dtypes:
                raise ValueError(
                    f"{model_config.dtype} is not supported for quantization "
                    f"method {model_config.quantization}. Supported dtypes: "
                    f"{supported_dtypes}")
            return quant_config
        return None

    @staticmethod
    def get_quantization_config(
            model_config: ModelConfig,
            load_config: LoadConfig) -> Optional[QuantizationConfig]:
        import copy

        # For some reason, the _ version of this modifies the model_config
        # object, so using deepcopy to avoid this problem.
        return VllmConfig._get_quantization_config(copy.deepcopy(model_config),
                                                   load_config)

    def with_hf_config(
        self,
        hf_config: PretrainedConfig,
        architectures: Optional[list[str]] = None,
    ) -> "VllmConfig":
        if architectures is not None:
            hf_config = copy.deepcopy(hf_config)
            hf_config.architectures = architectures

        model_config = copy.deepcopy(self.model_config)
        model_config.hf_config = hf_config

        return replace(self, model_config=model_config)

    def __post_init__(self):
        """Verify configs are valid & consistent with each other.
        """

        self.try_verify_and_update_config()

        if self.model_config is not None:
            self.model_config.verify_async_output_proc(self.parallel_config,
                                                       self.speculative_config,
                                                       self.device_config)
            self.model_config.verify_with_parallel_config(self.parallel_config)
            self.model_config.verify_dual_chunk_attention_config(
                self.load_config)

        self.cache_config.verify_with_parallel_config(self.parallel_config)

        if self.lora_config is not None:
            self.lora_config.verify_with_cache_config(self.cache_config)
            self.lora_config.verify_with_model_config(self.model_config)

        if self.quant_config is None and self.model_config is not None:
            self.quant_config = VllmConfig._get_quantization_config(
                self.model_config, self.load_config)

        from vllm.platforms import current_platform
        if self.model_config is not None and \
            self.scheduler_config.chunked_prefill_enabled and \
            self.model_config.dtype == torch.float32 and \
            current_platform.get_device_capability() == (7, 5):
            logger.warning_once(
                "Turing devices tensor cores do not support float32 matmul. "
                "To workaround this limitation, vLLM will set 'ieee' input "
                "precision for chunked prefill triton kernels.")

        # If the user does not explicitly set a compilation level, then
        # we use the default level. The default level depends on other
        # settings (see the below code).
        if self.compilation_config.level is None:
            if envs.VLLM_USE_V1:
                if self.model_config is not None:
                    if not self.model_config.enforce_eager:
                        self.compilation_config.level = \
                            CompilationLevel.PIECEWISE
                    else:
                        self.compilation_config.level = \
                            CompilationLevel.NO_COMPILATION
                # When model_config is None (most often happens during testing),
                # consider cudagraph_mode as a factor.
                elif self.compilation_config.cudagraph_mode in \
                    [CUDAGraphMode.PIECEWISE, CUDAGraphMode.FULL]:
                    self.compilation_config.level = \
                        CompilationLevel.PIECEWISE
                else:
                    self.compilation_config.level = \
                            CompilationLevel.NO_COMPILATION

            else:
                # NB: Passing both --enforce-eager and a compilation level
                # in V0 means the compilation level wins out.
                self.compilation_config.level = CompilationLevel.NO_COMPILATION

        # if cudagraph_mode is not explicitly set by users, set default value
        if self.compilation_config.cudagraph_mode is None:
            if envs.VLLM_USE_V1 and self.compilation_config.level \
                == CompilationLevel.PIECEWISE:
                self.compilation_config.cudagraph_mode = \
                    CUDAGraphMode.PIECEWISE
            else:
                self.compilation_config.cudagraph_mode = CUDAGraphMode.NONE

        # async tp is built on top of sequence parallelism
        # and requires it to be enabled.
        if self.compilation_config.pass_config.enable_async_tp:
            self.compilation_config.pass_config.enable_sequence_parallelism = \
                True
        if self.compilation_config.pass_config.enable_sequence_parallelism:
            self.compilation_config.custom_ops.append("+rms_norm")
        if envs.VLLM_USE_V1 and self.model_config is not None and \
            not self.model_config.enforce_eager:
            self.compilation_config.cudagraph_num_of_warmups = 1

        # splitting ops is only set for piecewise compilation
        if self.compilation_config.level == CompilationLevel.PIECEWISE:
            self.compilation_config.set_splitting_ops_for_v1()

        if self.compilation_config.use_cudagraph is not None:
            logger.warning(
                "`use_cudagraph` is deprecated and will be removed in the "
                "future release. Switch to use `cudagraph_mode` instead.")
            if self.compilation_config.use_cudagraph:
                if self.compilation_config.cudagraph_mode == CUDAGraphMode.NONE:
                    if self.compilation_config.level == \
                        CompilationLevel.PIECEWISE:
                        self.compilation_config.cudagraph_mode = \
                            CUDAGraphMode.PIECEWISE
                    else:
                        logger.warning(
                            " When compilation_config.level is not "
                            "`CompilationLevel.PIECEWISE`, "
                            " and `use_cudagraph` is set to True, "
                            "`cudagraph_mode` will be set as `FULL`. "
                            "Please ensure you are using attention backends "
                            "that support cudagraph.")
                        self.compilation_config.cudagraph_mode = \
                            CUDAGraphMode.FULL
                # otherwise, keep the cudagraph_mode as is
            else:
                self.compilation_config.cudagraph_mode = CUDAGraphMode.NONE

        if self.compilation_config.full_cuda_graph is not None:
            logger.warning(
                "`full_cuda_graph` is deprecated and will be removed in the "
                "future release. Switch to use `cudagraph_mode` instead.")
            if self.compilation_config.use_cudagraph is not None and \
                self.compilation_config.full_cuda_graph:
                assert self.compilation_config.use_cudagraph, (
                    "`use_cudagraph` must be True when `full_cuda_graph` "
                    "is True.")
                self.compilation_config.cudagraph_mode = CUDAGraphMode.FULL
                self.compilation_config.use_cudagraph = True
            elif self.compilation_config.full_cuda_graph:
                self.compilation_config.cudagraph_mode = CUDAGraphMode.FULL
                self.compilation_config.use_cudagraph = True
            # other cases, keep the cudagraph_mode as is

        # disable cudagraph when enforce eager execution
        if self.model_config is not None and self.model_config.enforce_eager:
            logger.info("Cudagraph is disabled under eager mode")
            self.compilation_config.cudagraph_mode = CUDAGraphMode.NONE

        self._set_cudagraph_sizes()

        if self.cache_config.cpu_offload_gb > 0 and \
            self.compilation_config.level != CompilationLevel.NO_COMPILATION \
                and not envs.VLLM_USE_V1:
            logger.warning(
                "CPU offload is not supported with `torch.compile` in v0 yet."
                " Disabling `torch.compile`.")
            self.compilation_config.level = CompilationLevel.NO_COMPILATION

        if ((not envs.VLLM_USE_V1) and self.lora_config is not None
                and self.compilation_config.level
                != CompilationLevel.NO_COMPILATION):
            logger.warning(
                "LoRA for V0 is not supported with `torch.compile` yet. "
                "Disabling `torch.compile`.")
            self.compilation_config.level = CompilationLevel.NO_COMPILATION

        disable_chunked_prefill_reasons: list[str] = []

        if self.model_config and self.model_config.pooler_config:
            pooling_type = self.model_config.pooler_config.pooling_type
            if pooling_type is None or pooling_type.lower() != "last":
                disable_chunked_prefill_reasons.append(
                    "Only \"last\" pooling supports chunked "
                    "prefill and prefix caching; disabling both.")

        if disable_chunked_prefill_reasons:
            for reason in disable_chunked_prefill_reasons:
                logger.info(reason)
            self.scheduler_config.chunked_prefill_enabled = False
            self.scheduler_config.long_prefill_token_threshold = 0
            self.scheduler_config.max_num_batched_tokens = max(
                self.scheduler_config.max_model_len,
                DEFAULT_MAX_NUM_BATCHED_TOKENS)

            if self.cache_config is not None:
                self.cache_config.enable_prefix_caching = False

        if (self.kv_events_config is not None
                and self.kv_events_config.enable_kv_cache_events
                and not self.cache_config.enable_prefix_caching):
            logger.warning(
                "KV cache events are on, but prefix caching is not enabled."
                "Use --enable-prefix-caching to enable.")
        if (self.kv_events_config is not None
                and self.kv_events_config.publisher != "null"
                and not self.kv_events_config.enable_kv_cache_events):
            logger.warning("KV cache events are disabled,"
                           "but the scheduler is configured to publish them."
                           "Modify KVEventsConfig.enable_kv_cache_events"
                           "to True to enable.")
        current_platform.check_and_update_config(self)

        # final check of cudagraph mode after platform-specific update
        if envs.VLLM_USE_V1:
            if self.compilation_config.cudagraph_mode == CUDAGraphMode.FULL \
                and self.model_config is not None and \
                not self.model_config.disable_cascade_attn:
                logger.info("CUDAGraphMode.FULL is not supported with "
                            "cascade attention currently. Disabling cascade"
                            "attention.")
                self.model_config.disable_cascade_attn = True

            if self.compilation_config.cudagraph_mode\
                .requires_piecewise_compilation():
                assert self.compilation_config.level == \
                    CompilationLevel.PIECEWISE, \
                    "Compilation level should be CompilationLevel.PIECEWISE "\
                    "when cudagraph_mode piecewise cudagraphs is used, "\
                    f"cudagraph_mode={self.compilation_config.cudagraph_mode}"

        if not self.instance_id:
            self.instance_id = random_uuid()[:5]

        if (envs.VLLM_USE_V1
                and not self.scheduler_config.disable_hybrid_kv_cache_manager):
            # logger should only print warning message for hybrid models. As we
            # can't know whether the model is hybrid or not now, so we don't log
            # warning message here and will log it later.
            if not (current_platform.is_cuda() or current_platform.is_rocm()):
                # Hybrid KV cache manager is not supported on non-GPU platforms.
                self.scheduler_config.disable_hybrid_kv_cache_manager = True
            if self.kv_transfer_config is not None:
                # Hybrid KV cache manager is not compatible with KV transfer.
                self.scheduler_config.disable_hybrid_kv_cache_manager = True
            if self.kv_events_config is not None:
                # Hybrid KV cache manager is not compatible with KV events.
                self.scheduler_config.disable_hybrid_kv_cache_manager = True
            if self.model_config is not None and \
                self.model_config.attention_chunk_size is not None:
                if self.speculative_config is not None and \
                    self.speculative_config.use_eagle():
                    # Hybrid KV cache manager is not yet supported with chunked
                    # local attention + eagle.
                    self.scheduler_config.disable_hybrid_kv_cache_manager = True
                elif \
                    not envs.VLLM_ALLOW_CHUNKED_LOCAL_ATTN_WITH_HYBRID_KV_CACHE:
                    logger.warning(
                        "There is a latency regression when using chunked local"
                        " attention with the hybrid KV cache manager. Disabling"
                        " it, by default. To enable it, set the environment "
                        "VLLM_ALLOW_CHUNKED_LOCAL_ATTN_WITH_HYBRID_KV_CACHE=1."
                    )
                    # Hybrid KV cache manager is not yet supported with chunked
                    # local attention.
                    self.scheduler_config.disable_hybrid_kv_cache_manager = True

    def update_sizes_for_sequence_parallelism(self,
                                              possible_sizes: list) -> list:
        # remove the sizes that not multiple of tp_size when
        # enable sequence parallelism
        removed_sizes = [
            size for size in possible_sizes
            if size % self.parallel_config.tensor_parallel_size != 0
        ]
        if removed_sizes:
            logger.warning(
                "Batch sizes %s are removed because they are not "
                "multiple of tp_size %d when "
                "sequence parallelism is enabled", removed_sizes,
                self.parallel_config.tensor_parallel_size)

        return [
            size for size in possible_sizes
            if size % self.parallel_config.tensor_parallel_size == 0
        ]

    def _set_cudagraph_sizes(self):
        """
        cudagraph batchsize padding logic:

        `[1, 2, 4] + [8 * i for i in range(1, 1025)]` is a list of all possible
        batch sizes that cudagraph will capture.

        Depending on the engine's configuration of `max_num_seqs`, the
        candidate batch sizes to capture cudagraph will shrink to the subset
        which just cover the range of `[1, max_num_seqs]`. In the common case,
        `max_num_seqs` is 256, and the cudagraph batch sizes will be
        `[1, 2, 4, 8, 16, 24, 32, 40, ..., 256]`.

        However, if users specify the cudagraph capture sizes through
        compilation config, we will use the specified sizes instead.

        In the end, `vllm_config.compilation_config.cudagraph_capture_sizes`
        will be the final sizes to capture cudagraph (in descending order).

        During runtime, if batchsize is larger than
        `vllm_config.compilation_config.cudagraph_capture_sizes`,
        no cudagraph will be used.
        If the batch size is no larger than
        `vllm_config.compilation_config.cudagraph_capture_sizes`,
        we can quickly find the padded graph size for a given batch size by
        looking up `vllm_config.compilation_config.bs_to_padded_graph_size`.
        """

        # calculate the default `batch_size_capture_list`
        if not envs.VLLM_USE_V1:
            batch_size_capture_list = []
            if self.scheduler_config is not None and \
                self.model_config is not None and \
                    not self.model_config.enforce_eager:

                possible_sizes = [1, 2, 4] + [8 * i for i in range(1, 1025)]
                if self.parallel_config.tensor_parallel_size > 1 and \
                    self.compilation_config.pass_config.enable_sequence_parallelism:
                    possible_sizes = self.update_sizes_for_sequence_parallelism(
                        possible_sizes)

                # find the minimum size that is larger than max_num_seqs,
                # which then becomes the max_batchsize_to_capture
                larger_sizes = [
                    x for x in possible_sizes
                    if x >= self.scheduler_config.max_num_seqs
                ]
                if larger_sizes:
                    max_batchsize_to_capture = larger_sizes[0]
                else:
                    max_batchsize_to_capture = possible_sizes[-1]

                # filter out the sizes that are
                # larger than max_batchsize_to_capture
                batch_size_capture_list = [
                    size for size in possible_sizes
                    if size <= max_batchsize_to_capture
                ]
        else:
            batch_size_capture_list = []
            if self.model_config is not None and \
                not self.model_config.enforce_eager:
                cuda_graph_sizes = self.scheduler_config.cuda_graph_sizes
                if len(cuda_graph_sizes) == 1:
                    batch_size_capture_list = [1, 2, 4] + [
                        i for i in range(8, cuda_graph_sizes[0] + 1, 8)
                    ]
                elif len(cuda_graph_sizes) > 1:
                    batch_size_capture_list = sorted(cuda_graph_sizes)
                else:
                    raise TypeError(f"Invalid value for {cuda_graph_sizes=}.")
                if self.parallel_config.tensor_parallel_size > 1 and \
                    self.compilation_config.pass_config.enable_sequence_parallelism:
                    batch_size_capture_list = \
                        self.update_sizes_for_sequence_parallelism(batch_size_capture_list)
                max_num_tokens = self.scheduler_config.max_num_batched_tokens
                batch_size_capture_list = [
                    size for size in batch_size_capture_list
                    if size <= max_num_tokens
                ]

        self.compilation_config.init_with_cudagraph_sizes(
            batch_size_capture_list)

    def recalculate_max_model_len(self, max_model_len: int):
        # Can only be called in try_verify_and_update_config
        model_config = self.model_config
        max_model_len = model_config.get_and_verify_max_len(max_model_len)
        self.model_config.max_model_len = max_model_len
        self.scheduler_config.max_model_len = max_model_len

    def try_verify_and_update_config(self):
        if self.model_config is None:
            return

        # Avoid running try_verify_and_update_config multiple times
        if getattr(self.model_config, "config_updated", False):
            return
        self.model_config.config_updated = True

        architecture = self.model_config.architecture
        if architecture is None:
            return

        from vllm.model_executor.models.config import (
            MODELS_CONFIG_MAP, HybridAttentionMambaModelConfig)
        cls = MODELS_CONFIG_MAP.get(architecture, None)
        if cls is not None:
            cls.verify_and_update_config(self)

        if self.model_config.is_hybrid:
            HybridAttentionMambaModelConfig.verify_and_update_config(self)

        if self.model_config.convert_type == "classify":
            # Maybe convert ForCausalLM into ForSequenceClassification model.
            from vllm.model_executor.models.adapters import (
                SequenceClassificationConfig)
            SequenceClassificationConfig.verify_and_update_config(self)

    def __str__(self):
        return (
            f"model={self.model_config.model!r}, "
            f"speculative_config={self.speculative_config!r}, "
            f"tokenizer={self.model_config.tokenizer!r}, "
            f"skip_tokenizer_init={self.model_config.skip_tokenizer_init}, "
            f"tokenizer_mode={self.model_config.tokenizer_mode}, "
            f"revision={self.model_config.revision}, "
            f"override_neuron_config={self.model_config.override_neuron_config}, "  # noqa
            f"tokenizer_revision={self.model_config.tokenizer_revision}, "
            f"trust_remote_code={self.model_config.trust_remote_code}, "
            f"dtype={self.model_config.dtype}, "
            f"max_seq_len={self.model_config.max_model_len}, "
            f"download_dir={self.load_config.download_dir!r}, "
            f"load_format={self.load_config.load_format}, "
            f"tensor_parallel_size={self.parallel_config.tensor_parallel_size}, "  # noqa
            f"pipeline_parallel_size={self.parallel_config.pipeline_parallel_size}, "  # noqa
            f"disable_custom_all_reduce={self.parallel_config.disable_custom_all_reduce}, "  # noqa
            f"quantization={self.model_config.quantization}, "
            f"enforce_eager={self.model_config.enforce_eager}, "
            f"kv_cache_dtype={self.cache_config.cache_dtype}, "
            f"device_config={self.device_config.device}, "
            f"decoding_config={self.decoding_config!r}, "
            f"observability_config={self.observability_config!r}, "
            f"seed={self.model_config.seed}, "
            f"served_model_name={self.model_config.served_model_name}, "
            f"num_scheduler_steps={self.scheduler_config.num_scheduler_steps}, "
            f"multi_step_stream_outputs={self.scheduler_config.multi_step_stream_outputs}, "  # noqa
            f"enable_prefix_caching={self.cache_config.enable_prefix_caching}, "
            f"chunked_prefill_enabled={self.scheduler_config.chunked_prefill_enabled}, "  # noqa
            f"use_async_output_proc={self.model_config.use_async_output_proc}, "
            f"pooler_config={self.model_config.pooler_config!r}, "
            f"compilation_config={self.compilation_config!r}")


_current_vllm_config: Optional[VllmConfig] = None
_current_prefix: Optional[str] = None


@contextmanager
def set_current_vllm_config(vllm_config: VllmConfig,
                            check_compile=False,
                            prefix: Optional[str] = None):
    """
    Temporarily set the current vLLM config.
    Used during model initialization.
    We save the current vLLM config in a global variable,
    so that all modules can access it, e.g. custom ops
    can access the vLLM config to determine how to dispatch.
    """
    global _current_vllm_config, _current_prefix
    old_vllm_config = _current_vllm_config
    old_prefix = _current_prefix
    from vllm.compilation.counter import compilation_counter
    num_models_seen = compilation_counter.num_models_seen
    try:
        _current_vllm_config = vllm_config
        _current_prefix = prefix
        yield
    except Exception:
        raise
    else:
        logger.debug("enabled custom ops: %s",
                     vllm_config.compilation_config.enabled_custom_ops)
        logger.debug("disabled custom ops: %s",
                     vllm_config.compilation_config.disabled_custom_ops)
        if check_compile and \
            vllm_config.compilation_config.level == CompilationLevel.PIECEWISE \
            and compilation_counter.num_models_seen == num_models_seen:
            # If the model supports compilation,
            # compilation_counter.num_models_seen should be increased
            # by at least 1.
            # If it is not increased, it means the model does not support
            # compilation (does not have @support_torch_compile decorator).
            logger.warning(
                "`torch.compile` is turned on, but the model %s"
                " does not support it. Please open an issue on GitHub"
                " if you want it to be supported.",
                vllm_config.model_config.model)
    finally:
        _current_vllm_config = old_vllm_config
        _current_prefix = old_prefix
        # Clear the compilation config cache when context changes
        get_cached_compilation_config.cache_clear()


@lru_cache(maxsize=1)
def get_cached_compilation_config():
    """Cache config to avoid repeated calls to get_current_vllm_config()"""
    return get_current_vllm_config().compilation_config


def get_current_vllm_config() -> VllmConfig:
    if _current_vllm_config is None:
        # in ci, usually when we test custom ops/modules directly,
        # we don't set the vllm config. In that case, we set a default
        # config.
        logger.warning("Current vLLM config is not set.")
        from vllm.config import VllmConfig
        return VllmConfig()
    return _current_vllm_config


def get_current_model_prefix() -> str:
    """
    Get the prefix of the model that's currently being initialized.
    """
    assert _current_prefix is not None, \
        "Current model prefix is not set. "
    return _current_prefix


def contains_object_print(text):
    """
    Check if the text looks like a printed Python object, e.g.
    contains any substring matching the pattern: "at 0xFFFFFFF>"
    We match against 0x followed by 2-16 hex chars (there's
    a max of 16 on a 64 bit system).

    Args:
        text (str): The text to check

    Returns:
        result (bool): `True` if a match is found, `False` otherwise.
    """
    pattern = r'at 0x[a-fA-F0-9]{2,16}>'
    match = re.search(pattern, text)
    return match is not None


def assert_hashable(text):
    if not contains_object_print(text):
        return True
    raise AssertionError(
        f"vLLM tried to hash some configs that may have Python objects ids "
        f"in them. This is a bug, please file an issue. "
        f"Text being hashed: {text}")


T = TypeVar("T")


def get_layers_from_vllm_config(
        vllm_config: VllmConfig,
        layer_type: type[T],
        layer_names: Optional[list[str]] = None) -> dict[str, T]:
    """
    Get layers from the vLLM config.

    Args:
        vllm_config: The vLLM config.
        layer_type: The type of the layer to get.
        layer_names: The names of the layers to get. If None, return all layers.
    """

    if layer_names is None:
        layer_names = list(
            vllm_config.compilation_config.static_forward_context.keys())

    forward_context = vllm_config.compilation_config.static_forward_context

    return {
        layer_name: forward_context[layer_name]
        for layer_name in layer_names
        if isinstance(forward_context[layer_name], layer_type)
    }


@config
@dataclass
class SpeechToTextConfig:
    """Configuration for speech-to-text models."""

    sample_rate: float = 16_000
    """Sample rate (Hz) to resample input audio to. Most speech models expect
    16kHz audio input. The input audio will be automatically resampled to this
    rate before processing."""

    max_audio_clip_s: int = 30
    """Maximum duration in seconds for a single audio clip without chunking.
    Audio longer than this will be split into smaller chunks if
    `allow_audio_chunking` evaluates to True, otherwise it will be rejected."""

    overlap_chunk_second: int = 1
    """Overlap duration in seconds between consecutive audio chunks when
    splitting long audio. This helps maintain context across chunk boundaries
    and improves transcription quality at split points."""

    min_energy_split_window_size: Optional[int] = 1600
    """Window size in samples for finding low-energy (quiet) regions to split
    audio chunks. The algorithm looks for the quietest moment within this
    window to minimize cutting through speech. Default 1600 samples ≈ 100ms
    at 16kHz. If None, no chunking will be done."""

    @property
    def allow_audio_chunking(self) -> bool:
        return self.min_energy_split_window_size is not None


def update_config(config: DataclassInstanceT,
                  overrides: dict[str, Any]) -> DataclassInstanceT:
    processed_overrides = {}
    for field_name, value in overrides.items():
        assert hasattr(
            config, field_name), f"{type(config)} has no field `{field_name}`"
        current_value = getattr(config, field_name)
        if is_dataclass(current_value) and not is_dataclass(value):
            assert isinstance(value, dict), (
                f"Overrides to {type(config)}.{field_name} must be a dict"
                f"  or {type(current_value)}, but got {type(value)}")
            value = update_config(
                current_value,  # type: ignore[type-var]
                value)
        processed_overrides[field_name] = value
    return replace(config, **processed_overrides)<|MERGE_RESOLUTION|>--- conflicted
+++ resolved
@@ -4145,12 +4145,9 @@
         return (self.decode_mode() == CUDAGraphMode.PIECEWISE
                 or self.mixed_mode() == CUDAGraphMode.PIECEWISE)
 
-<<<<<<< HEAD
-=======
     def max_cudagraph_mode(self) -> 'CUDAGraphMode':
         return max(self.value) if self.separate_routine() else self
 
->>>>>>> a7adfae3
     def separate_routine(self) -> bool:
         return isinstance(self.value, tuple)
 
