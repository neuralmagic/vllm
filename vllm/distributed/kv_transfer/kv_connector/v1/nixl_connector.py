# SPDX-License-Identifier: Apache-2.0
import contextlib
import math
import threading
import time
import uuid
from collections import defaultdict
from dataclasses import dataclass
from typing import TYPE_CHECKING, Any, Iterator

import msgspec
import torch
import zmq
from typing_extensions import Optional

from vllm import envs
from vllm.config import VllmConfig
from vllm.distributed.kv_transfer.kv_connector.v1.base import (
    KVConnectorBase_V1, KVConnectorMetadata, KVConnectorRole)
from vllm.distributed.parallel_state import (
    get_tensor_model_parallel_rank, get_tensor_model_parallel_world_size,
    get_tp_group)
from vllm.logger import init_logger
from vllm.sampling_params import KVTransferParams
from vllm.utils import round_down
from vllm.v1.core.sched.output import SchedulerOutput

if TYPE_CHECKING:
    from vllm.attention.backends.abstract import AttentionMetadata
    from vllm.forward_context import ForwardContext
    from vllm.v1.request import Request

GET_META_MSG = b"get_meta_msg"

logger = init_logger(__name__)

# Lazy import nixl_wrapper to avoid loading nixl_bindings if nixl is not used
try:
    from nixl._api import nixl_agent as NixlWrapper
    logger.info("NIXL is available")
except ImportError:
    logger.warning("NIXL is not available")
    NixlWrapper = None


class NixlAgentMetadata(
        msgspec.Struct,
        omit_defaults=True,  # type: ignore[call-arg]
        # required for @cached_property.
        dict=True):
    engine_id: str
    agent_metadata: bytes
    kv_caches_base_addr: list[int]
    num_blocks: int


@dataclass
class ReqMeta:
    local_block_ids: list[int]
    remote_block_ids: list[int]
    remote_host: str
    remote_port: int
    remote_engine_id: str


class NixlConnectorMetadata(KVConnectorMetadata):

    def __init__(self):
        self.requests: dict[str, ReqMeta] = {}

    def add_new_req(
        self,
        request_id: str,
        local_block_ids: list[int],
        kv_transfer_params: KVTransferParams,
    ):
        assert request_id not in self.requests
        assert kv_transfer_params.remote_engine_id is not None
        assert kv_transfer_params.remote_block_ids is not None

        self.requests[request_id] = ReqMeta(
            local_block_ids=local_block_ids,
            remote_block_ids=kv_transfer_params.remote_block_ids,
            remote_engine_id=kv_transfer_params.remote_engine_id,
            remote_host=kv_transfer_params.remote_host,
            remote_port=kv_transfer_params.remote_port,
        )


class NixlConnector(KVConnectorBase_V1):

    def __init__(self, vllm_config: VllmConfig, role: KVConnectorRole):
        self.engine_id = vllm_config.kv_transfer_config.engine_id

        if role == KVConnectorRole.SCHEDULER:
            self.connector_scheduler : Optional[NixlConnectorScheduler] = \
                NixlConnectorScheduler(vllm_config, str(self.engine_id))
            self.connector_worker: Optional[NixlConnectorWorker] = None
        elif role == KVConnectorRole.WORKER:
            self.connector_scheduler = None
            self.connector_worker = NixlConnectorWorker(str(self.engine_id))

    ############################################################
    # Scheduler Side Methods
    ############################################################
    def get_num_new_matched_tokens(self, request: "Request",
                                   num_computed_tokens: int) -> int:
        assert self.connector_scheduler is not None
        return self.connector_scheduler.get_num_new_matched_tokens(
            request, num_computed_tokens)

    def update_state_after_alloc(self, request: "Request",
                                 block_ids: list[int],
                                 num_external_tokens: int):
        assert self.connector_scheduler is not None
        return self.connector_scheduler.update_state_after_alloc(
            request, block_ids, num_external_tokens)

    def build_connector_meta(
        self,
        scheduler_output: SchedulerOutput,
    ) -> KVConnectorMetadata:
        assert self.connector_scheduler is not None
        return self.connector_scheduler.build_connector_meta(scheduler_output)

    ############################################################
    # Worker Side Methods
    ############################################################
    def register_kv_caches(self, kv_caches: dict[str, torch.Tensor]):
        assert self.connector_worker is not None
        self.connector_worker.register_kv_caches(kv_caches)

    def get_finished(self) -> tuple[set[str], set[str]]:
        """Get the finished recving and sending requests."""
        assert self.connector_worker is not None
        return self.connector_worker.get_finished()

    def start_load_kv(self, forward_context: "ForwardContext",
                      **kwargs) -> None:
        assert self.connector_worker is not None
        assert isinstance(self._connector_metadata, NixlConnectorMetadata)
        self.connector_worker.start_load_kv(self._connector_metadata)

    def wait_for_layer_load(self, layer_name: str) -> None:
        """NixlConnector does not do layerwise saving."""
        return

    def save_kv_layer(self, layer_name: str, kv_layer: torch.Tensor,
                      attn_metadata: "AttentionMetadata", **kwargs) -> None:
        """NixlConnector does not save explicitly."""
        return

    def wait_for_save(self):
        """NixlConnector does not save explicitly."""
        return


class NixlConnectorScheduler:
    """Implementation of Scheduler side methods"""

    def __init__(self, vllm_config: VllmConfig, engine_id: str):
        self.vllm_config = vllm_config
        self.block_size = vllm_config.cache_config.block_size
        self.engine_id = engine_id
        logger.info("Initializing NIXL Scheduler %s", engine_id)

        # Requests that need to start recv.
        # New requests are added by update_state_after_alloc in
        # the scheduler. Used to make metadata passed to Worker.
        self._reqs_need_recv: dict[str, tuple[Request, list[int]]] = {}

    def get_num_new_matched_tokens(self, request: "Request",
                                   num_computed_tokens: int) -> int:
        """For remote prefill, allocate for all tokens."""

        # NOTE: this function is called in the WAITING loop.
        # So we should only have full blocks of computed tokens.
        assert num_computed_tokens % self.block_size == 0

        if request.do_remote_prefill:
            rounded_num_prompt_tokens = round_down(
                len(request.prompt_token_ids), self.block_size)
            return max(rounded_num_prompt_tokens - num_computed_tokens, 0)

        return 0

    def update_state_after_alloc(self, request: "Request",
                                 block_ids: list[int],
                                 num_external_tokens: int):
        if request.do_remote_prefill and num_external_tokens > 0:
            self._reqs_need_recv[request.request_id] = (request, block_ids)

    def build_connector_meta(
        self,
        scheduler_output: SchedulerOutput,
    ) -> KVConnectorMetadata:
        meta = NixlConnectorMetadata()

        # Loop through scheduled reqs and convert to ReqMeta.
        for req_id, (req, block_ids) in self._reqs_need_recv.items():
            assert req.kv_transfer_params is not None
            meta.add_new_req(
                request_id=req_id,
                local_block_ids=block_ids,
                kv_transfer_params=req.kv_transfer_params,
            )

        # Clear the list once workers start the transfers
        self._reqs_need_recv.clear()

        return meta


class NixlConnectorWorker:
    """Implementation of Worker side methods"""

    def __init__(self, engine_id: str):
        if NixlWrapper is None:
            logger.error("NIXL is not available")
            raise RuntimeError("NIXL is not available")
        logger.info("Initializing NIXL wrapper")
        logger.info("Initializing NIXL worker %s", engine_id)

        # Agent.
        self.nixl_wrapper = NixlWrapper(str(uuid.uuid4()), None)
        # Map of engine_id -> agent_name.
        self._remote_agents: dict[str, str] = {}

        # Metadata.
        self.engine_id = engine_id
        self.rank = get_tensor_model_parallel_rank()
        self.world_size = get_tensor_model_parallel_world_size()
        self.tp_group = get_tp_group()

        # KV Caches and nixl tracking data.
        self.kv_caches: dict[str, torch.Tensor] = {}

        # Map of engine_id -> kv_caches_base_addr
        self.kv_caches_base_addr: dict[str, list[int]] = {}

        # Number of NIXL regions. Currently one region per cache
        # (so 1 per layer for MLA, otherwise 2 per layer)
        self.num_regions = 0

        # nixl_prepped_dlist_handle (int).
        self.src_xfer_side_handle: int = 0
        # Map of engine_id -> nixl_prepped_dlist_handle (int)].
        self.dst_xfer_side_handles: dict[str, int] = {}

        # Map of engine_id -> num_blocks.
        self.dst_num_blocks: dict[str, int] = {}
        self._registered_descs: list[Any] = []

        # In progress transfers.
        # [req_id -> list[handle]]
        self._recving_transfers: defaultdict[str, list[Any]] = defaultdict(
            list[Any])

        # Complete transfer tracker. Used by the rank 0 to track finished
        # transactions on ranks 1 to N-1.
        # [req_id -> count]
        self._done_recving_count: defaultdict[str,
                                              int] = defaultdict(lambda: 0)
        self._done_sending_count: defaultdict[str,
                                              int] = defaultdict(lambda: 0)

        # Background thread for establishing new connections.
        self._nixl_handshake_listener_t: Optional[threading.Thread] = None

    @staticmethod
    def _nixl_handshake_listener(metadata: NixlAgentMetadata,
                                 ready_event: threading.Event, rank: int):
        """Background thread for getting new NIXL handshakes."""
        # NOTE(rob): this is a simple implementation. We will move
        # to a better approach like an ETCD server in the future.

        # NOTE(rob): to support heterogeneous TP, we will have to
        # move this into the scheduler rather than worker, since
        # each rank needs the metadata of all other ranks (whereas
        # in this setup, each rank only gets one other rank's meta.

        encoder = msgspec.msgpack.Encoder()
        encoded_data = encoder.encode(metadata)
        size_in_bytes = len(encoded_data)
        logger.debug("Size of encoded NixlAgentMetadata: %s bytes",
                     str(size_in_bytes))

        # Listen for new requests for metadata.
        host = envs.VLLM_NIXL_SIDE_CHANNEL_HOST
        # NOTE(rob): we need each rank to have a unique port. This
        # hack to keeps us moving. We will switch when moving to etcd
        # or where we have a single ZMQ socket in the scheduler.
        port = envs.VLLM_NIXL_SIDE_CHANNEL_PORT + rank
        path = f"tcp://{host}:{port}"
        logger.debug("Starting listening on path: %s", path)
        with zmq_ctx(zmq.ROUTER, path) as sock:
            ready_event.set()
            while True:
                identity, _, msg = sock.recv_multipart()
                if msg != GET_META_MSG:
                    logger.warning(
                        "Connection listener got unexpected message %s", msg)
                sock.send_multipart((identity, b"", encoded_data))

    def _nixl_handshake(self, host: str, port: int):
        """Do a NIXL handshake with a remote instance."""

        start_time = time.perf_counter()
<<<<<<< HEAD
        # NOTE(rob): we need each rank to have a unique port. This
        # hack to keeps us moving. We will switch when moving to etcd
=======
        # NOTE(rob): we need each rank to have a unique port. This is
        # a hack to keep us moving. We will switch when moving to etcd
>>>>>>> 8beac5e4
        # or where we have a single ZMQ socket in the scheduler.
        path = f"tcp://{host}:{port + self.rank}"
        logger.debug("Querying metadata on path: %s", path)
        with zmq_ctx(zmq.REQ, path) as sock:
            # Send query for the request.
            sock.send(GET_META_MSG)
            metadata_bytes = sock.recv()
            decoder = msgspec.msgpack.Decoder(NixlAgentMetadata)
            metadata = decoder.decode(metadata_bytes)
            got_metadata_time = time.perf_counter()

            # Register Remote agent.
            self.add_remote_agent(metadata)
            setup_agent_time = time.perf_counter()

            logger.debug("NIXL handshake: get metadata took: %s",
                         got_metadata_time - start_time)
            logger.debug("NIXL handshake: add agent took: %s",
                         setup_agent_time - got_metadata_time)

    def register_kv_caches(self, kv_caches: dict[str, torch.Tensor]):
        """Register the KV Cache data in nixl."""

        first_layer_name, first_kv_cache = next(iter(kv_caches.items()))
        kv_elem_size = first_kv_cache.element_size()

        # TODO(tms): Find a more robust way to detect and handle MLA
        use_mla = len(first_kv_cache.shape) == 3
        if use_mla:
            # MLA case.
            self.num_blocks = first_kv_cache.shape[0]
            block_rank = 2  # [block_size, latent_dim]
            block_shape = first_kv_cache.shape[-block_rank:]
        else:
            # [2 (k and v), num_blocks, ...]
            self.num_blocks = first_kv_cache.shape[1]
            block_rank = 3  # [block_size, kv_heads, head_dim]
            block_shape = first_kv_cache.shape[-block_rank:]

        # TODO(tms): self.block_len needs to be per-layer for sliding window,
        # hybrid attn, etc
        self.block_len = kv_elem_size * math.prod(block_shape)

        logger.debug("Registering KV_Caches. use_mla: %s, shape %s", use_mla,
                     first_kv_cache.shape)
        logger.debug("num_blocks: %s, block_shape: %s", self.num_blocks,
                     block_shape)
        logger.debug("Per layer kv cache size: %s", first_kv_cache.shape)
        self.dst_num_blocks[self.engine_id] = self.num_blocks
        self.kv_caches = kv_caches
        kv_caches_base_addr = []
        caches_data = []

        # Note(tms): I modified this from the original region setup code.
        # K and V are now in different regions. Advantage is that we can
        # elegantly support MLA and any cases where the K and V tensors
        # are non-contiguous (it's not locally guaranteed that they will be)
        # Disadvantage is that the encoded NixlAgentMetadata is now larger
        # (roughly 8KB vs 5KB).
        for cache_or_caches in kv_caches.values():
            # Normalize to always be a list of caches
            cache_list = [cache_or_caches] if use_mla else cache_or_caches
            for cache in cache_list:
                base_addr = cache.data_ptr()
                region_len = self.num_blocks * self.block_len
                caches_data.append((base_addr, region_len, self.rank, ""))
                kv_caches_base_addr.append(base_addr)
        self.kv_caches_base_addr[self.engine_id] = kv_caches_base_addr
        self.num_regions = len(caches_data)

        descs = self.nixl_wrapper.get_reg_descs(caches_data, "VRAM")
        logger.debug("Registering descs: %s", caches_data)
        self.nixl_wrapper.register_memory(descs)
        logger.debug("Done registering descs")

        self._registered_descs.append(descs)

        # After KV Caches registered, listen for new connections.
        metadata = NixlAgentMetadata(
            engine_id=self.engine_id,
            agent_metadata=self.nixl_wrapper.get_agent_metadata(),
            kv_caches_base_addr=self.kv_caches_base_addr[self.engine_id],
            num_blocks=self.num_blocks,
        )
        ready_event = threading.Event()
        self._nixl_handshake_listener_t = threading.Thread(
            target=self._nixl_handshake_listener,
            args=(metadata, ready_event, self.rank),
            daemon=True,
            name="nixl_handshake_listener")
        self._nixl_handshake_listener_t.start()
        ready_event.wait()

    def add_remote_agent(self, nixl_agent_meta: NixlAgentMetadata):
        engine_id = nixl_agent_meta.engine_id
        if engine_id in self._remote_agents:
            return

        self._remote_agents[engine_id] = self.nixl_wrapper.add_remote_agent(
            nixl_agent_meta.agent_metadata)
        self.kv_caches_base_addr[
            engine_id] = nixl_agent_meta.kv_caches_base_addr

        # Create src descs and xfer side handles.
        blocks_data = []
        for base_addr in self.kv_caches_base_addr[self.engine_id]:
            for block_id in range(self.num_blocks):
                block_offset = block_id * self.block_len
                # (addr, len, device id)
                blocks_data.append(
                    (base_addr + block_offset, self.block_len, self.rank))
        logger.debug("Created %s blocks for src engine %s and rank %s",
                     len(blocks_data), self.engine_id, self.rank)

        # Register with NIXL.
        descs = self.nixl_wrapper.get_xfer_descs(blocks_data, "VRAM")
        self.src_xfer_side_handle = self.nixl_wrapper.prep_xfer_dlist(
            "NIXL_INIT_AGENT", descs)

        # Create dst descs and xfer side handles.
        self.dst_num_blocks[engine_id] = nixl_agent_meta.num_blocks
        blocks_data = []
        for base_addr in self.kv_caches_base_addr[engine_id]:
            for block_id in range(nixl_agent_meta.num_blocks):
                block_offset = block_id * self.block_len
                # (addr, len, device id)
                blocks_data.append(
                    (base_addr + block_offset, self.block_len, self.rank))
        logger.debug("Created %s blocks for dst engine %s and rank %s",
                     len(blocks_data), engine_id, self.rank)

        # Register with NIXL.
        descs = self.nixl_wrapper.get_xfer_descs(blocks_data, "VRAM")
        self.dst_xfer_side_handles[
            engine_id] = self.nixl_wrapper.prep_xfer_dlist(
                self._remote_agents[engine_id], descs)

    def get_finished(self) -> tuple[set[str], set[str]]:
        """
        Get requests that are done sending or recving.

        In TP>1 setup, each rank exchanges KVs with its counterpart
        ranks independently. get_finished() runs in a worker creates
        the done_sending and done_recving sets that are sent to the
        scheduler via ModelRunnerOutput by Rank 0. To ensure trnxs
        are done before adding to finished, Ranks 1 to N-1 communicate
        to Rank 0 once their transaction is done + Rank 0 returns
        finished sets to Scheduler only once all ranks are done.
        """
        done_sending = self._get_new_notifs()
        done_recving = self._pop_done_transfers(self._recving_transfers)
        if len(done_sending) > 0 or len(done_recving) > 0:
            logger.debug(
                "Rank %s, get_finished: %s requests done sending "
                "and %s requests done recving", self.rank, len(done_sending),
                len(done_recving))

        if self.world_size == 1:
            return done_sending, done_recving

<<<<<<< HEAD
        # In TP>1 setup, each rank exchanges KVs with its counterpart
        # ranks independently. get_finished() runs in a worker creates
        # the done_sending and done_recving sets that are sent to the
        # scheduler via ModelRunnerOutput by Rank 0. To avoid race
        # ensure trnxs are done before adding to finished, Ranks 1 to
        # N-1 communicate to Rank 0 once their transaction is done.
        # Rank 0 only returns finished once all ranks are complete.
=======
        # Rank 0: get finished from all other ranks.
>>>>>>> 8beac5e4
        if self.rank == 0:
            for req_id in done_sending:
                self._done_sending_count[req_id] += 1
            for req_id in done_recving:
                self._done_recving_count[req_id] += 1

<<<<<<< HEAD
            # Update the counts of how many ranks have finished.
            # Get notifies from other ranks that txns are done.
=======
            # Keep track of how many other ranks have finished.
>>>>>>> 8beac5e4
            other_ranks_finished_ids: list[str] = []
            for i in range(1, self.world_size):
                other_ranks_finished_ids.extend(
                    self.tp_group.recv_object(src=i))
            for req_id in other_ranks_finished_ids:
                if (req_id in self._done_recving_count
                        or req_id in self._recving_transfers):
                    self._done_recving_count[req_id] += 1
                else:
                    self._done_sending_count[req_id] += 1

<<<<<<< HEAD
            # Return ids that have finished on all ranks to the scheduler.
            all_done_sending: set[str] = set()
            all_done_recving: set[str] = set()
            for req_id in list(self._done_recving_count.keys()):
                if self._done_recving_count[req_id] == self.world_size:
                    self._done_recving_count.pop(req_id)
                    all_done_recving.add(req_id)
            for req_id in list(self._done_sending_count.keys()):
                if self._done_sending_count[req_id] == self.world_size:
                    self._done_sending_count.pop(req_id)
=======
            # Return ids that finished on all ranks to the scheduler.
            all_done_recving: set[str] = set()
            for req_id in list(self._done_recving_count.keys()):
                if self._done_recving_count[req_id] == self.world_size:
                    del self._done_recving_count[req_id]
                    all_done_recving.add(req_id)

            all_done_sending: set[str] = set()
            for req_id in list(self._done_sending_count.keys()):
                if self._done_sending_count[req_id] == self.world_size:
                    del self._done_sending_count[req_id]
>>>>>>> 8beac5e4
                    all_done_sending.add(req_id)

            return all_done_sending, all_done_recving

<<<<<<< HEAD
=======
        # Ranks 1 to N-1: send finished ids to Rank 0.
>>>>>>> 8beac5e4
        else:
            finished_req_ids = list(done_recving.union(done_sending))
            self.tp_group.send_object(finished_req_ids, dst=0)

<<<<<<< HEAD
            # NOTE(rob): unused as only Rank 0 sends to sched.
=======
            # Unused as only Rank 0 results are sent to scheduler.
>>>>>>> 8beac5e4
            return done_sending, done_recving

    def _get_new_notifs(self) -> set[str]:
        """Get req_ids which got a remote xfer message."""

        notified_req_ids: set[str] = set()
        for req_ids in self.nixl_wrapper.get_new_notifs().values():
            for req_id in req_ids:
                assert req_id not in notified_req_ids
                notified_req_ids.add(req_id.decode("utf-8"))
        return notified_req_ids

    def _pop_done_transfers(self, transfers: dict[str, list[int]]) -> set[str]:
        """
        Pop completed xfers by checking for DONE state.
        Args:
            transfers: dict of req_id -> list[running_xfer]
        Returns:
            set of req_ids that have all done xfers
        """
        done_req_ids: set[str] = set()
        for req_id, handles in list(transfers.items()):
            running_reqs = []
            for handle in handles:
                xfer_state = self.nixl_wrapper.check_xfer_state(handle)
                if xfer_state == "DONE":
                    # TODO ptarasiewicz: why abort is throwing errors?
                    # self.nixl_wrapper.release_xfer_handle(handle)
                    continue
                if xfer_state == "PROC":
                    running_reqs.append(handle)
                else:
                    raise RuntimeError("Transfer failed with state %s",
                                       xfer_state)
            if len(running_reqs) == 0:
                done_req_ids.add(req_id)
                del transfers[req_id]
            else:
                transfers[req_id] = running_reqs
        return done_req_ids

    def start_load_kv(self, metadata: NixlConnectorMetadata):
        """
        Start loading by triggering non-blocking nixl_xfer.
        We check for these trnxs to complete in each step().
        """
        for req_id, meta in metadata.requests.items():
            # NOTE: this is non-blocking
            logger.debug(
                "start_load_kv for request %s from remote engine %s. "
                "Num local_block_ids: %s. Num remote_block_ids: %s. ", req_id,
                meta.remote_engine_id, len(meta.local_block_ids),
                len(meta.remote_block_ids))
            self._read_blocks(
                request_id=req_id,
                dst_engine_id=meta.remote_engine_id,
                local_block_ids=meta.local_block_ids,
                remote_block_ids=meta.remote_block_ids,
                remote_host=meta.remote_host,
                remote_port=meta.remote_port,
            )

    def _read_blocks(
        self,
        local_block_ids: list[int],
        remote_block_ids: list[int],
        remote_host: str,
        remote_port: int,
        dst_engine_id: str,
        request_id: str,
    ):
        # NOTE(rob): this takes ~2s. We need to get this off the hotpath.
        if dst_engine_id not in self._remote_agents:
            self._nixl_handshake(remote_host, remote_port)

        # NOTE(rob): having the staging blocks be on the READER side is
        # not going to work well (since we will have to call rearrange tensors).
        # after we detect the txn is complete (which means we cannot make the
        # read trxn async easily). If we want to make "READ" happen cleanly,
        # then we will need to have the staging blocks on the remote side.

        # NOTE(rob): according to nvidia the staging blocks are used to
        # saturate IB with heterogeneous TP sizes. We should remove the staging
        # blocks until we are ready.

        assert len(local_block_ids) > 0
        assert len(local_block_ids) == len(remote_block_ids)

        # Get side handles.
        local_xfer_side_handle = self.src_xfer_side_handle
        remote_xfer_side_handle = self.dst_xfer_side_handles[dst_engine_id]

<<<<<<< HEAD
        # Get side handles.
        local_xfer_side_handle = self.src_xfer_side_handle
        remote_xfer_side_handle = self.dst_xfer_side_handles[dst_engine_id]

=======
>>>>>>> 8beac5e4
        # Get descs ids.
        remote_block_descs_ids = self._get_block_descs_ids(
            dst_engine_id, remote_block_ids)
        local_block_descs_ids = self._get_block_descs_ids(
            self.engine_id, local_block_ids)
        assert len(local_block_descs_ids) == len(remote_block_descs_ids)

        # Prepare transfer with Nixl.
        handle = self.nixl_wrapper.make_prepped_xfer(
            "READ",
            local_xfer_side_handle,
            local_block_descs_ids,
            remote_xfer_side_handle,
            remote_block_descs_ids,
            notif_msg=request_id.encode("utf-8"),
        )

        # Begin async xfer.
        self.nixl_wrapper.transfer(handle)

        # Use handle to check completion in future step().
        self._recving_transfers[request_id].append(handle)

    def _get_block_descs_ids(self, engine_id: str,
                             block_ids: list[int]) -> list[int]:
        """Get the descs ids for a set of block ids."""
<<<<<<< HEAD
        # TODO(rob): should we precompute this?
=======
>>>>>>> 8beac5e4

        # range(1) for MLA, range(2) otherwise.
        region_ids = range(self.num_regions)
        num_blocks = self.dst_num_blocks[engine_id]

        # Compute the desc ids for each block.
        descs_ids: list[int] = []
        for reg_id in region_ids:
            for block_id in block_ids:
                descs_ids.append(reg_id * num_blocks + block_id)
        return descs_ids


@contextlib.contextmanager
def zmq_ctx(socket_type: Any, addr: str) -> Iterator[zmq.Socket]:
    """Context manager for a ZMQ socket"""

    ctx: Optional[zmq.Context] = None
    try:
        ctx = zmq.Context()  # type: ignore[attr-defined]

        if socket_type == zmq.ROUTER:
            socket = ctx.socket(zmq.ROUTER)
            socket.bind(addr)
        elif socket_type == zmq.REQ:
            socket = ctx.socket(zmq.REQ)
            socket.connect(addr)
        else:
            raise ValueError(f"Unexpected socket type: {socket_type}")

        yield socket
    finally:
        if ctx is not None:
            ctx.destroy(linger=0)<|MERGE_RESOLUTION|>--- conflicted
+++ resolved
@@ -306,13 +306,8 @@
         """Do a NIXL handshake with a remote instance."""
 
         start_time = time.perf_counter()
-<<<<<<< HEAD
-        # NOTE(rob): we need each rank to have a unique port. This
-        # hack to keeps us moving. We will switch when moving to etcd
-=======
         # NOTE(rob): we need each rank to have a unique port. This is
         # a hack to keep us moving. We will switch when moving to etcd
->>>>>>> 8beac5e4
         # or where we have a single ZMQ socket in the scheduler.
         path = f"tcp://{host}:{port + self.rank}"
         logger.debug("Querying metadata on path: %s", path)
@@ -473,29 +468,14 @@
         if self.world_size == 1:
             return done_sending, done_recving
 
-<<<<<<< HEAD
-        # In TP>1 setup, each rank exchanges KVs with its counterpart
-        # ranks independently. get_finished() runs in a worker creates
-        # the done_sending and done_recving sets that are sent to the
-        # scheduler via ModelRunnerOutput by Rank 0. To avoid race
-        # ensure trnxs are done before adding to finished, Ranks 1 to
-        # N-1 communicate to Rank 0 once their transaction is done.
-        # Rank 0 only returns finished once all ranks are complete.
-=======
         # Rank 0: get finished from all other ranks.
->>>>>>> 8beac5e4
         if self.rank == 0:
             for req_id in done_sending:
                 self._done_sending_count[req_id] += 1
             for req_id in done_recving:
                 self._done_recving_count[req_id] += 1
 
-<<<<<<< HEAD
-            # Update the counts of how many ranks have finished.
-            # Get notifies from other ranks that txns are done.
-=======
             # Keep track of how many other ranks have finished.
->>>>>>> 8beac5e4
             other_ranks_finished_ids: list[str] = []
             for i in range(1, self.world_size):
                 other_ranks_finished_ids.extend(
@@ -507,18 +487,6 @@
                 else:
                     self._done_sending_count[req_id] += 1
 
-<<<<<<< HEAD
-            # Return ids that have finished on all ranks to the scheduler.
-            all_done_sending: set[str] = set()
-            all_done_recving: set[str] = set()
-            for req_id in list(self._done_recving_count.keys()):
-                if self._done_recving_count[req_id] == self.world_size:
-                    self._done_recving_count.pop(req_id)
-                    all_done_recving.add(req_id)
-            for req_id in list(self._done_sending_count.keys()):
-                if self._done_sending_count[req_id] == self.world_size:
-                    self._done_sending_count.pop(req_id)
-=======
             # Return ids that finished on all ranks to the scheduler.
             all_done_recving: set[str] = set()
             for req_id in list(self._done_recving_count.keys()):
@@ -530,24 +498,16 @@
             for req_id in list(self._done_sending_count.keys()):
                 if self._done_sending_count[req_id] == self.world_size:
                     del self._done_sending_count[req_id]
->>>>>>> 8beac5e4
                     all_done_sending.add(req_id)
 
             return all_done_sending, all_done_recving
 
-<<<<<<< HEAD
-=======
         # Ranks 1 to N-1: send finished ids to Rank 0.
->>>>>>> 8beac5e4
         else:
             finished_req_ids = list(done_recving.union(done_sending))
             self.tp_group.send_object(finished_req_ids, dst=0)
 
-<<<<<<< HEAD
-            # NOTE(rob): unused as only Rank 0 sends to sched.
-=======
             # Unused as only Rank 0 results are sent to scheduler.
->>>>>>> 8beac5e4
             return done_sending, done_recving
 
     def _get_new_notifs(self) -> set[str]:
@@ -640,13 +600,6 @@
         local_xfer_side_handle = self.src_xfer_side_handle
         remote_xfer_side_handle = self.dst_xfer_side_handles[dst_engine_id]
 
-<<<<<<< HEAD
-        # Get side handles.
-        local_xfer_side_handle = self.src_xfer_side_handle
-        remote_xfer_side_handle = self.dst_xfer_side_handles[dst_engine_id]
-
-=======
->>>>>>> 8beac5e4
         # Get descs ids.
         remote_block_descs_ids = self._get_block_descs_ids(
             dst_engine_id, remote_block_ids)
@@ -673,10 +626,6 @@
     def _get_block_descs_ids(self, engine_id: str,
                              block_ids: list[int]) -> list[int]:
         """Get the descs ids for a set of block ids."""
-<<<<<<< HEAD
-        # TODO(rob): should we precompute this?
-=======
->>>>>>> 8beac5e4
 
         # range(1) for MLA, range(2) otherwise.
         region_ids = range(self.num_regions)
