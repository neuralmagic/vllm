--- conflicted
+++ resolved
@@ -22,12 +22,8 @@
 
 import enum
 from abc import ABC, abstractmethod
-<<<<<<< HEAD
-from typing import TYPE_CHECKING
-=======
 from dataclasses import dataclass
 from typing import TYPE_CHECKING, Any, Optional
->>>>>>> d1911020
 
 import torch
 
@@ -52,8 +48,6 @@
     WORKER = 1
 
 
-<<<<<<< HEAD
-=======
 class KVTransferParams:
     """
     Abstract KVTransferParams used to send KVTransfer
@@ -72,7 +66,6 @@
 
 
 @dataclass
->>>>>>> d1911020
 class KVConnectorMetadata:
     """
     Abstract Metadata used to communicate between the
