# The vLLM Dockerfile is used to construct vLLM image that can be directly used
# to run the OpenAI compatible server.

# Please update any changes made here to
# docs/source/dev/dockerfile/dockerfile.rst and
# docs/source/assets/dev/dockerfile-stages-dependency.png

ARG CUDA_VERSION=12.4.1
#################### BASE BUILD IMAGE ####################
# prepare basic build environment
FROM nvidia/cuda:${CUDA_VERSION}-devel-ubuntu20.04 AS base
ARG CUDA_VERSION=12.4.1
ARG PYTHON_VERSION=3.12
ENV DEBIAN_FRONTEND=noninteractive

# Install Python and other dependencies
RUN echo 'tzdata tzdata/Areas select America' | debconf-set-selections \
    && echo 'tzdata tzdata/Zones/America select Los_Angeles' | debconf-set-selections \
    && apt-get update -y \
    && apt-get install -y ccache software-properties-common git curl sudo \
    && add-apt-repository ppa:deadsnakes/ppa \
    && apt-get update -y \
    && apt-get install -y python${PYTHON_VERSION} python${PYTHON_VERSION}-dev python${PYTHON_VERSION}-venv \
    && update-alternatives --install /usr/bin/python3 python3 /usr/bin/python${PYTHON_VERSION} 1 \
    && update-alternatives --set python3 /usr/bin/python${PYTHON_VERSION} \
    && ln -sf /usr/bin/python${PYTHON_VERSION}-config /usr/bin/python3-config \
    && curl -sS https://bootstrap.pypa.io/get-pip.py | python${PYTHON_VERSION} \
    && python3 --version && python3 -m pip --version

# Upgrade to GCC 10 to avoid https://gcc.gnu.org/bugzilla/show_bug.cgi?id=92519
# as it was causing spam when compiling the CUTLASS kernels
RUN apt-get install -y gcc-10 g++-10
RUN update-alternatives --install /usr/bin/gcc gcc /usr/bin/gcc-10 110 --slave /usr/bin/g++ g++ /usr/bin/g++-10
RUN <<EOF
gcc --version
EOF

# Workaround for https://github.com/openai/triton/issues/2507 and
# https://github.com/pytorch/pytorch/issues/107960 -- hopefully
# this won't be needed for future versions of this docker image
# or future versions of triton.
RUN ldconfig /usr/local/cuda-$(echo $CUDA_VERSION | cut -d. -f1,2)/compat/

WORKDIR /workspace

# install build and runtime dependencies
COPY requirements-common.txt requirements-common.txt
COPY requirements-cuda.txt requirements-cuda.txt
RUN --mount=type=cache,target=/root/.cache/pip \
    python3 -m pip install -r requirements-cuda.txt


# cuda arch list used by torch
# can be useful for both `dev` and `test`
# explicitly set the list to avoid issues with torch 2.2
# see https://github.com/pytorch/pytorch/pull/123243
ARG torch_cuda_arch_list='7.0 7.5 8.0 8.6 8.9 9.0+PTX'
ENV TORCH_CUDA_ARCH_LIST=${torch_cuda_arch_list}
# Override the arch list for flash-attn to reduce the binary size
ARG vllm_fa_cmake_gpu_arches='80-real;90-real'
ENV VLLM_FA_CMAKE_GPU_ARCHES=${vllm_fa_cmake_gpu_arches}
#################### BASE BUILD IMAGE ####################

#################### WHEEL BUILD IMAGE ####################
FROM base AS build

# install build dependencies
COPY requirements-build.txt requirements-build.txt

RUN --mount=type=cache,target=/root/.cache/pip \
    python3 -m pip install -r requirements-build.txt

COPY . .
ARG GIT_REPO_CHECK=0
RUN --mount=type=bind,source=.git,target=.git \
    if [ "$GIT_REPO_CHECK" != 0 ]; then bash tools/check_repo.sh ; fi

# max jobs used by Ninja to build extensions
ARG max_jobs=2
ENV MAX_JOBS=${max_jobs}
# number of threads used by nvcc
ARG nvcc_threads=8
ENV NVCC_THREADS=$nvcc_threads

ARG USE_SCCACHE
ARG SCCACHE_BUCKET_NAME=vllm-build-sccache
ARG SCCACHE_REGION_NAME=us-west-2
ARG SCCACHE_S3_NO_CREDENTIALS=0
# if USE_SCCACHE is set, use sccache to speed up compilation
RUN --mount=type=cache,target=/root/.cache/pip \
    --mount=type=bind,source=.git,target=.git \
    if [ "$USE_SCCACHE" = "1" ]; then \
        echo "Installing sccache..." \
        && curl -L -o sccache.tar.gz https://github.com/mozilla/sccache/releases/download/v0.8.1/sccache-v0.8.1-x86_64-unknown-linux-musl.tar.gz \
        && tar -xzf sccache.tar.gz \
        && sudo mv sccache-v0.8.1-x86_64-unknown-linux-musl/sccache /usr/bin/sccache \
        && rm -rf sccache.tar.gz sccache-v0.8.1-x86_64-unknown-linux-musl \
        && export SCCACHE_BUCKET=${SCCACHE_BUCKET_NAME} \
        && export SCCACHE_REGION=${SCCACHE_REGION_NAME} \
        && export SCCACHE_S3_NO_CREDENTIALS=${SCCACHE_S3_NO_CREDENTIALS} \
        && export SCCACHE_IDLE_TIMEOUT=0 \
        && export CMAKE_BUILD_TYPE=Release \
        && sccache --show-stats \
        && python3 setup.py bdist_wheel --dist-dir=dist --py-limited-api=cp38 \
        && sccache --show-stats; \
    fi

ENV CCACHE_DIR=/root/.cache/ccache
RUN --mount=type=cache,target=/root/.cache/ccache \
    --mount=type=cache,target=/root/.cache/pip \
    --mount=type=bind,source=.git,target=.git  \
    if [ "$USE_SCCACHE" != "1" ]; then \
        python3 setup.py bdist_wheel --dist-dir=dist --py-limited-api=cp38; \
    fi

# Check the size of the wheel if RUN_WHEEL_CHECK is true
COPY .buildkite/check-wheel-size.py check-wheel-size.py
# Default max size of the wheel is 250MB
ARG VLLM_MAX_SIZE_MB=250
ENV VLLM_MAX_SIZE_MB=$VLLM_MAX_SIZE_MB
ARG RUN_WHEEL_CHECK=true
RUN if [ "$RUN_WHEEL_CHECK" = "true" ]; then \
        python3 check-wheel-size.py dist; \
    else \
        echo "Skipping wheel size check."; \
    fi
#################### EXTENSION Build IMAGE ####################

#################### DEV IMAGE ####################
FROM base as dev

COPY requirements-lint.txt requirements-lint.txt
COPY requirements-test.txt requirements-test.txt
COPY requirements-dev.txt requirements-dev.txt
RUN --mount=type=cache,target=/root/.cache/pip \
    python3 -m pip install -r requirements-dev.txt

#################### DEV IMAGE ####################
#################### vLLM installation IMAGE ####################
# image with vLLM installed
FROM nvidia/cuda:${CUDA_VERSION}-base-ubuntu22.04 AS vllm-base
ARG CUDA_VERSION=12.4.1
ARG PYTHON_VERSION=3.12
WORKDIR /vllm-workspace
ENV DEBIAN_FRONTEND=noninteractive

RUN PYTHON_VERSION_STR=$(echo ${PYTHON_VERSION} | sed 's/\.//g') && \
    echo "export PYTHON_VERSION_STR=${PYTHON_VERSION_STR}" >> /etc/environment

# Install Python and other dependencies
RUN echo 'tzdata tzdata/Areas select America' | debconf-set-selections \
    && echo 'tzdata tzdata/Zones/America select Los_Angeles' | debconf-set-selections \
    && apt-get update -y \
    && apt-get install -y ccache software-properties-common git curl sudo vim python3-pip \
    && apt-get install -y ffmpeg libsm6 libxext6 libgl1 \
    && add-apt-repository ppa:deadsnakes/ppa \
    && apt-get update -y \
    && apt-get install -y python${PYTHON_VERSION} python${PYTHON_VERSION}-dev python${PYTHON_VERSION}-venv libibverbs-dev \
    && update-alternatives --install /usr/bin/python3 python3 /usr/bin/python${PYTHON_VERSION} 1 \
    && update-alternatives --set python3 /usr/bin/python${PYTHON_VERSION} \
    && ln -sf /usr/bin/python${PYTHON_VERSION}-config /usr/bin/python3-config \
    && curl -sS https://bootstrap.pypa.io/get-pip.py | python${PYTHON_VERSION} \
    && python3 --version && python3 -m pip --version

# Workaround for https://github.com/openai/triton/issues/2507 and
# https://github.com/pytorch/pytorch/issues/107960 -- hopefully
# this won't be needed for future versions of this docker image
# or future versions of triton.
RUN ldconfig /usr/local/cuda-$(echo $CUDA_VERSION | cut -d. -f1,2)/compat/

# install vllm wheel first, so that torch etc will be installed
RUN --mount=type=bind,from=build,src=/workspace/dist,target=/vllm-workspace/dist \
    --mount=type=cache,target=/root/.cache/pip \
    python3 -m pip install dist/*.whl --verbose

RUN --mount=type=cache,target=/root/.cache/pip \
    . /etc/environment && \
    python3 -m pip install https://github.com/flashinfer-ai/flashinfer/releases/download/v0.1.6/flashinfer-0.1.6+cu121torch2.4-cp${PYTHON_VERSION_STR}-cp${PYTHON_VERSION_STR}-linux_x86_64.whl
COPY examples examples
#################### vLLM installation IMAGE ####################


#################### TEST IMAGE ####################
# image to run unit testing suite
# note that this uses vllm installed by `pip`
FROM vllm-base AS test

ADD . /vllm-workspace/

# install development dependencies (for testing)
RUN --mount=type=cache,target=/root/.cache/pip \
    python3 -m pip install -r requirements-dev.txt

<<<<<<< HEAD
# enable fast downloads from hf (for testing)
RUN --mount=type=cache,target=/root/.cache/pip \
    python3 -m pip install hf_transfer
ENV HF_HUB_ENABLE_HF_TRANSFER 1
=======
# Copy in the v1 package for testing (it isn't distributed yet)
COPY vllm/v1 /usr/local/lib/python3.12/dist-packages/vllm/v1
>>>>>>> ae62fd17

# doc requires source code
# we hide them inside `test_docs/` , so that this source code
# will not be imported by other tests
RUN mkdir test_docs
RUN mv docs test_docs/
RUN mv vllm test_docs/

#################### TEST IMAGE ####################

#################### OPENAI API SERVER ####################
# openai api server alternative
FROM vllm-base AS vllm-openai

# install additional dependencies for openai api server
RUN --mount=type=cache,target=/root/.cache/pip \
    pip install accelerate hf_transfer 'modelscope!=1.15.0' 'bitsandbytes>=0.44.0' timm==0.9.10

ENV VLLM_USAGE_SOURCE production-docker-image

ENTRYPOINT ["python3", "-m", "vllm.entrypoints.openai.api_server"]
#################### OPENAI API SERVER ####################<|MERGE_RESOLUTION|>--- conflicted
+++ resolved
@@ -191,15 +191,13 @@
 RUN --mount=type=cache,target=/root/.cache/pip \
     python3 -m pip install -r requirements-dev.txt
 
-<<<<<<< HEAD
 # enable fast downloads from hf (for testing)
 RUN --mount=type=cache,target=/root/.cache/pip \
     python3 -m pip install hf_transfer
 ENV HF_HUB_ENABLE_HF_TRANSFER 1
-=======
+
 # Copy in the v1 package for testing (it isn't distributed yet)
 COPY vllm/v1 /usr/local/lib/python3.12/dist-packages/vllm/v1
->>>>>>> ae62fd17
 
 # doc requires source code
 # we hide them inside `test_docs/` , so that this source code
