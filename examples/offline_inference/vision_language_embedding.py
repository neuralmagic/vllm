--- conflicted
+++ resolved
@@ -73,8 +73,7 @@
     )
 
 
-<<<<<<< HEAD
-def run_colqwen2vlm(query: Query):
+def run_colqwen2vlm(query: Query) -> ModelRequestData:
     if query["modality"] == "text":
         text = query["text"]
         prompt = f"<|im_start|>user\n{text}<|im_end|>\n<|im_start|>assistant\n"
@@ -106,10 +105,7 @@
     )
 
 
-def run_vlm2vec(query: Query):
-=======
 def run_vlm2vec(query: Query) -> ModelRequestData:
->>>>>>> 57fd13a7
     if query["modality"] == "text":
         text = query["text"]
         prompt = f"Find me an everyday image that matches the given caption: {text}"  # noqa: E501
