# SPDX-License-Identifier: Apache-2.0
# SPDX-FileCopyrightText: Copyright contributors to the vLLM project
"""
Usage:
Single node:
    python examples/offline_inference/data_parallel.py \
            --model="ibm-research/PowerMoE-3b" \
            --dp-size=2 \
            --tp-size=2

Multi-node:
    Node 0 (assume the node has ip of 10.99.48.128):
            python examples/offline_inference/data_parallel.py \
                    --model="ibm-research/PowerMoE-3b" \
                    --dp-size=2 \
                    --tp-size=2 \
                    --node-size=2 \
                    --node-rank=0 \
                    --master-addr=10.99.48.128 \
                    --master-port=13345
    Node 1:
            python examples/offline_inference/data_parallel.py \
                    --model="ibm-research/PowerMoE-3b" \
                    --dp-size=2 \
                    --tp-size=2 \
                    --node-size=2 \
                    --node-rank=1 \
                    --master-addr=10.99.48.128 \
                    --master-port=13345
"""

import os
from time import sleep

from vllm import LLM, SamplingParams
from vllm.utils import get_open_port


def parse_args():
    import argparse

    parser = argparse.ArgumentParser(description="Data Parallel Inference")
    parser.add_argument(
        "--model",
        type=str,
        default="ibm-research/PowerMoE-3b",
        help="Model name or path",
    )
    parser.add_argument("--dp-size", type=int, default=2, help="Data parallel size")
    parser.add_argument("--tp-size", type=int, default=2, help="Tensor parallel size")
    parser.add_argument(
        "--node-size", type=int, default=1, help="Total number of nodes"
    )
    parser.add_argument(
        "--node-rank", type=int, default=0, help="Rank of the current node"
    )
    parser.add_argument(
        "--master-addr", type=str, default="", help="Master node IP address"
    )
    parser.add_argument("--master-port", type=int, default=0, help="Master node port")
    parser.add_argument(
        "--enforce-eager", action="store_true", help="Enforce eager mode execution."
    )
    parser.add_argument(
        "--trust-remote-code", action="store_true", help="Trust remote code."
    )
    parser.add_argument(
        "--max-num-seqs",
        type=int,
        default=64,
        help=("Maximum number of sequences to be processed in a single iteration."),
    )
    parser.add_argument(
        "--max-model-len",
        type=int,
        help=("Maximum number of tokens to be processed in a single iteration."),
    )
    parser.add_argument(
        "--timeout",
        type=int,
        default=300,
        help=("Number of seconds before unresponsive process is killed."),
    )
    parser.add_argument(
        "--gpu-memory-utilization",
        type=float,
        default=0.8,
        help=("Fraction of GPU memory vLLM is allowed to allocate (0.0, 1.0]."),
    )
    parser.add_argument(
<<<<<<< HEAD
        "--enable-microbatching",
        action="store_true",
        help=("Enable microbatched execution"),
=======
        "--compilation-config",
        type=int,
        default=0,
        help=("Compilation optimization (O) level 0-3."),
>>>>>>> 6a9b7062
    )
    parser.add_argument(
        "--quantization",
        type=str,
    )
    return parser.parse_args()


def main(
    model,
    dp_size,
    local_dp_rank,
    global_dp_rank,
    dp_master_ip,
    dp_master_port,
    GPUs_per_dp_rank,
    enforce_eager,
    trust_remote_code,
    max_num_seqs,
    max_model_len,
    compilation_config,
    gpu_memory_utilization,
    enable_microbatching,
    quantization,
):
    os.environ["VLLM_DP_RANK"] = str(global_dp_rank)
    os.environ["VLLM_DP_RANK_LOCAL"] = str(local_dp_rank)
    os.environ["VLLM_DP_SIZE"] = str(dp_size)
    os.environ["VLLM_DP_MASTER_IP"] = dp_master_ip
    os.environ["VLLM_DP_MASTER_PORT"] = str(dp_master_port)

    # CUDA_VISIBLE_DEVICES for each DP rank is set automatically inside the
    # engine processes.

    # Sample prompts.
    prompts = [
        "Hello, my name is",
        "The president of the United States is",
        "The capital of France is",
        "The future of AI is",
    ] * 100

    # with DP, each rank should process different prompts.
    # usually all the DP ranks process a full dataset,
    # and each rank processes a different part of the dataset.
    floor = len(prompts) // dp_size
    remainder = len(prompts) % dp_size

    # Distribute prompts into even groups.
    def start(rank):
        return rank * floor + min(rank, remainder)

    prompts = prompts[start(global_dp_rank) : start(global_dp_rank + 1)]
    if len(prompts) == 0:
        # if any rank has no prompts to process,
        # we need to set a placeholder prompt
        prompts = ["Placeholder"]
    print(f"DP rank {global_dp_rank} needs to process {len(prompts)} prompts")

    # Create a sampling params object.
    # since we are doing data parallel, every rank can have different
    # sampling params. here we set different max_tokens for different
    # ranks for demonstration.
    sampling_params = SamplingParams(
        temperature=0.8, top_p=0.95, max_tokens=[16, 20][global_dp_rank % 2]
    )

    # Create an LLM.
    llm = LLM(
        model=model,
        tensor_parallel_size=GPUs_per_dp_rank,
        enforce_eager=enforce_eager,
        enable_expert_parallel=True,
        trust_remote_code=trust_remote_code,
        max_num_seqs=max_num_seqs,
        max_model_len=max_model_len,
        gpu_memory_utilization=gpu_memory_utilization,
        enable_microbatching=enable_microbatching,
        quantization=quantization,
        compilation_config=compilation_config,
    )
    outputs = llm.generate(prompts, sampling_params)
    # Print the outputs.
    for i, output in enumerate(outputs):
        if i >= 5:
            # print only 5 outputs
            break
        prompt = output.prompt
        generated_text = output.outputs[0].text
        print(
            f"DP rank {global_dp_rank}, Prompt: {prompt!r}, "
            f"Generated text: {generated_text!r}"
        )

    # Give engines time to pause their processing loops before exiting.
    sleep(1)


if __name__ == "__main__":
    args = parse_args()

    dp_size = args.dp_size
    tp_size = args.tp_size
    node_size = args.node_size
    node_rank = args.node_rank

    if node_size == 1:
        dp_master_ip = "127.0.0.1"
        dp_master_port = get_open_port()
    else:
        dp_master_ip = args.master_addr
        dp_master_port = args.master_port

    assert dp_size % node_size == 0, "dp_size should be divisible by node_size"
    dp_per_node = dp_size // node_size

    from multiprocessing import Process

    procs = []
    for local_dp_rank, global_dp_rank in enumerate(
        range(node_rank * dp_per_node, (node_rank + 1) * dp_per_node)
    ):
        proc = Process(
            target=main,
            args=(
                args.model,
                dp_size,
                local_dp_rank,
                global_dp_rank,
                dp_master_ip,
                dp_master_port,
                tp_size,
                args.enforce_eager,
                args.trust_remote_code,
                args.max_num_seqs,
                args.max_model_len,
                args.compilation_config,
                args.gpu_memory_utilization,
                args.enable_microbatching,
                args.quantization,
            ),
        )
        proc.start()
        procs.append(proc)
    exit_code = 0
    for proc in procs:
        proc.join(timeout=args.timeout)
        if proc.exitcode is None:
            print(f"Killing process {proc.pid} that didn't stop within 5 minutes.")
            proc.kill()
            exit_code = 1
        elif proc.exitcode:
            exit_code = proc.exitcode

    exit(exit_code)<|MERGE_RESOLUTION|>--- conflicted
+++ resolved
@@ -88,16 +88,15 @@
         help=("Fraction of GPU memory vLLM is allowed to allocate (0.0, 1.0]."),
     )
     parser.add_argument(
-<<<<<<< HEAD
         "--enable-microbatching",
         action="store_true",
         help=("Enable microbatched execution"),
-=======
+    )
+    parser.add_argument(
         "--compilation-config",
         type=int,
         default=0,
         help=("Compilation optimization (O) level 0-3."),
->>>>>>> 6a9b7062
     )
     parser.add_argument(
         "--quantization",
