--- conflicted
+++ resolved
@@ -72,11 +72,6 @@
 "vllm/core/**/*.py" = ["UP006", "UP035"]
 "vllm/engine/**/*.py" = ["UP006", "UP035"]
 "vllm/executor/**/*.py" = ["UP006", "UP035"]
-<<<<<<< HEAD
-"vllm/spec_decode/**/*.py" = ["UP006", "UP035"]
-=======
-"vllm/prompt_adapter/**/*.py" = ["UP006", "UP035"]
->>>>>>> 35366ae5
 "vllm/worker/**/*.py" = ["UP006", "UP035"]
 # Python 3.8 typing - skip utils for ROCm
 "vllm/utils/__init__.py" = ["UP006", "UP035"]
