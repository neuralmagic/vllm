# SPDX-License-Identifier: Apache-2.0
# SPDX-FileCopyrightText: Copyright contributors to the vLLM project
"""Tests whether FP8 computation is enabled correctly.

Run `pytest tests/quantization/test_fp8.py --forked`.
"""

import pytest
import torch

from tests.quantization.utils import is_quant_method_supported
from vllm import _custom_ops as ops
from vllm.model_executor.layers.quantization.fp8 import (
    Fp8KVCacheMethod,
    Fp8LinearMethod,
)
from vllm.platforms import current_platform

MODELS = [
    "neuralmagic/Meta-Llama-3-8B-Instruct-FP8-KV",
<<<<<<< HEAD
    # TODO: Enable once model is available again
    # "nm-testing/Qwen2-0.5B-Instruct-FP8-SkipQKV",
=======
    # The checkpoint below was removed from the HF.
    # TODO: add a small replacement checkpoint.
    pytest.param(
        "nm-testing/Qwen2-0.5B-Instruct-FP8-SkipQKV",
        marks=pytest.mark.skip(reason="Checkpoint removed from HF."),
    ),
>>>>>>> c757a15f
]


@pytest.mark.skipif(
    not is_quant_method_supported("fp8"),
    reason="FP8 is not supported on this GPU type.",
)
@pytest.mark.parametrize("model_id", MODELS)
@pytest.mark.parametrize("force_marlin", [False, True])
@pytest.mark.parametrize(
    "use_rocm_aiter", [True, False] if current_platform.is_rocm() else [False]
)
def test_model_load_and_run(
    vllm_runner, model_id: str, force_marlin: bool, use_rocm_aiter: bool, monkeypatch
) -> None:
    if use_rocm_aiter:
        monkeypatch.setenv("VLLM_ROCM_USE_AITER", "1")

    if force_marlin:
        monkeypatch.setenv("VLLM_TEST_FORCE_FP8_MARLIN", "1")

    with vllm_runner(model_id) as llm:
        # note: this does not test accuracy, just that we can run through
        # see lm-eval tests for accuracy
        outputs = llm.generate_greedy(["Hello my name is"], max_tokens=10)
        print(outputs[0][1])


KV_CACHE_MODELS = [
    # AutoFP8 format using separate .k_scale and .v_scale
    # The original checkpoint below was removed from the Hub. To unblock CI and
    # until a small replacement with split K/V scales is found, skip this case.
    # See PR #27717 for context.
    pytest.param(
        "nm-testing/Qwen2-1.5B-Instruct-FP8-K-V",
        marks=pytest.mark.skip(
            reason=(
                "Checkpoint removed from HF; temporarily disabling this "
                "AutoFP8 split K/V case (PR #27717)."
            )
        ),
    ),
]


@pytest.mark.skipif(
    not is_quant_method_supported("fp8"),
    reason="FP8 is not supported on this GPU type.",
)
@pytest.mark.parametrize("model_id", KV_CACHE_MODELS)
@pytest.mark.parametrize(
    "use_rocm_aiter", [True, False] if current_platform.is_rocm() else [False]
)
def test_kv_cache_model_load_and_run(
    vllm_runner, model_id: str, use_rocm_aiter: bool, monkeypatch
):
    if use_rocm_aiter:
        monkeypatch.setenv("VLLM_ROCM_USE_AITER", "1")

    # `LLM.apply_model` requires pickling a function.
    monkeypatch.setenv("VLLM_ALLOW_INSECURE_SERIALIZATION", "1")
    with vllm_runner(model_id, kv_cache_dtype="fp8") as llm:

        def check_model(model):
            attn = model.model.layers[0].self_attn.attn

            assert isinstance(attn.quant_method, Fp8KVCacheMethod)

            if not current_platform.is_rocm():
                # NOTE: This code path requires validation on Non-CUDA platform
                # NOTE: it is valid for scales to be 1.0 (default value), but
                # we know these checkpoints have scales < 1.0
                assert 0.0 < attn._k_scale < 1.0
                assert 0.0 < attn._v_scale < 1.0
            else:
                # NOTE: This code path is for ROCm platform
                # NOTE: it is valid for scales to be 1.0 (default value), but
                # we know these checkpoints have scales < 1.0
                # However on ROCm platform, the _k_scale and _v_scale will be
                # scaled by a factor of 2 as described in
                # vllm/model_executor/layers/quantization/kv_cache.py
                assert 0.0 < attn._k_scale < (1.0 * 2.0)
                assert 0.0 < attn._v_scale < (1.0 * 2.0)

        llm.apply_model(check_model)

        # note: this does not test accuracy, just that we can run through
        # see lm-eval tests for accuracy
        outputs = llm.generate_greedy(["Hello my name is"], max_tokens=10)
        print(outputs[0][1])


@pytest.mark.skipif(
    not is_quant_method_supported("fp8"),
    reason="FP8 is not supported on this GPU type.",
)
@pytest.mark.parametrize("kv_cache_dtype", ["auto", "fp8"])
@pytest.mark.parametrize("force_marlin", [False, True])
@pytest.mark.parametrize(
    "use_rocm_aiter", [True, False] if current_platform.is_rocm() else [False]
)
def test_load_fp16_model(
    vllm_runner,
    kv_cache_dtype: str,
    force_marlin: bool,
    use_rocm_aiter: bool,
    monkeypatch,
) -> None:
    if use_rocm_aiter:
        monkeypatch.setenv("VLLM_ROCM_USE_AITER", "1")

    # `LLM.apply_model` requires pickling a function.
    monkeypatch.setenv("VLLM_ALLOW_INSECURE_SERIALIZATION", "1")

    if force_marlin:
        monkeypatch.setenv("VLLM_TEST_FORCE_FP8_MARLIN", "1")

    with vllm_runner(
        "facebook/opt-125m", quantization="fp8", kv_cache_dtype=kv_cache_dtype
    ) as llm:

        def check_model(model):
            fc1 = model.model.decoder.layers[0].fc1
            assert isinstance(fc1.quant_method, Fp8LinearMethod)
            if kv_cache_dtype == "fp8":
                attn = model.model.decoder.layers[0].self_attn.attn
                assert isinstance(attn.quant_method, Fp8KVCacheMethod)
                assert attn._k_scale == 1.0
                assert attn._v_scale == 1.0

            if current_platform.is_cuda():
                if current_platform.supports_fp8() and not force_marlin:
                    # For GPUs with hardware support, we keep weights in fp8
                    assert fc1.weight.dtype == torch.float8_e4m3fn
                else:
                    # For GPUs without hardware support, we pack the fp8 weights
                    # for weight-only quantization using Marlin kernels
                    assert fc1.weight.dtype == torch.int32
            elif current_platform.is_rocm():
                if current_platform.supports_fp8() and not force_marlin:
                    # For GPUs with hardware support, we keep weights in fp8
                    assert fc1.weight.dtype == current_platform.fp8_dtype()
                else:  # unsupported ROCm platform
                    pytest.skip(
                        "Skip `test_load_fp16_model`. "
                        "It only runs on ROCm platform with FP8 compute."
                        " e.g. MI300X and above."
                    )
            else:  # unsupported platform
                pytest.skip(
                    "Skip `test_load_fp16_model`. "
                    "It only runs on CUDA and ROCm platform."
                )

        llm.apply_model(check_model)


@pytest.mark.skipif(
    not is_quant_method_supported("fp8"),
    reason="FP8 is not supported on this GPU type.",
)
@pytest.mark.parametrize("dtype", [torch.float16, torch.bfloat16])
def test_scaled_fp8_quant(dtype) -> None:
    def quantize_ref(tensor, inv_scale):
        # The reference implementation that fully aligns to
        # the kernel being tested.
        finfo = torch.finfo(torch.float8_e4m3fn)
        scale = inv_scale.reciprocal()
        qweight = (tensor.to(torch.float32) * scale).clamp(min=finfo.min, max=finfo.max)
        qweight = qweight.to(torch.float8_e4m3fn)
        return qweight

    def per_tensor_dequantize(tensor, inv_scale, dtype):
        fake_qweight = tensor.to(dtype)
        dq_weight = fake_qweight * inv_scale
        return dq_weight

    # Note that we use a shape % 4 != 0 to cover edge cases,
    # because scaled_fp8_quant is vectorized by 4.
    x = (torch.randn(size=(11, 11), device="cuda") * 13).to(dtype)

    # Dynamic quantization
    ref_y, inv_scale = ops.scaled_fp8_quant(x, None)
    ref_y = per_tensor_dequantize(ref_y, inv_scale, dtype)

    # Reference dynamic quantizaton
    y = quantize_ref(x, inv_scale)
    torch.testing.assert_close(ref_y, per_tensor_dequantize(y, inv_scale, dtype))

    # Static quantization
    y, _ = ops.scaled_fp8_quant(x, inv_scale)
    torch.testing.assert_close(ref_y, per_tensor_dequantize(y, inv_scale, dtype))

    # Padding
    y, _ = ops.scaled_fp8_quant(x, inv_scale, num_token_padding=17)
    assert y.shape[0] == 17
    torch.testing.assert_close(
        ref_y,
        per_tensor_dequantize(torch.narrow(y, 0, 0, x.shape[0]), inv_scale, dtype),
    )

    # non-contiguous input with padding
    m, n, padded_stride = 975, 512, 576
    padded_tensor = (torch.randn(size=(m, padded_stride), device="cuda") * 13).to(dtype)
    x_nc = padded_tensor[:, :n]  # shape (m, n) with stride (padded_stride, 1)

    assert not x_nc.is_contiguous()
    assert x_nc.stride(0) == padded_stride

    # dynamic quantization
    ref_y_nc, inv_scale_nc = ops.scaled_fp8_quant(x_nc, None)
    ref_y_nc = per_tensor_dequantize(ref_y_nc, inv_scale_nc, dtype)

    # reference dynamic quantization
    y_nc = quantize_ref(x_nc, inv_scale_nc)
    torch.testing.assert_close(
        ref_y_nc, per_tensor_dequantize(y_nc, inv_scale_nc, dtype)
    )

    # static quantization
    y_nc, _ = ops.scaled_fp8_quant(x_nc, inv_scale_nc)
    torch.testing.assert_close(
        ref_y_nc, per_tensor_dequantize(y_nc, inv_scale_nc, dtype)
    )

    # padding after non-contiguous input quantization
    y_nc_pad, _ = ops.scaled_fp8_quant(x_nc, inv_scale_nc, num_token_padding=m + 10)
    assert y_nc_pad.shape[0] == m + 10
    torch.testing.assert_close(
        ref_y_nc,
        per_tensor_dequantize(
            torch.narrow(y_nc_pad, 0, 0, x_nc.shape[0]), inv_scale_nc, dtype
        ),
    )<|MERGE_RESOLUTION|>--- conflicted
+++ resolved
@@ -18,17 +18,12 @@
 
 MODELS = [
     "neuralmagic/Meta-Llama-3-8B-Instruct-FP8-KV",
-<<<<<<< HEAD
-    # TODO: Enable once model is available again
-    # "nm-testing/Qwen2-0.5B-Instruct-FP8-SkipQKV",
-=======
     # The checkpoint below was removed from the HF.
     # TODO: add a small replacement checkpoint.
     pytest.param(
         "nm-testing/Qwen2-0.5B-Instruct-FP8-SkipQKV",
         marks=pytest.mark.skip(reason="Checkpoint removed from HF."),
     ),
->>>>>>> c757a15f
 ]
 
 
