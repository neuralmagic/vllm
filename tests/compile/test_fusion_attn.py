# SPDX-License-Identifier: Apache-2.0
# SPDX-FileCopyrightText: Copyright contributors to the vLLM project
import copy

import pytest
import torch._dynamo

from tests.compile.backend import LazyInitPass, TestBackend
from tests.utils import flat_product
from tests.v1.attention.utils import BatchSpec, create_common_attn_metadata
from vllm._custom_ops import cutlass_scaled_fp4_mm, scaled_fp4_quant
from vllm.attention import Attention, AttentionMetadata
from vllm.attention.backends.registry import _Backend
from vllm.attention.selector import global_force_attn_backend_context_manager
from vllm.compilation.fusion_attn import ATTN_OP, AttnFusionPass
from vllm.compilation.fx_utils import find_op_nodes
from vllm.compilation.noop_elimination import NoOpEliminationPass
from vllm.compilation.post_cleanup import PostCleanupPass
from vllm.config import (
    CacheConfig,
    CompilationConfig,
    CompilationMode,
    ModelConfig,
    PassConfig,
    SchedulerConfig,
    VllmConfig,
    set_current_vllm_config,
)
from vllm.forward_context import get_forward_context, set_forward_context
from vllm.model_executor.layers.quantization.utils.quant_utils import (
    kFp8StaticTensorSym,
    kNvfp4Quant,
)
from vllm.model_executor.layers.quantization.utils.w8a8_utils import Fp8LinearOp
from vllm.platforms import current_platform
from vllm.utils import is_torch_equal_or_newer
from vllm.v1.kv_cache_interface import AttentionSpec

FP8_DTYPE = current_platform.fp8_dtype()
FP4_DTYPE = torch.uint8

<<<<<<< HEAD
=======
# globals needed for string-import custom Dynamo backend field
backend: TestBackend | None = None
backend_unfused: TestBackend | None = None

>>>>>>> 8c851f6d

class AttentionQuantPatternModel(torch.nn.Module):
    """Base model for AttentionQuantPattern fusion."""

    def __init__(
        self,
        num_qo_heads: int,
        num_kv_heads: int,
        head_size: int,
        kv_cache_dtype: torch.dtype,
        device: torch.device,
        vllm_config: VllmConfig,
        **kwargs,
    ):
        super().__init__()
        self.num_qo_heads = num_qo_heads
        self.num_kv_heads = num_kv_heads
        self.head_size = head_size
        self.kv_cache_dtype = kv_cache_dtype
        self.device = device
        self.vllm_config = vllm_config

        self.attn = Attention(
            num_heads=self.num_qo_heads,
            head_size=self.head_size,
            scale=1.0 / (self.head_size**0.5),
            num_kv_heads=self.num_kv_heads,
            cache_config=vllm_config.cache_config,
            prefix="model.layers.0.self_attn.attn",
        )
        self.attn._k_scale = self.attn._k_scale.to(device)
        self.attn._v_scale = self.attn._v_scale.to(device)

        self.block_size = 16

        # Initialize attn MetadataBuilder
        self.builder = self.attn.attn_backend.get_builder_cls()(
            kv_cache_spec=AttentionSpec(
                block_size=self.block_size,
                num_kv_heads=self.num_kv_heads,
                head_size=self.head_size,
                dtype=self.kv_cache_dtype,
            ),
            layer_names=[self.attn.layer_name],
            vllm_config=self.vllm_config,
            device=self.device,
        )

    def build_attn_metadata(self, batch_size: int) -> AttentionMetadata:
        """Initialize attention metadata."""

        # Create common attn metadata
        batch_spec = BatchSpec(seq_lens=[1] * batch_size, query_lens=[1] * batch_size)
        common_attn_metadata = create_common_attn_metadata(
            batch_spec, self.block_size, self.device, arange_block_indices=True
        )

        max_blocks = (max(batch_spec.seq_lens) + self.block_size - 1) // self.block_size
        num_blocks = batch_size * max_blocks
        backend = self.attn.backend

        # TODO use get_kv_cache_stride_order
        # Create dummy KV cache for the selected backend
        if backend == _Backend.ROCM_ATTN:
            # k/v as 1st dimention
            # HND: [num_blocks, num_kv_heads, block_size, head_size]
            kv_cache = torch.zeros(
                2,
                num_blocks,
                self.num_kv_heads,
                self.block_size,
                self.head_size,
                dtype=self.kv_cache_dtype,
                device=self.device,
            )
        elif backend == _Backend.ROCM_AITER_UNIFIED_ATTN:
            # k/v as 1st dimention
            # NHD: [num_blocks, block_size, num_kv_heads, head_size]
            kv_cache = torch.zeros(
                2,
                num_blocks,
                self.block_size,
                self.num_kv_heads,
                self.head_size,
                dtype=self.kv_cache_dtype,
                device=self.device,
            )
        elif backend == _Backend.TRITON_ATTN:
            # k/v as 2nd dimention
            # NHD: [num_blocks, block_size, num_kv_heads, head_size]
            kv_cache = torch.zeros(
                num_blocks,
                2,
                self.num_kv_heads,
                self.block_size,
                self.head_size,
                dtype=self.kv_cache_dtype,
                device=self.device,
            )
        elif backend == _Backend.FLASHINFER:
            kv_cache = torch.zeros(
                num_blocks,
                2,
                self.num_kv_heads,
                self.block_size,
                self.head_size,
                dtype=self.kv_cache_dtype,
                device=self.device,
            ).permute(0, 1, 3, 2, 4)
        else:
            raise ValueError(f"Unsupported backend: {backend}")
        self.attn.kv_cache = [kv_cache]

        # Build attn metadata
        self.attn_metadata = self.builder.build(
            common_prefix_len=0, common_attn_metadata=common_attn_metadata
        )

        return self.attn_metadata


class TestAttentionFp8StaticQuantPatternModel(AttentionQuantPatternModel):
    """Test model for AttentionFp8StaticQuantPattern fusion."""

    quant_key = kFp8StaticTensorSym

    def __init__(self, *args, **kwargs):
        super().__init__(*args, **kwargs)

        self.fp8_linear = Fp8LinearOp(
            act_quant_static=self.quant_key.scale.static,
            act_quant_group_shape=self.quant_key.scale.group_shape,
        )

        hidden_size = self.num_qo_heads * self.head_size
        self.w = kwargs.get(
            "w",
            {
                "weight": torch.randn(hidden_size, hidden_size)
                .to(dtype=FP8_DTYPE, device=self.device)
                .t(),
                "wscale": torch.tensor([1.0], dtype=torch.float32, device=self.device),
                "scale": torch.tensor([1.0], dtype=torch.float32, device=self.device),
            },
        )

    def forward(self, q: torch.Tensor, k: torch.Tensor, v: torch.Tensor):
        """Forward pass that creates the pattern to be fused."""
        attn_output = self.attn(q, k, v)
        return self.fp8_linear.apply(
            input=attn_output,
            weight=self.w["weight"],
            weight_scale=self.w["wscale"],
            input_scale=self.w["scale"],
        )


class TestAttentionNvfp4QuantPatternModel(AttentionQuantPatternModel):
    """Test model for AttentionNvfp4QuantPattern fusion."""

    quant_key = kNvfp4Quant

    def __init__(self, *args, **kwargs):
        super().__init__(*args, **kwargs)

        hidden_size = self.num_qo_heads * self.head_size
        self.w = kwargs.get(
            "w",
            {
                "weight": torch.randint(
                    256,
                    (hidden_size, hidden_size // 2),
                    dtype=FP4_DTYPE,
                    device=self.device,
                ),
                "wscale_swizzled": torch.randn(hidden_size, hidden_size // 16).to(
                    dtype=FP8_DTYPE, device=self.device
                ),
                "wscale": torch.tensor([500], dtype=torch.float32, device=self.device),
                "scale": torch.tensor([0.002], dtype=torch.float32, device=self.device),
            },
        )

    def forward(self, q: torch.Tensor, k: torch.Tensor, v: torch.Tensor):
        """Forward pass that creates the pattern to be fused."""
        attn_output = self.attn(q, k, v)
        quant_output, output_block_scale = scaled_fp4_quant(
            attn_output, 1 / self.w["scale"]
        )
        return cutlass_scaled_fp4_mm(
            a=quant_output,
            b=self.w["weight"],
            block_scale_a=output_block_scale,
            block_scale_b=self.w["wscale_swizzled"],
            alpha=self.w["scale"] * self.w["wscale"],
            out_dtype=attn_output.dtype,
        )


MODELS_FP8 = []
MODELS_FP4 = []
HEADS = []
SPLIT_ATTENTION = []
BACKENDS_FP8: list[_Backend] = []
BACKENDS_FP4: list[_Backend] = []

if current_platform.is_cuda():
    MODELS_FP8 = [
        (
            "nvidia/Llama-4-Scout-17B-16E-Instruct-FP8",
            TestAttentionFp8StaticQuantPatternModel,
        )
    ]
    HEADS = [(64, 8), (40, 8)]
    SPLIT_ATTENTION = [False]
    BACKENDS_FP8 = [_Backend.TRITON_ATTN]

    if current_platform.is_device_capability((10, 0)):
        BACKENDS_FP8 += [_Backend.FLASHINFER]
        BACKENDS_FP4 += [_Backend.FLASHINFER]
        MODELS_FP4 += [
            (
                "nvidia/Llama-4-Scout-17B-16E-Instruct-FP4",
                TestAttentionNvfp4QuantPatternModel,
            )
        ]

elif current_platform.is_rocm():
    MODELS_FP8 = [
        ("amd/Llama-3.1-8B-Instruct-FP8-KV", TestAttentionFp8StaticQuantPatternModel)
    ]
    HEADS = [(32, 8), (40, 8)]
    SPLIT_ATTENTION = [False, True]
    BACKENDS = [
        _Backend.TRITON_ATTN,
        _Backend.ROCM_AITER_UNIFIED_ATTN,
        _Backend.ROCM_ATTN,
    ]

# TODO(boyuan/luka): test inductor graph partition on rocm
if is_torch_equal_or_newer("2.9.0.dev") and current_platform.is_cuda():
    USE_INDUCTOR_GRAPH_PARTITION = [False, True]
else:
    USE_INDUCTOR_GRAPH_PARTITION = [False]


@pytest.mark.parametrize("num_qo_heads, num_kv_heads", HEADS)
@pytest.mark.parametrize("head_size", [128])
@pytest.mark.parametrize(
    "batch_size", [7, 256, 533] if current_platform.is_cuda() else [8]
)
@pytest.mark.parametrize("dtype", [torch.bfloat16, torch.float16])
@pytest.mark.parametrize(
    "backend, model_name, model_class, custom_ops",
    # Test attention+quant_fp8 fusion with custom and torch impls of QuantFP8
    list(flat_product(BACKENDS_FP8, MODELS_FP8, ["+quant_fp8", "-quant_fp8"]))
    # quant_fp4 only has the custom impl
    + list(flat_product(BACKENDS_FP4, MODELS_FP4, [""])),
)
@pytest.mark.parametrize("use_inductor_graph_partition", USE_INDUCTOR_GRAPH_PARTITION)
@pytest.mark.skipif(
    not current_platform.is_cuda_alike(), reason="Only test ROCm or CUDA"
)
@pytest.mark.skipif(not current_platform.supports_fp8(), reason="Need FP8")
def test_attention_quant_pattern(
    num_qo_heads: int,
    num_kv_heads: int,
    head_size: int,
    batch_size: int,
    dtype: torch.dtype,
    custom_ops: str,
    model_name: str,
    model_class: type[AttentionQuantPatternModel],
    backend: _Backend,
    use_inductor_graph_partition: bool,
    dist_init,
    caplog_vllm,
):
    """Test AttentionStaticQuantPattern fusion pass"""

    custom_ops_list = custom_ops.split(",") if custom_ops else []

    device = torch.device("cuda:0")
    torch.manual_seed(42)

    vllm_config = VllmConfig(
        model_config=ModelConfig(
            model=model_name,
            max_model_len=2048,
            dtype=dtype,
        ),
        scheduler_config=SchedulerConfig(max_num_seqs=1024),
        compilation_config=CompilationConfig(
<<<<<<< HEAD
            level=CompilationLevel.PIECEWISE,
            custom_ops=custom_ops_list,
=======
            mode=CompilationMode.VLLM_COMPILE,
            custom_ops=["+quant_fp8"],
>>>>>>> 8c851f6d
            use_inductor_graph_partition=use_inductor_graph_partition,
        ),
        cache_config=CacheConfig(cache_dtype="fp8"),
    )

    # Create test inputs
    q = torch.randn(batch_size, num_qo_heads * head_size, dtype=dtype, device=device)
    k = torch.randn(batch_size, num_kv_heads * head_size, dtype=dtype, device=device)
    v = torch.randn(batch_size, num_kv_heads * head_size, dtype=dtype, device=device)

    # Mark first dimension as dynamic for realistic testing
    torch._dynamo.mark_dynamic(q, 0)
    torch._dynamo.mark_dynamic(k, 0)
    torch._dynamo.mark_dynamic(v, 0)

    # Run model directly without compilation and fusion
    vllm_config_unfused = copy.deepcopy(vllm_config)
    with (
        set_current_vllm_config(vllm_config_unfused),
        set_forward_context(attn_metadata=None, vllm_config=vllm_config_unfused),
        global_force_attn_backend_context_manager(backend),
    ):
        model_unfused = model_class(
            num_qo_heads=num_qo_heads,
            num_kv_heads=num_kv_heads,
            head_size=head_size,
            kv_cache_dtype=FP8_DTYPE,
            device=device,
            vllm_config=vllm_config_unfused,
        )
        model_unfused = model_unfused.to(device)

        forward_ctx = get_forward_context()
        forward_ctx.attn_metadata = model_unfused.build_attn_metadata(batch_size)

        # Run model directly without compilation and fusion
        result_unfused = model_unfused(q, k, v)

    # Run model with attn fusion enabled
    vllm_config.compilation_config.pass_config = PassConfig(
        enable_attn_fusion=True, enable_noop=True
    )
    with (
        set_current_vllm_config(vllm_config),
        set_forward_context(attn_metadata=None, vllm_config=vllm_config),
        global_force_attn_backend_context_manager(backend),
    ):
        model_fused = model_class(
            num_qo_heads=num_qo_heads,
            num_kv_heads=num_kv_heads,
            head_size=head_size,
            kv_cache_dtype=FP8_DTYPE,
            device=device,
            vllm_config=vllm_config,
            w=model_unfused.w,
        )
        model_fused = model_fused.to(device)

        forward_ctx = get_forward_context()
        forward_ctx.attn_metadata = model_fused.build_attn_metadata(batch_size)

        # Create test backend with fusion passes enabled
        noop_pass = NoOpEliminationPass(vllm_config)
        attn_pass = LazyInitPass(AttnFusionPass, vllm_config)
        cleanup_pass = PostCleanupPass(vllm_config)

        test_backend = TestBackend(noop_pass, attn_pass, cleanup_pass)

        # Compile model with fusion enabled
        model_compiled = torch.compile(
            model_fused, backend=test_backend, fullgraph=True
        )
        assert model_compiled.attn._o_scale_float is None

        result_fused_1 = model_compiled(q, k, v)

        if backend == _Backend.FLASHINFER:
            # With the Flashinfer backend after the 1st round of the forward
            # pass, output quant scale should be loaded into the attn layer's
            # _o_scale_float, the 2nd round should reuse the loaded
            # _o_scale_float
            assert model_compiled.attn._o_scale_float is not None
            result_fused_2 = model_compiled(q, k, v)

            assert model_compiled.attn._o_scale_float is not None

            torch.testing.assert_close(
                result_unfused, result_fused_2, atol=1e-2, rtol=1e-2
            )

    # Check attn fusion support
    quant_key = model_class.quant_key
    attn_fusion_supported = [
        layer.impl.fused_output_quant_supported(quant_key)
        for key, layer in vllm_config.compilation_config.static_forward_context.items()
    ]
    assert sum(attn_fusion_supported) == len(attn_fusion_supported), (
        "All layers should support attention fusion"
    )

    # access the underlying `AttnFusionPass` on the `LazyInitPass`
    assert attn_pass.pass_.matched_count == 1

    # Check attention ops in the graph before and after fusion
    attn_nodes_pre = list(find_op_nodes(ATTN_OP, test_backend.graph_pre_pass))
    attn_nodes_post = list(find_op_nodes(ATTN_OP, test_backend.graph_post_pass))

    assert len(attn_nodes_pre) > 0, "Should have attention nodes before fusion"
    assert len(attn_nodes_pre) == len(attn_nodes_post), (
        "Should have same number of attention nodes before and after fusion"
    )
    assert attn_nodes_pre[0].kwargs.get("output_scale") is None, (
        "Attention should not have output_scale before fusion"
    )
    assert attn_nodes_post[0].kwargs.get("output_scale") is not None, (
        "Attention should have output_scale after fusion"
    )

    assert attn_nodes_pre[0].kwargs.get("output_block_scale") is None, (
        "Attention should not have output_block_scale before fusion"
    )
    if quant_key.dtype == FP8_DTYPE:
        assert attn_nodes_post[0].kwargs.get("output_block_scale") is None, (
            "Attention should not have output_block_scale after FP8 fusion"
        )
    elif quant_key.dtype == FP4_DTYPE:
        assert attn_nodes_post[0].kwargs.get("output_block_scale") is not None, (
            "Attention should have output_block_scale after FP4 fusion"
        )

    # Check that results are close
    torch.testing.assert_close(result_unfused, result_fused_1, atol=1e-2, rtol=1e-2)<|MERGE_RESOLUTION|>--- conflicted
+++ resolved
@@ -39,13 +39,6 @@
 FP8_DTYPE = current_platform.fp8_dtype()
 FP4_DTYPE = torch.uint8
 
-<<<<<<< HEAD
-=======
-# globals needed for string-import custom Dynamo backend field
-backend: TestBackend | None = None
-backend_unfused: TestBackend | None = None
-
->>>>>>> 8c851f6d
 
 class AttentionQuantPatternModel(torch.nn.Module):
     """Base model for AttentionQuantPattern fusion."""
@@ -339,13 +332,8 @@
         ),
         scheduler_config=SchedulerConfig(max_num_seqs=1024),
         compilation_config=CompilationConfig(
-<<<<<<< HEAD
-            level=CompilationLevel.PIECEWISE,
+            mode=CompilationMode.VLLM_COMPILE,
             custom_ops=custom_ops_list,
-=======
-            mode=CompilationMode.VLLM_COMPILE,
-            custom_ops=["+quant_fp8"],
->>>>>>> 8c851f6d
             use_inductor_graph_partition=use_inductor_graph_partition,
         ),
         cache_config=CacheConfig(cache_dtype="fp8"),
