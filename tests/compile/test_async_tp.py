--- conflicted
+++ resolved
@@ -282,14 +282,8 @@
                                            seed=42)
 
     async_tp_pass = AsyncTPPass(vllm_config)
-<<<<<<< HEAD
-    model = test_model_cls(hidden_size)
-=======
-    backend = TestBackend(async_tp_pass)
-
     model = test_model_cls(hidden_size,
                            dtype)  # Pass dtype to model constructor
->>>>>>> 2cb6ef89
 
     def check(test_pass_manager: TestPassManager):
         # In pre-nodes, all gather or reduce scatter should exist,
