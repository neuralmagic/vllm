--- conflicted
+++ resolved
@@ -11,9 +11,10 @@
 
 from vllm.model_executor.layers.activation import SiluAndMul
 from vllm.model_executor.layers.fused_moe import fused_moe
-from vllm.model_executor.layers.fused_moe.fused_moe_marlin import fused_moe_marlin, single_marlin_moe
+from vllm.model_executor.layers.fused_moe.fused_moe_marlin import (
+    fused_moe_marlin, single_marlin_moe)
 from vllm.model_executor.layers.quantization.utils.marlin_utils_test import (
-    marlin_quantize, )
+    marlin_quantize)
 from vllm.model_executor.models.mixtral import MixtralMoE
 from vllm.scalar_type import scalar_types
 
@@ -115,19 +116,10 @@
         torch.bfloat16: 1e-2,
     }
 
-<<<<<<< HEAD
-    assert torch.allclose(
-        hf_states.flatten(0, 1),
-        vllm_states,
-        rtol=mixtral_moe_tol[dtype],
-        atol=mixtral_moe_tol[dtype],
-    )
-=======
     torch.testing.assert_close(hf_states.flatten(0, 1),
                                vllm_states,
                                rtol=mixtral_moe_tol[dtype],
                                atol=mixtral_moe_tol[dtype])
->>>>>>> 8f4648c5
 
 
 def stack_and_dev(tensors: List[torch.Tensor]):
@@ -249,7 +241,7 @@
         renormalize=False,
         w1_scale=scales1,
         w2_scale=scales2,
-        num_bits=num_bits,
+        num_bits=4,
     )
 
     assert compute_max_diff(marlin_output, triton_output) < 4e-2
