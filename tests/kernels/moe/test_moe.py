--- conflicted
+++ resolved
@@ -43,7 +43,6 @@
 EP_SIZE = [1, 4]
 TOP_KS = [2, 6]
 
-<<<<<<< HEAD
 MOE_MARLIN_QUANT_TEST_CONFIGS = [
     # # AWQ-INT4
     # {
@@ -111,7 +110,6 @@
     }
 ]
 
-=======
 FUSED_MOE_MNK_FACTORS = [
     (1, 128, 128),
     (1, 2048, 128),
@@ -129,7 +127,6 @@
     (32, 1024, 1024),
     (222, 2048, 1024),
 ]
->>>>>>> d1336018
 
 vllm_config = VllmConfig()
 vllm_config.scheduler_config.max_num_seqs = 128
@@ -205,14 +202,7 @@
     return baseline_output
 
 
-<<<<<<< HEAD
-@pytest.mark.skipif(True, reason="")
-@pytest.mark.parametrize("m", [1, 33, 64, 222, 32768, 40000])
-@pytest.mark.parametrize("n", [128, 1024, 2048])
-@pytest.mark.parametrize("k", [128, 511, 1024])
-=======
 @pytest.mark.parametrize("m,n,k", FUSED_MOE_MNK_FACTORS)
->>>>>>> d1336018
 @pytest.mark.parametrize("e", NUM_EXPERTS)
 @pytest.mark.parametrize("topk", TOP_KS)
 @pytest.mark.parametrize("ep_size", EP_SIZE)
@@ -329,14 +319,7 @@
                use_cudagraph=use_cudagraph)
 
 
-<<<<<<< HEAD
-@pytest.mark.skipif(True, reason="")
-@pytest.mark.parametrize("m", [1, 32, 222])
-@pytest.mark.parametrize("n", [128, 1024, 2048])
-@pytest.mark.parametrize("k", [128, 1024])
-=======
 @pytest.mark.parametrize("m,n,k", FUSED_MOE_WN16_MNK_FACTORS)
->>>>>>> d1336018
 @pytest.mark.parametrize("e", NUM_EXPERTS)
 @pytest.mark.parametrize("topk", TOP_KS)
 @pytest.mark.parametrize("ep_size", EP_SIZE)
@@ -451,13 +434,7 @@
     torch.testing.assert_close(triton_output, torch_output, atol=2e-2, rtol=0)
 
 
-<<<<<<< HEAD
-@pytest.mark.skipif(True, reason="")
-@pytest.mark.parametrize("dtype",
-                         [torch.float32, torch.float16, torch.bfloat16])
-=======
 @pytest.mark.parametrize("dtype", [torch.bfloat16])
->>>>>>> d1336018
 @pytest.mark.parametrize("padding", [True, False])
 @pytest.mark.parametrize(
     "use_rocm_aiter", [True, False] if current_platform.is_rocm() else [False])
