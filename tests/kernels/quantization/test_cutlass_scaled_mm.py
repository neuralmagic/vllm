# SPDX-License-Identifier: Apache-2.0
# SPDX-FileCopyrightText: Copyright contributors to the vLLM project
"""Tests for cutlass kernels

Run `pytest tests/kernels/test_cutlass.py`.
"""
import random

import pytest
import torch

from tests.kernels.utils import baseline_scaled_mm, opcheck, to_fp8, to_int8
from vllm import _custom_ops as ops
from vllm.platforms import current_platform
from vllm.utils import cdiv

MNK_FACTORS = [
    (1, 256, 128),
    (1, 16384, 1024),
    (1, 24576, 496),
    (16, 256, 496),
    (16, 16384, 128),
    (16, 24576, 4096),
    (32, 8192, 4096),
    (32, 16384, 4096),
    (33, 1024, 1024),
    (33, 8192, 128),
    (64, 2048, 496),
    (64, 16384, 1024),
    (100, 8192, 496),
    (128, 32768, 4096),
    (256, 4096, 4096),
    (512, 256, 1024),
    (512, 8192, 4096),
    (512, 16384, 128),
    (512, 24576, 128),
]

CUDA_DEVICES = [
    f"cuda:{i}" for i in range(1 if torch.cuda.device_count() == 1 else 2)
]

# -1 means full extent in that dimension
TENSORWISE_GROUP_SHAPE = (-1, -1)
PER_TOKEN_GROUP_SHAPE = (1, -1)
PER_OUT_CH_GROUP_SHAPE = (-1, 1)

capability = current_platform.get_device_capability()
capability = capability[0] * 10 + capability[1]


def rand_int8(shape: tuple, device: str = "cuda"):
    return to_int8(torch.rand(shape, device=device) * 255 - 128)


def group_scale_helper(shape, group_shape):
    return [shape[i] if s < 0 else s for i, s in enumerate(group_shape)]


def scale_shape(shape, group_shape):
    assert len(shape) == len(group_shape)
    group_shape = group_scale_helper(shape, group_shape)
    return tuple(
        cdiv(shape[i], group_shape[i]) for i in range(len(group_shape)))


def cutlass_fp8_gemm_helper(m: int,
                            n: int,
                            k: int,
                            a_scale_group_shape: tuple,
                            b_scale_group_shape: tuple,
                            use_bias: bool,
                            out_dtype: type[torch.dtype] = torch.bfloat16,
                            device: str = "cuda"):
    # Test for a cutlass kernel with per-token activation quantization
    # and per-output channel weight quantization.
    a = to_fp8(torch.randn((m, k), device=device))
    b = to_fp8(torch.randn((n, k), device=device).t())

    a_scales_shape = scale_shape(a.shape, a_scale_group_shape)
    b_scales_shape = scale_shape(b.shape, b_scale_group_shape)

    scale_a = (torch.randn(a_scales_shape, device=device, dtype=torch.float32))
    scale_b = (torch.randn(b_scales_shape, device=device, dtype=torch.float32))

    # make scales M-major for blockwise quant, doesn't affect 1D scales
    scale_a = scale_a.t().contiguous().t()
    # make scales K-major for blockwise quant, doesn't affect 1D scales
    scale_b = scale_b.t().contiguous().t()

    if use_bias:
        bias = torch.rand((n, ), device=device, dtype=out_dtype) * 10
    else:
        bias = None

    out = ops.cutlass_scaled_mm(a, b, scale_a, scale_b, out_dtype, bias)
    baseline = baseline_scaled_mm(a, b, scale_a, scale_b, out_dtype, bias)

    torch.testing.assert_close(out, baseline, rtol=5e-1, atol=1.5e-1)

    opcheck(torch.ops._C.cutlass_scaled_mm,
            (out, a, b, scale_a, scale_b, bias))


def cutlass_int8_gemm_helper(m: int,
                             n: int,
                             k: int,
                             a_scale_group_shape: tuple,
                             b_scale_group_shape: tuple,
                             use_bias: bool,
                             out_dtype: type[torch.dtype] = torch.bfloat16,
                             device: str = "cuda"):
    # Test for a cutlass kernel with per-token activation quantization
    # and per-output channel weight quantization.
    a = to_int8(torch.randn((m, k), device=device) * 5)
    b = to_int8(torch.randn((n, k), device=device).t() * 5)

    a_scales_shape = scale_shape(a.shape, a_scale_group_shape)
    b_scales_shape = scale_shape(b.shape, b_scale_group_shape)

    scale_a = (torch.randn(a_scales_shape, device=device, dtype=torch.float32))
    scale_b = (torch.randn(b_scales_shape, device=device, dtype=torch.float32))

    if use_bias:
        bias = torch.rand((n, ), device=device, dtype=out_dtype) * 10
    else:
        bias = None

    out = ops.cutlass_scaled_mm(a, b, scale_a, scale_b, out_dtype, bias)
    baseline = baseline_scaled_mm(a, b, scale_a, scale_b, out_dtype, bias)

    torch.testing.assert_close(out, baseline, rtol=1e-1, atol=1e0)

    opcheck(torch.ops._C.cutlass_scaled_mm,
            (out, a, b, scale_a, scale_b, bias))


@pytest.mark.parametrize("m,n,k", MNK_FACTORS)
@pytest.mark.parametrize("a_scale_group_shape",
                         [PER_TOKEN_GROUP_SHAPE, TENSORWISE_GROUP_SHAPE])
@pytest.mark.parametrize("b_scale_group_shape",
                         [PER_OUT_CH_GROUP_SHAPE, TENSORWISE_GROUP_SHAPE])
@pytest.mark.parametrize("use_bias", [True, False])
@pytest.mark.skipif(not current_platform.has_device_capability(89),
                    reason="FP8 is not supported on this GPU type.")
def test_cutlass_fp8_gemm(m: int, n: int, k: int, a_scale_group_shape,
                          b_scale_group_shape, use_bias: bool):
    cutlass_fp8_gemm_helper(m, n, k, a_scale_group_shape, b_scale_group_shape,
                            use_bias)


@pytest.mark.parametrize("m,n,k", MNK_FACTORS)
@pytest.mark.parametrize("a_scale_group_shape,b_scale_group_shape",
                         [((1, 128), (128, 128))])
@pytest.mark.parametrize("use_bias", [False])
@pytest.mark.skipif(not current_platform.has_device_capability(90),
                    reason="FP8 blockwise is not supported on this GPU type.")
def test_cutlass_fp8_blockwise_scale_gemm(m: int, n: int, k: int,
                                          a_scale_group_shape,
                                          b_scale_group_shape, use_bias: bool):
    if k % b_scale_group_shape[0] != 0 or n % b_scale_group_shape[1] != 0:
        return
    if m % a_scale_group_shape[0] != 0 or k % a_scale_group_shape[1] != 0:
        return
    if m % 4 != 0 and current_platform.has_device_capability(100):
        return
    cutlass_fp8_gemm_helper(m, n, k, a_scale_group_shape, b_scale_group_shape,
                            use_bias)


@pytest.mark.parametrize("m,n,k", MNK_FACTORS)
@pytest.mark.parametrize("a_scale_group_shape",
                         [PER_TOKEN_GROUP_SHAPE, TENSORWISE_GROUP_SHAPE])
@pytest.mark.parametrize("b_scale_group_shape",
                         [PER_OUT_CH_GROUP_SHAPE, TENSORWISE_GROUP_SHAPE])
@pytest.mark.parametrize("use_bias", [True, False])
def test_cutlass_int8_gemm(m: int, n: int, k: int, a_scale_group_shape,
                           b_scale_group_shape, use_bias: bool):
    cutlass_int8_gemm_helper(m, n, k, a_scale_group_shape, b_scale_group_shape,
                             use_bias)


@pytest.mark.parametrize("a_scale_group_shape",
                         [PER_TOKEN_GROUP_SHAPE, TENSORWISE_GROUP_SHAPE])
@pytest.mark.parametrize("b_scale_group_shape",
                         [PER_OUT_CH_GROUP_SHAPE, TENSORWISE_GROUP_SHAPE])
@pytest.mark.parametrize("out_dtype", [torch.bfloat16, torch.float16])
@pytest.mark.parametrize("use_bias", [True, False])
def test_cutlass_int8_gemm_output_dtype(a_scale_group_shape,
                                        b_scale_group_shape,
                                        out_dtype: type[torch.dtype],
                                        use_bias: bool):
    cutlass_int8_gemm_helper(512,
                             512,
                             512,
                             a_scale_group_shape,
                             b_scale_group_shape,
                             use_bias,
                             out_dtype=out_dtype)


@pytest.mark.parametrize("a_scale_group_shape",
                         [PER_TOKEN_GROUP_SHAPE, TENSORWISE_GROUP_SHAPE])
@pytest.mark.parametrize("b_scale_group_shape",
                         [PER_OUT_CH_GROUP_SHAPE, TENSORWISE_GROUP_SHAPE])
@pytest.mark.parametrize("out_dtype", [torch.bfloat16, torch.float16])
@pytest.mark.parametrize("use_bias", [True, False])
@pytest.mark.skipif(not current_platform.has_device_capability(89),
                    reason="FP8 is not supported on this GPU type.")
def test_cutlass_fp8_gemm_output_dtype(a_scale_group_shape,
                                       b_scale_group_shape,
                                       out_dtype: type[torch.dtype],
                                       use_bias: bool):
    cutlass_fp8_gemm_helper(512,
                            512,
                            512,
                            a_scale_group_shape,
                            b_scale_group_shape,
                            use_bias,
                            out_dtype=out_dtype)


@pytest.mark.parametrize("a_scale_group_shape,b_scale_group_shape",
                         [((1, 128), (128, 128))])
@pytest.mark.parametrize("out_dtype", [torch.bfloat16, torch.float16])
@pytest.mark.parametrize("use_bias", [False])
@pytest.mark.skipif(not current_platform.has_device_capability(90),
                    reason="FP8 blockwise is not supported on this GPU type.")
def test_cutlass_fp8_blockwise_scale_gemm_dtype(a_scale_group_shape,
                                                b_scale_group_shape,
                                                out_dtype: type[torch.dtype],
                                                use_bias: bool):
    cutlass_fp8_gemm_helper(512,
                            512,
                            512,
                            a_scale_group_shape,
                            b_scale_group_shape,
                            use_bias,
                            out_dtype=out_dtype)


@pytest.mark.parametrize("a_scale_group_shape",
                         [PER_TOKEN_GROUP_SHAPE, TENSORWISE_GROUP_SHAPE])
@pytest.mark.parametrize("b_scale_group_shape",
                         [PER_OUT_CH_GROUP_SHAPE, TENSORWISE_GROUP_SHAPE])
@pytest.mark.parametrize("use_bias", [True, False])
@pytest.mark.parametrize("device", CUDA_DEVICES)
@pytest.mark.skipif(not current_platform.has_device_capability(89),
                    reason="FP8 is not supported on this GPU type.")
def test_cutlass_fp8_gemm_devices(a_scale_group_shape, b_scale_group_shape,
                                  use_bias: bool, device: str):
    cutlass_fp8_gemm_helper(512, 512, 512, a_scale_group_shape,
                            b_scale_group_shape, use_bias, torch.bfloat16,
                            device)


@pytest.mark.parametrize("a_scale_group_shape",
                         [PER_TOKEN_GROUP_SHAPE, TENSORWISE_GROUP_SHAPE])
@pytest.mark.parametrize("b_scale_group_shape",
                         [PER_OUT_CH_GROUP_SHAPE, TENSORWISE_GROUP_SHAPE])
@pytest.mark.parametrize("use_bias", [True, False])
@pytest.mark.parametrize("device", CUDA_DEVICES)
def test_cutlass_int8_gemm_devices(a_scale_group_shape, b_scale_group_shape,
                                   use_bias: bool, device: str):
    cutlass_int8_gemm_helper(512,
                             512,
                             512,
                             a_scale_group_shape,
                             b_scale_group_shape,
                             use_bias,
                             out_dtype=torch.bfloat16,
                             device=device)


# For the following two tests:
# N and K correspond to the size of the weight matrix and likely to be multiples
# of a large power of two. In any case, the kernel will have a naive fallback
# when N and K are not divisible by 16. But M is the number of tokens and the
# kernel must handle any M thrown at it.
@pytest.mark.parametrize("a_scale_group_shape",
                         [PER_TOKEN_GROUP_SHAPE, TENSORWISE_GROUP_SHAPE])
@pytest.mark.parametrize("b_scale_group_shape",
                         [PER_OUT_CH_GROUP_SHAPE, TENSORWISE_GROUP_SHAPE])
@pytest.mark.parametrize("use_bias", [True, False])
@pytest.mark.skipif(not current_platform.has_device_capability(89),
                    reason="FP8 is not supported on this GPU type.")
def test_cutlass_fp8_gemm_m_sweep(a_scale_group_shape, b_scale_group_shape,
                                  use_bias: bool):
    for nk in range(32, 128, 32):
        for m in range(1, 128):
            cutlass_fp8_gemm_helper(m, nk, nk, a_scale_group_shape,
                                    b_scale_group_shape, use_bias)


@pytest.mark.parametrize("a_scale_group_shape",
                         [PER_TOKEN_GROUP_SHAPE, TENSORWISE_GROUP_SHAPE])
@pytest.mark.parametrize("b_scale_group_shape",
                         [PER_OUT_CH_GROUP_SHAPE, TENSORWISE_GROUP_SHAPE])
@pytest.mark.parametrize("use_bias", [True, False])
def test_cutlass_int8_gemm_m_sweep(a_scale_group_shape, b_scale_group_shape,
                                   use_bias: bool):
    for nk in range(32, 128, 32):
        for m in range(1, 128):
            cutlass_int8_gemm_helper(m, nk, nk, a_scale_group_shape,
                                     b_scale_group_shape, use_bias)


@pytest.mark.parametrize("m", [32, 64, 128])
@pytest.mark.parametrize("n", [16, 32, 64])
@pytest.mark.parametrize("k", [64, 128, 256])
@pytest.mark.parametrize("out_dtype", [torch.bfloat16, torch.float16])
@pytest.mark.skip
def test_cutlass_int8_azp_bias_fold(m: int, n: int, k: int,
                                    out_dtype: torch.dtype):
    # Currently, the test is failing because folding azp into
    # 16-bit bias loses too much precision
    scale_a = torch.randn((1, 1), device="cuda", dtype=torch.float32) / 10
    scale_b = torch.randn((1, n), device="cuda", dtype=torch.float32) / 10

    aq_i8 = rand_int8((m, k))
    bq_i8 = rand_int8((n, k)).t()

    aq_i32 = aq_i8.to(dtype=torch.int32)
    bq_i32 = bq_i8.to(dtype=torch.int32)

    aq_f32 = aq_i8.to(dtype=torch.float32)
    bq_f32 = bq_i8.to(dtype=torch.float32)

    b_dq = scale_b * bq_f32

    azp_a = torch.rand((1, ), device="cuda", dtype=torch.float32) * 10 + 1.5
    azp_aq_i8 = (azp_a / scale_a).to(dtype=torch.int8)
    azp_a = azp_aq_i8.to(dtype=torch.float32) * scale_a  # correct for rounding

    a_dq = scale_a * (aq_i32 + azp_aq_i8).to(dtype=torch.float32)
    torch.testing.assert_close(a_dq, scale_a * aq_f32 + azp_a)

    baseline_dq = torch.mm(a_dq, b_dq).to(out_dtype)

    J = torch.ones((1, k), device="cuda", dtype=torch.float32)
    azp_bias = (azp_a * scale_b * (J @ bq_f32)).to(out_dtype)
    assert azp_bias.shape == (1, n)
    assert azp_bias[0, :].shape == (n, )

    baseline_q = (scale_a.to(device='cpu') * scale_b.to(device='cpu') * (
        (aq_i32 + azp_aq_i8).to(device='cpu') @ bq_i32.to(device='cpu'))).to(
            dtype=out_dtype, device='cuda')

    out = ops.cutlass_scaled_mm(aq_i8,
                                bq_i8,
                                scale_a,
                                scale_b,
                                out_dtype=out_dtype,
                                bias=azp_bias[0, :])
    torch.testing.assert_close(out, baseline_dq, rtol=1e-2, atol=1e0)
    torch.testing.assert_close(out, baseline_q, rtol=1e-2, atol=1e0)


@pytest.mark.parametrize("m", [32, 64, 128])
@pytest.mark.parametrize("n", [16, 32, 64])
@pytest.mark.parametrize("k", [64, 128, 256])
@pytest.mark.parametrize("out_dtype", [torch.bfloat16, torch.float16])
@pytest.mark.parametrize("use_bias", [True, False])
@pytest.mark.parametrize("azp_per_token", [True, False])
def test_cutlass_int8_azp(m: int, n: int, k: int, out_dtype: torch.dtype,
                          use_bias: bool, azp_per_token: bool):
    m_azp = m if azp_per_token else 1
    scale_a = torch.randn((m_azp, 1), device="cuda", dtype=torch.float32) / 10
    scale_b = torch.randn((1, n), device="cuda", dtype=torch.float32) / 10

    aq_i8 = rand_int8((m, k))
    aq_i32 = aq_i8.to(dtype=torch.int32)
    aq_f32 = aq_i8.to(dtype=torch.float32)

    bq_i8 = rand_int8((n, k)).t()
    bq_i32 = bq_i8.to(dtype=torch.int32)
    bq_f32 = bq_i8.to(dtype=torch.float32)
    b_dq = scale_b * bq_f32

    azp_a = torch.rand(
        (m_azp, 1), device="cuda", dtype=torch.float32) * 10 + 1.5
    azp_aq_i8 = (azp_a / scale_a).to(dtype=torch.int8)
    azp_a = azp_aq_i8.to(dtype=torch.float32) * scale_a  # correct for rounding

    a_dq = scale_a * (aq_i32 - azp_aq_i8).to(dtype=torch.float32)
    torch.testing.assert_close(a_dq,
                               scale_a * aq_f32 - azp_a,
                               rtol=1e-4,
                               atol=1e-3)

    if use_bias:
        bias = torch.rand((1, n), device="cuda", dtype=out_dtype) * 10 + 2.5
    else:
        bias = torch.zeros((1, n), device="cuda", dtype=out_dtype)

    baseline_dq = (torch.mm(a_dq, b_dq) + bias).to(out_dtype)

    # int32 mm not supported on CUDA
    a_noazp_i32_cpu = (aq_i32 - azp_aq_i8).to(device='cpu')
    cq = (a_noazp_i32_cpu @ bq_i32.to(device='cpu')).to(device='cuda')
    baseline_q = (scale_a * scale_b * cq + bias).to(dtype=out_dtype)

    # Hadamard is just the sum of the cols
    azp_adj_i32 = bq_i32.sum(dim=0, keepdim=True, dtype=torch.int32)
    azp_i32 = azp_aq_i8.to(dtype=torch.int32)
    func_bias = bias if use_bias else None

    if azp_per_token:
        out = ops.cutlass_scaled_mm_azp(aq_i8, bq_i8, scale_a, scale_b,
                                        out_dtype, azp_adj_i32, azp_i32,
                                        func_bias)
    else:
        azp_with_adj_i32 = azp_i32 * azp_adj_i32
        out = ops.cutlass_scaled_mm_azp(aq_i8, bq_i8, scale_a, scale_b,
                                        out_dtype, azp_with_adj_i32, None,
                                        func_bias)

    # bfloat16 precision is 7-bit mantissa -> 2^-8 ~ 0.4%
    # float16 precision is 10-bit mantissa -> 2^-11 ~ 0.05%
    rtol = 1e-2 if out_dtype == torch.bfloat16 else 1e-3
    atol = 1e-3
    torch.testing.assert_close(out, baseline_dq, rtol=rtol, atol=atol)
    torch.testing.assert_close(out, baseline_q, rtol=rtol, atol=atol)

    if azp_per_token:
        opcheck(torch.ops._C.cutlass_scaled_mm_azp,
                (out, aq_i8, bq_i8, scale_a, scale_b, azp_adj_i32, azp_i32,
                 func_bias))
    else:
        opcheck(torch.ops._C.cutlass_scaled_mm_azp,
                (out, aq_i8, bq_i8, scale_a, scale_b, azp_with_adj_i32, None,
                 func_bias))


# Test working with a subset of A and B
def test_cutlass_subset():
    big_m, big_n, big_k = 1024, 1024, 1024
    m, n, k = 512, 512, 512

    whole_a = to_int8(torch.randn((big_m, big_k), device="cuda") * 5)
    whole_b = to_int8(torch.randn((big_n, big_k), device="cuda").t() * 5)
    a = whole_a[0:m, 0:k]
    b = whole_b[0:k, 0:n]

    scale_a = torch.randn((1, 1), device="cuda", dtype=torch.float32) / 10
    scale_b = torch.randn((1, 1), device="cuda", dtype=torch.float32) / 10

    out = ops.cutlass_scaled_mm(a,
                                b,
                                scale_a,
                                scale_b,
                                out_dtype=torch.bfloat16)
    baseline = baseline_scaled_mm(a,
                                  b,
                                  scale_a,
                                  scale_b,
                                  out_dtype=torch.bfloat16)

    torch.testing.assert_close(out, baseline, rtol=1e-1, atol=1e0)


# Test to make sure cuda graphs work
class CutlassLayer(torch.nn.Module):

    def __init__(self, b, scale_a, scale_b, out_dtype):
        super().__init__()
        self.b = b
        self.scale_a = scale_a
        self.scale_b = scale_b
        self.out_dtype = out_dtype

    def forward(self, a):
        return ops.cutlass_scaled_mm(a, self.b, self.scale_a, self.scale_b,
                                     self.out_dtype)


@pytest.mark.parametrize("per_act_token", [True, False])
@pytest.mark.parametrize("per_out_ch", [True, False])
def test_cutlass_cuda_graph(per_act_token: bool, per_out_ch: bool):
    m, n, k = 512, 512, 512

    a = to_int8(torch.randn((m, k), device="cuda"))
    b = to_int8(torch.randn((n, k), device="cuda").t())

    m_a_scales = m if per_act_token else 1
    n_b_scales = n if per_out_ch else 1

    scale_a = (torch.randn(
        (m_a_scales, 1), device="cuda", dtype=torch.float32) / 10)
    scale_b = (torch.randn(
        (1, n_b_scales), device="cuda", dtype=torch.float32) / 10)

    # Construct a trivial model with a single layer that calls a CUTLASS kernel
    model = CutlassLayer(b, scale_a, scale_b, torch.bfloat16)

    # Run the model with a cuda graph
    stream = torch.cuda.Stream()
    with torch.cuda.stream(stream):
        g = torch.cuda.CUDAGraph()
        with torch.cuda.graph(g):
            out = model(a)
    out.zero_()
    g.replay()

    baseline = torch.mm(scale_a * a.to(dtype=torch.float32),
                        scale_b * b.to(dtype=torch.float32)).to(torch.bfloat16)
    torch.testing.assert_close(out, baseline, rtol=1e-1, atol=1e0)


def test_cutlass_support_opcheck():
    opcheck(torch.ops._C.cutlass_scaled_mm_supports_fp8, (capability, ))


@pytest.mark.parametrize("num_experts", [8, 64])
@pytest.mark.parametrize("per_act_token", [True, False])
@pytest.mark.parametrize("per_out_ch", [True, False])
@pytest.mark.parametrize("use_bias", [False])
@pytest.mark.skipif(
    (lambda x: x is None or not ops.cutlass_group_gemm_supported(x.to_int()))(
        current_platform.get_device_capability()),
    reason="Grouped gemm is not supported on this GPU type.")
def test_cutlass_fp8_group_gemm(num_experts: int, per_act_token: bool,
                                per_out_ch: bool, use_bias: bool):

    # Device and dtype setup
    device = "cuda"
    out_dtype = torch.half

    # Create separate A, B, C tensors for each group
    a_tensors = []
    b_tensors = []
    a_scales_tensors = []
    b_scales_tensors = []
    baseline_tensors = []

    expert_offsets = torch.zeros((num_experts + 1),
                                 device=device,
                                 dtype=torch.int64)

    problem_sizes = torch.zeros((num_experts, 3),
                                device=device,
                                dtype=torch.int32)

    if not per_act_token:
        one_scale_a = torch.randn((1, 1), device=device, dtype=torch.float32)

    alignment = 16  # 128 // 8
    # For variation, each group has dimensions
    n_g = alignment * random.randint(1, 64)
    k_g = alignment * random.randint(1, 64)
    for g in range(num_experts):
        m_g = alignment * random.randint(1, 64)

        expert_offsets[g + 1] = expert_offsets[g] + m_g
        problem_sizes[g][0] = m_g
        problem_sizes[g][1] = n_g
        problem_sizes[g][2] = k_g

        m_a_scales = m_g if per_act_token else 1
        n_b_scales = n_g if per_out_ch else 1

        # Create group-specific A and B (FP8) and output (FP16/FP32)
        a_g = to_fp8(torch.randn((m_g, k_g), device=device))
        b_g = to_fp8(torch.randn((n_g, k_g), device=device).t())
        a_tensors.append(a_g)
        b_tensors.append(b_g)

        # Set up A/B scales
        scale_b = torch.randn((1, n_b_scales),
                              device=device,
                              dtype=torch.float32)
        b_scales_tensors.append(scale_b)

        if per_act_token:
            scale_a = torch.randn((m_a_scales, 1),
                                  device=device,
                                  dtype=torch.float32)
            a_scales_tensors.append(scale_a)
        else:
            scale_a = one_scale_a

        # Compute baseline result for this group
        baseline_g = baseline_scaled_mm(a_g, b_g, scale_a, scale_b, out_dtype,
                                        None)
        baseline_tensors.append(baseline_g)

    a_tensors_stacked = torch.empty((expert_offsets[num_experts], k_g),
                                    device=device,
                                    dtype=torch.float8_e4m3fn)
    b_tensors_stacked = torch.empty((num_experts, n_g, k_g),
                                    device=device,
                                    dtype=torch.float8_e4m3fn)

    for g in range(num_experts):
        a_tensors_stacked[expert_offsets[g]:expert_offsets[g +
                                                           1]] = a_tensors[g]
        b_tensors_stacked[g] = b_tensors[g].t()
    b_tensors_stacked = b_tensors_stacked.transpose(1, 2)

    if per_act_token:
        a_scales_tensors_stacked = torch.empty(
            (expert_offsets[num_experts], 1),
            device=device,
            dtype=torch.float32)
        for g in range(num_experts):
            a_scales_tensors_stacked[
                expert_offsets[g]:expert_offsets[g + 1]] = a_scales_tensors[g]
    else:
        a_scales_tensors_stacked = one_scale_a

    b_scales_tensors_stacked = torch.empty((num_experts, n_b_scales),
                                           device=device,
                                           dtype=torch.float32)
    for g in range(num_experts):
        b_scales_tensors_stacked[g] = b_scales_tensors[g]

    out_tensors_stacked = torch.zeros((expert_offsets[num_experts], n_g),
                                      device=device,
                                      dtype=out_dtype)

    ab_strides = torch.full((num_experts, ),
                            a_tensors_stacked.stride(0),
                            device="cuda",
                            dtype=torch.int64)
    c_strides = torch.full((num_experts, ),
                           out_tensors_stacked.stride(0),
                           device="cuda",
                           dtype=torch.int64)

    ops.cutlass_moe_mm(out_tensors_stacked, a_tensors_stacked,
                       b_tensors_stacked, a_scales_tensors_stacked,
                       b_scales_tensors_stacked, expert_offsets[:-1],
                       problem_sizes, ab_strides, ab_strides, c_strides,
                       per_act_token, per_out_ch)

    # Validate each group's result against the baseline
    for g in range(num_experts):
        baseline = baseline_tensors[g]
        c = out_tensors_stacked[expert_offsets[g]:expert_offsets[g + 1]]
<<<<<<< HEAD
        print(baseline)
        print(c)
        print("*")
        torch.testing.assert_close(c, baseline, rtol=1e-2, atol=5e-4)


@pytest.mark.parametrize("num_experts", [8, 40])
@pytest.mark.parametrize("per_act_block", [True, False])
@pytest.mark.parametrize("repeat", range(10))
@pytest.mark.skipif(
    (lambda x: x is None or not ops.cutlass_blockwise_group_gemm_supported(
        x.to_int()))(current_platform.get_device_capability()),
    reason="Blockwise grouped gemm is not supported on this GPU type or not "
    "compiled.")
def test_cutlass_fp8_blockwise_group_gemm(num_experts: int,
                                          per_act_block: bool, repeat: int):

    block_size_n = 128
    block_size_k = 128

    # Device and dtype setup
    device = "cuda"
    out_dtype = torch.half

    # Get CUDA architecture
    cuda_arch = current_platform.get_device_capability().to_int()

    # Create separate A, B, C tensors for each group
    a_tensors = []
    b_tensors = []
    a_scales_tensors = []
    b_scales_tensors = []
    baseline_tensors = []

    expert_offsets = torch.zeros((num_experts + 1),
                                 device=device,
                                 dtype=torch.int32)

    problem_sizes = torch.zeros((num_experts, 3),
                                device=device,
                                dtype=torch.int32)

    if not per_act_block:
        one_scale_a = torch.randn((1, 1), device=device, dtype=torch.float32)

    alignment_m = 16
    alignment_n = max(16, block_size_n)
    alignment_k = block_size_k
    # For variation, each group has dimensions
    n_g = alignment_n * random.randint(1, 16)
    k_g = alignment_k * random.randint(1, 16)
    for g in range(num_experts):
        m_g = alignment_m * random.randint(1, 64)

        expert_offsets[g + 1] = expert_offsets[g] + m_g
        problem_sizes[g][0] = m_g
        problem_sizes[g][1] = n_g
        problem_sizes[g][2] = k_g

        m_a_scales = m_g if per_act_block else 1
        n_b_scales = n_g // block_size_n
        k_b_scales = k_g // block_size_k

        print("shape:", m_g, n_g, k_g)

        # Create group-specific A and B (FP8) and output (FP16/FP32)
        a_g = to_fp8(torch.randn((m_g, k_g), device=device))
        b_g = to_fp8(torch.randn((n_g, k_g), device=device).t())
        a_tensors.append(a_g)
        b_tensors.append(b_g)

        # Set up A/B scales
        scale_b = torch.randn((k_b_scales, n_b_scales),
                              device=device,
                              dtype=torch.float32)
        b_scales_tensors.append(scale_b)

        ground_scale_b = scale_b.repeat_interleave(
            block_size_k, dim=0).repeat_interleave(block_size_n, dim=1)

        if per_act_block:
            scale_a = torch.randn((m_a_scales, k_b_scales),
                                  device=device,
                                  dtype=torch.float32)
            ground_scale_a = scale_a.clone()
            a_scales_tensors.append(scale_a)
        else:
            ground_scale_a = one_scale_a.clone()
            scale_a = one_scale_a.repeat_interleave(
                m_g, dim=0).repeat_interleave(k_b_scales, dim=1)

        # Compute baseline result for this group
        baseline_g = baseline_scaled_mm(a_g, b_g, ground_scale_a,
                                        ground_scale_b, out_dtype, None)
        baseline_tensors.append(baseline_g)

    a_tensors_stacked = torch.empty((expert_offsets[num_experts], k_g),
                                    device=device,
                                    dtype=torch.float8_e4m3fn)
    b_tensors_stacked = torch.empty((num_experts, n_g, k_g),
                                    device=device,
                                    dtype=torch.float8_e4m3fn)

    for g in range(num_experts):
        a_tensors_stacked[expert_offsets[g]:expert_offsets[g +
                                                           1]] = a_tensors[g]
        b_tensors_stacked[g] = b_tensors[g].t()
    b_tensors_stacked = b_tensors_stacked.transpose(1, 2)

    if cuda_arch == 90:
        if per_act_block:
            a_scales_tensors_stacked = torch.empty(
                (k_b_scales * expert_offsets[num_experts]),
                device=device,
                dtype=torch.float32)
            for g in range(num_experts):
                a_scales_tensors_stacked[expert_offsets[g] *
                                         k_b_scales:expert_offsets[g + 1] *
                                         k_b_scales] = a_scales_tensors[g].t(
                                         ).flatten()
        else:
            a_scales_tensors_stacked = one_scale_a.repeat_interleave(
                expert_offsets[num_experts],
                dim=1).repeat_interleave(k_b_scales, dim=0)
    else:
        if per_act_block:
            a_scales_tensors_stacked = torch.empty(
                (expert_offsets[num_experts], k_b_scales),
                device=device,
                dtype=torch.float32)
            for g in range(num_experts):
                a_scales_tensors_stacked[
                    expert_offsets[g]:expert_offsets[g +
                                                     1]] = a_scales_tensors[g]
        else:
            a_scales_tensors_stacked = one_scale_a.repeat_interleave(
                expert_offsets[num_experts],
                dim=0).repeat_interleave(k_b_scales, dim=1)

    b_scales_shape = ((num_experts, k_b_scales,
                       n_b_scales) if cuda_arch == 90 else
                      (num_experts, n_b_scales, k_b_scales))
    b_scales_tensors_stacked = torch.empty(b_scales_shape,
                                           device=device,
                                           dtype=torch.float32)
    for g in range(num_experts):
        b_scales_tensors_stacked[g] = (b_scales_tensors[g]
                                       if cuda_arch == 90 else
                                       b_scales_tensors[g].t().contiguous())

    out_tensors_stacked = torch.zeros((expert_offsets[num_experts], n_g),
                                      device=device,
                                      dtype=out_dtype)

    ab_strides = torch.full((num_experts, ),
                            a_tensors_stacked.stride(0),
                            device="cuda",
                            dtype=torch.int64)
    c_strides = torch.full((num_experts, ),
                           out_tensors_stacked.stride(0),
                           device="cuda",
                           dtype=torch.int64)

    if cuda_arch == 90:
        blockwise_mm_kernel = ops.cutlass_blockwise_scaled_grouped_mm_sm90
    else:
        blockwise_mm_kernel = ops.cutlass_blockwise_scaled_grouped_mm_sm100

    blockwise_mm_kernel(out_tensors_stacked,
                        a_tensors_stacked, b_tensors_stacked,
                        a_scales_tensors_stacked.contiguous(),
                        b_scales_tensors_stacked, expert_offsets[:-1],
                        problem_sizes, ab_strides, ab_strides, c_strides,
                        per_act_block)

    # Validate each group's result against the baseline
    for g in range(num_experts):
        baseline = baseline_tensors[g]
        c = out_tensors_stacked[expert_offsets[g]:expert_offsets[g + 1]]
        # uncomment for debugging
        # print("c:", c)
        # print("baseline:", baseline)
        # print("*")
=======
>>>>>>> b17109be
        torch.testing.assert_close(c, baseline, rtol=1e-2, atol=5e-4)<|MERGE_RESOLUTION|>--- conflicted
+++ resolved
@@ -637,10 +637,6 @@
     for g in range(num_experts):
         baseline = baseline_tensors[g]
         c = out_tensors_stacked[expert_offsets[g]:expert_offsets[g + 1]]
-<<<<<<< HEAD
-        print(baseline)
-        print(c)
-        print("*")
         torch.testing.assert_close(c, baseline, rtol=1e-2, atol=5e-4)
 
 
@@ -821,6 +817,4 @@
         # print("c:", c)
         # print("baseline:", baseline)
         # print("*")
-=======
->>>>>>> b17109be
         torch.testing.assert_close(c, baseline, rtol=1e-2, atol=5e-4)