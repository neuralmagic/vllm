# SPDX-License-Identifier: Apache-2.0
# SPDX-FileCopyrightText: Copyright contributors to the vLLM project

# Adapted from https://github.com/sgl-project/sglang/pull/2575
import itertools

import pytest
import torch

from tests.kernels.quant_utils import (native_per_token_group_quant_fp8,
                                       native_w8a8_block_matmul,
                                       per_block_cast_to_fp8)
from vllm.config import VllmConfig
from vllm.model_executor.layers.quantization.utils.fp8_utils import (
    native_per_token_group_quant_fp8, per_block_cast_to_fp8,
    per_token_group_quant_fp8, w8a8_block_fp8_matmul)
from vllm.platforms import current_platform

dg_available = False
try:
    import deep_gemm
    dg_available = True
except ImportError:
    pass

if current_platform.get_device_capability() < (9, 0):
    pytest.skip("FP8 Triton requires CUDA 9.0 or higher",
                allow_module_level=True)

vllm_config = VllmConfig()
vllm_config.scheduler_config.max_num_seqs = 128
vllm_config.scheduler_config.max_model_len = 8192

# Test configurations
DTYPES = [torch.bfloat16]  # [torch.half, torch.bfloat16, torch.float32]
NUM_TOKENS = [7, 2050]
D = [512, 4096, 5120, 13824]
GROUP_SIZE = [64, 128, 512]
M = [1, 7, 8, 83, 84, 4096]
N = [128, 512, 7168, 7748, 13824]
K = [256, 3884, 4096, 13824, 16384]
# Deepseek-V3's intermediate size 18432, so N is 18432*2/8=4608 at TP8
# and its hidden size is 7168.
BLOCK_SIZE = [[128, 128]]
OUT_DTYPES = [torch.bfloat16]  # [torch.float32, torch.half, torch.bfloat16]
SEEDS = [0]

<<<<<<< HEAD

def torch_w8a8_block_fp8_moe(a, w1, w2, w1_s, w2_s, score, topk, block_shape):
    """Fused moe with block-wise quantization using native torch."""
    B, D = a.shape
    a = a.view(B, -1, D).repeat(1, topk, 1).reshape(-1, D)
    out = torch.zeros(B * topk, w2.shape[1], dtype=a.dtype, device=a.device)
    score = torch.softmax(score, dim=-1, dtype=torch.float32)
    topk_weight, topk_ids = torch.topk(score, topk)
    topk_weight = topk_weight.view(-1)
    topk_ids = topk_ids.view(-1)

    _, block_k = block_shape[0], block_shape[1]
    a_q, a_s = native_per_token_group_quant_fp8(a, block_k)
    a_q = a_q.to(torch.float32)
    for i in range(w1.shape[0]):
        mask = topk_ids == i
        if mask.sum():
            inter_out = native_w8a8_block_matmul(a_q[mask],
                                                 w1[i],
                                                 a_s[mask],
                                                 w1_s[i],
                                                 block_shape,
                                                 output_dtype=a.dtype)
            act_out = SiluAndMul().forward_native(inter_out)
            act_out_q, act_out_s = native_per_token_group_quant_fp8(
                act_out, block_k)
            act_out = act_out.to(torch.float32)
            out[mask] = native_w8a8_block_matmul(act_out_q,
                                                 w2[i],
                                                 act_out_s,
                                                 w2_s[i],
                                                 block_shape,
                                                 output_dtype=a.dtype)
    return (out.view(B, -1, w2.shape[1]) *
            topk_weight.view(B, -1, 1).to(out.dtype)).sum(dim=1)


=======
>>>>>>> 923147b5
# Skip all tests if CUDA is not available
pytest.importorskip("torch.cuda")


@pytest.fixture(autouse=True)
def setup_cuda():
    torch.set_default_device("cuda")


@pytest.mark.parametrize(
    "num_tokens,d,dtype,group_size,seed",
    itertools.product(NUM_TOKENS, D, DTYPES, GROUP_SIZE, SEEDS))
@torch.inference_mode()
def test_per_token_group_quant_fp8(num_tokens, d, dtype, group_size, seed):
    torch.manual_seed(seed)
    x = torch.rand(num_tokens, d, dtype=dtype)

    ref_out, ref_scale = native_per_token_group_quant_fp8(x, group_size)
    out, scale = per_token_group_quant_fp8(x, group_size)

    assert torch.allclose(out.to(torch.float32),
                          ref_out.to(torch.float32),
                          rtol=0.15)
    assert torch.allclose(scale, ref_scale)


@pytest.mark.parametrize(
    "M,N,K,block_size,out_dtype,seed",
    itertools.product(M, N, K, BLOCK_SIZE, OUT_DTYPES, SEEDS))
@torch.inference_mode()
def test_w8a8_block_fp8_matmul(M, N, K, block_size, out_dtype, seed):
    torch.manual_seed(seed)
    factor_for_scale = 1e-2
    fp8_info = torch.finfo(torch.float8_e4m3fn)
    fp8_max, fp8_min = fp8_info.max, fp8_info.min

    A_fp32 = (torch.rand(M, K, dtype=torch.float32) - 0.5) * 2 * fp8_max
    A_fp8 = A_fp32.clamp(min=fp8_min, max=fp8_max).to(torch.float8_e4m3fn)

    B_fp32 = (torch.rand(N, K, dtype=torch.float32) - 0.5) * 2 * fp8_max
    B_fp8 = B_fp32.clamp(min=fp8_min, max=fp8_max).to(torch.float8_e4m3fn)

    block_n, block_k = block_size[0], block_size[1]
    n_tiles = (N + block_n - 1) // block_n
    k_tiles = (K + block_k - 1) // block_k

    As = torch.rand(M, k_tiles, dtype=torch.float32) * factor_for_scale
    Bs = torch.rand(n_tiles, k_tiles, dtype=torch.float32) * factor_for_scale

    ref_out = native_w8a8_block_matmul(A_fp8, B_fp8, As, Bs, block_size,
                                       out_dtype)
    out = w8a8_block_fp8_matmul(A_fp8, B_fp8, As, Bs, block_size, out_dtype)

    rel_diff = (torch.mean(
        torch.abs(out.to(torch.float32) - ref_out.to(torch.float32))) /
                torch.mean(torch.abs(ref_out.to(torch.float32))))
    assert rel_diff < 0.001


@pytest.mark.parametrize(
<<<<<<< HEAD
    "M,N,K,E,topk,block_size,dtype,seed",
    itertools.product(M_moe, N_moe, K_moe, E, TOP_KS, BLOCK_SIZE, DTYPES,
                      SEEDS))
@torch.inference_mode()
def test_w8a8_block_fp8_fused_moe(M, N, K, E, topk, block_size, dtype, seed):
    if topk > E:
        pytest.skip(f"Skipping test; topk={topk} > E={E}")

    torch.manual_seed(seed)
    factor_for_scale = 1e-2
    fp8_info = torch.finfo(torch.float8_e4m3fn)
    fp8_max, fp8_min = fp8_info.max, fp8_info.min

    a = torch.randn((M, K), dtype=dtype) / 10

    w1_bf16 = (torch.rand(
        (E, 2 * N, K), dtype=torch.bfloat16) - 0.5) * 2 * fp8_max
    w1 = w1_bf16.clamp(min=fp8_min, max=fp8_max).to(torch.float8_e4m3fn)
    del w1_bf16

    w2_bf16 = (torch.rand((E, K, N), dtype=torch.bfloat16) - 0.5) * 2 * fp8_max
    w2 = w2_bf16.clamp(min=fp8_min, max=fp8_max).to(torch.float8_e4m3fn)
    del w2_bf16

    block_n, block_k = block_size[0], block_size[1]
    n_tiles_w1 = (2 * N + block_n - 1) // block_n
    n_tiles_w2 = (K + block_n - 1) // block_n
    k_tiles_w1 = (K + block_k - 1) // block_k
    k_tiles_w2 = (N + block_k - 1) // block_k

    w1_s = torch.rand(
        (E, n_tiles_w1, k_tiles_w1), dtype=torch.float32) * factor_for_scale
    w2_s = torch.rand(
        (E, n_tiles_w2, k_tiles_w2), dtype=torch.float32) * factor_for_scale

    score = torch.randn((M, E), dtype=dtype)

    m_fused_moe = modular_triton_fused_moe(use_fp8_w8a8=True,
                                           use_int8_w8a8=False,
                                           use_int8_w8a16=False,
                                           use_int4_w4a16=False,
                                           per_channel_quant=False,
                                           block_shape=block_size)

    # Set the context to avoid lots of warning spam.
    with set_current_vllm_config(vllm_config):
        out = fused_moe(
            a,
            w1,
            w2,
            score,
            topk,
            renormalize=False,
            use_fp8_w8a8=True,
            w1_scale=w1_s,
            w2_scale=w2_s,
            block_shape=block_size,
        )
        ref_out = torch_w8a8_block_fp8_moe(a, w1, w2, w1_s, w2_s, score, topk,
                                           block_size)

        topk_weights, topk_ids, _ = fused_topk(a, score, topk, False)
        m_out = m_fused_moe(a,
                            w1,
                            w2,
                            topk_weights,
                            topk_ids,
                            global_num_experts=E,
                            w1_scale=w1_s,
                            w2_scale=w2_s)

    #print(f"{out.sum()=}")
    #print(f"{ref_out.sum()=}")

    rel_diff = (torch.mean(
        torch.abs(out.to(torch.float32) - ref_out.to(torch.float32))) /
                torch.mean(torch.abs(ref_out.to(torch.float32))))
    assert rel_diff < 0.03

    rel_diff = (torch.mean(
        torch.abs(m_out.to(torch.float32) - ref_out.to(torch.float32))) /
                torch.mean(torch.abs(ref_out.to(torch.float32))))
    assert rel_diff < 0.03


@pytest.mark.parametrize(
=======
>>>>>>> 923147b5
    "M,N,K,block_size,out_dtype,seed",
    itertools.product(M, N, K, BLOCK_SIZE, OUT_DTYPES, SEEDS))
@pytest.mark.skipif(not dg_available, reason="DeepGemm kernels not available.")
@torch.inference_mode()
def test_w8a8_block_fp8_deep_gemm_matmul(M, N, K, block_size, out_dtype, seed):
    # only aligned sizes
    if M % 4 != 0 or K % 128 != 0 or N % 64 != 0:
        pytest.skip(f"Skipping test; invalid size {M}, {N}, {K}")

    torch.manual_seed(seed)
    fp8_info = torch.finfo(torch.float8_e4m3fn)
    fp8_max = fp8_info.max

    A_fp32 = (torch.rand(M, K, dtype=torch.float32) - 0.5) * 2 * fp8_max
    B_fp32 = (torch.rand(N, K, dtype=torch.float32) - 0.5) * 2 * fp8_max

    _, block_k = block_size[0], block_size[1]

    A_fp8, As_fp8 = per_token_group_quant_fp8(A_fp32, block_k)
    B_fp8, Bs_fp8 = per_block_cast_to_fp8(B_fp32)

    As = As_fp8.to(torch.float32)
    Bs = Bs_fp8.to(torch.float32)

    ref_out = native_w8a8_block_matmul(A_fp8, B_fp8, As, Bs, block_size,
                                       out_dtype)

    # Transpose earlier so that the testing will not trigger transposing kernels
    As_fp8 = deep_gemm.get_col_major_tma_aligned_tensor(As_fp8)

    out = torch.zeros((M, N), device='cuda', dtype=out_dtype)

    assert As_fp8.shape == (M, (K + 127) //
                            128), f"{As_fp8.shape} != {(M, (K + 127) // 128)}"

    deep_gemm.gemm_fp8_fp8_bf16_nt((A_fp8, As_fp8), (B_fp8, Bs_fp8), out)

    rel_diff = (torch.mean(
        torch.abs(out.to(torch.float32) - ref_out.to(torch.float32))) /
                torch.mean(torch.abs(ref_out.to(torch.float32))))
    assert rel_diff < 0.001<|MERGE_RESOLUTION|>--- conflicted
+++ resolved
@@ -45,46 +45,6 @@
 OUT_DTYPES = [torch.bfloat16]  # [torch.float32, torch.half, torch.bfloat16]
 SEEDS = [0]
 
-<<<<<<< HEAD
-
-def torch_w8a8_block_fp8_moe(a, w1, w2, w1_s, w2_s, score, topk, block_shape):
-    """Fused moe with block-wise quantization using native torch."""
-    B, D = a.shape
-    a = a.view(B, -1, D).repeat(1, topk, 1).reshape(-1, D)
-    out = torch.zeros(B * topk, w2.shape[1], dtype=a.dtype, device=a.device)
-    score = torch.softmax(score, dim=-1, dtype=torch.float32)
-    topk_weight, topk_ids = torch.topk(score, topk)
-    topk_weight = topk_weight.view(-1)
-    topk_ids = topk_ids.view(-1)
-
-    _, block_k = block_shape[0], block_shape[1]
-    a_q, a_s = native_per_token_group_quant_fp8(a, block_k)
-    a_q = a_q.to(torch.float32)
-    for i in range(w1.shape[0]):
-        mask = topk_ids == i
-        if mask.sum():
-            inter_out = native_w8a8_block_matmul(a_q[mask],
-                                                 w1[i],
-                                                 a_s[mask],
-                                                 w1_s[i],
-                                                 block_shape,
-                                                 output_dtype=a.dtype)
-            act_out = SiluAndMul().forward_native(inter_out)
-            act_out_q, act_out_s = native_per_token_group_quant_fp8(
-                act_out, block_k)
-            act_out = act_out.to(torch.float32)
-            out[mask] = native_w8a8_block_matmul(act_out_q,
-                                                 w2[i],
-                                                 act_out_s,
-                                                 w2_s[i],
-                                                 block_shape,
-                                                 output_dtype=a.dtype)
-    return (out.view(B, -1, w2.shape[1]) *
-            topk_weight.view(B, -1, 1).to(out.dtype)).sum(dim=1)
-
-
-=======
->>>>>>> 923147b5
 # Skip all tests if CUDA is not available
 pytest.importorskip("torch.cuda")
 
@@ -145,95 +105,6 @@
 
 
 @pytest.mark.parametrize(
-<<<<<<< HEAD
-    "M,N,K,E,topk,block_size,dtype,seed",
-    itertools.product(M_moe, N_moe, K_moe, E, TOP_KS, BLOCK_SIZE, DTYPES,
-                      SEEDS))
-@torch.inference_mode()
-def test_w8a8_block_fp8_fused_moe(M, N, K, E, topk, block_size, dtype, seed):
-    if topk > E:
-        pytest.skip(f"Skipping test; topk={topk} > E={E}")
-
-    torch.manual_seed(seed)
-    factor_for_scale = 1e-2
-    fp8_info = torch.finfo(torch.float8_e4m3fn)
-    fp8_max, fp8_min = fp8_info.max, fp8_info.min
-
-    a = torch.randn((M, K), dtype=dtype) / 10
-
-    w1_bf16 = (torch.rand(
-        (E, 2 * N, K), dtype=torch.bfloat16) - 0.5) * 2 * fp8_max
-    w1 = w1_bf16.clamp(min=fp8_min, max=fp8_max).to(torch.float8_e4m3fn)
-    del w1_bf16
-
-    w2_bf16 = (torch.rand((E, K, N), dtype=torch.bfloat16) - 0.5) * 2 * fp8_max
-    w2 = w2_bf16.clamp(min=fp8_min, max=fp8_max).to(torch.float8_e4m3fn)
-    del w2_bf16
-
-    block_n, block_k = block_size[0], block_size[1]
-    n_tiles_w1 = (2 * N + block_n - 1) // block_n
-    n_tiles_w2 = (K + block_n - 1) // block_n
-    k_tiles_w1 = (K + block_k - 1) // block_k
-    k_tiles_w2 = (N + block_k - 1) // block_k
-
-    w1_s = torch.rand(
-        (E, n_tiles_w1, k_tiles_w1), dtype=torch.float32) * factor_for_scale
-    w2_s = torch.rand(
-        (E, n_tiles_w2, k_tiles_w2), dtype=torch.float32) * factor_for_scale
-
-    score = torch.randn((M, E), dtype=dtype)
-
-    m_fused_moe = modular_triton_fused_moe(use_fp8_w8a8=True,
-                                           use_int8_w8a8=False,
-                                           use_int8_w8a16=False,
-                                           use_int4_w4a16=False,
-                                           per_channel_quant=False,
-                                           block_shape=block_size)
-
-    # Set the context to avoid lots of warning spam.
-    with set_current_vllm_config(vllm_config):
-        out = fused_moe(
-            a,
-            w1,
-            w2,
-            score,
-            topk,
-            renormalize=False,
-            use_fp8_w8a8=True,
-            w1_scale=w1_s,
-            w2_scale=w2_s,
-            block_shape=block_size,
-        )
-        ref_out = torch_w8a8_block_fp8_moe(a, w1, w2, w1_s, w2_s, score, topk,
-                                           block_size)
-
-        topk_weights, topk_ids, _ = fused_topk(a, score, topk, False)
-        m_out = m_fused_moe(a,
-                            w1,
-                            w2,
-                            topk_weights,
-                            topk_ids,
-                            global_num_experts=E,
-                            w1_scale=w1_s,
-                            w2_scale=w2_s)
-
-    #print(f"{out.sum()=}")
-    #print(f"{ref_out.sum()=}")
-
-    rel_diff = (torch.mean(
-        torch.abs(out.to(torch.float32) - ref_out.to(torch.float32))) /
-                torch.mean(torch.abs(ref_out.to(torch.float32))))
-    assert rel_diff < 0.03
-
-    rel_diff = (torch.mean(
-        torch.abs(m_out.to(torch.float32) - ref_out.to(torch.float32))) /
-                torch.mean(torch.abs(ref_out.to(torch.float32))))
-    assert rel_diff < 0.03
-
-
-@pytest.mark.parametrize(
-=======
->>>>>>> 923147b5
     "M,N,K,block_size,out_dtype,seed",
     itertools.product(M, N, K, BLOCK_SIZE, OUT_DTYPES, SEEDS))
 @pytest.mark.skipif(not dg_available, reason="DeepGemm kernels not available.")
