--- conflicted
+++ resolved
@@ -6,11 +6,7 @@
 tqdm
 blake3
 py-cpuinfo
-<<<<<<< HEAD
-transformers >= 4.50.2  # Required for Gemma 3 and Mistral 3.1.
-=======
 transformers >= 4.50.3
->>>>>>> f98a4920
 tokenizers >= 0.19.1  # Required for Llama 3.
 protobuf # Required by LlamaTokenizer.
 fastapi[standard] >= 0.115.0 # Required by FastAPI's form models in the OpenAI API server's audio transcriptions endpoint.
