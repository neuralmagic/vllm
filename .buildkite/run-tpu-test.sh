--- conflicted
+++ resolved
@@ -14,17 +14,4 @@
 # For HF_TOKEN.
 source /etc/environment
 # Run a simple end-to-end example.
-<<<<<<< HEAD
-docker run --privileged --net host --shm-size=16G -it \
-    -e "HF_TOKEN=$HF_TOKEN" --name tpu-test vllm-tpu \
-    /bin/bash -c "python3 -m pip install git+https://github.com/thuml/depyf.git \
-    && python3 -m pip install pytest \
-    && python3 -m pip install lm_eval[api]==0.4.4 \
-    && pytest -v -s /workspace/vllm/tests/entrypoints/openai/test_accuracy.py \
-    && pytest -v -s /workspace/vllm/tests/tpu/test_custom_dispatcher.py \
-    && python3 /workspace/vllm/tests/tpu/test_compilation.py \
-    && python3 /workspace/vllm/tests/tpu/test_quantization_accuracy.py \
-    && python3 /workspace/vllm/examples/offline_inference_tpu.py"
-=======
-docker run --privileged --net host --shm-size=16G -it -e "HF_TOKEN=$HF_TOKEN" --name tpu-test vllm-tpu /bin/bash -c "python3 -m pip install git+https://github.com/thuml/depyf.git && python3 -m pip install pytest && python3 -m pip install lm_eval[api]==0.4.4 && pytest -v -s /workspace/vllm/tests/entrypoints/openai/test_accuracy.py && pytest -v -s /workspace/vllm/tests/tpu/test_custom_dispatcher.py && python3 /workspace/vllm/tests/tpu/test_compilation.py && python3 /workspace/vllm/examples/offline_inference/offline_inference_tpu.py"
->>>>>>> 5984499e
+docker run --privileged --net host --shm-size=16G -it -e "HF_TOKEN=$HF_TOKEN" --name tpu-test vllm-tpu /bin/bash -c "python3 -m pip install git+https://github.com/thuml/depyf.git && python3 -m pip install pytest && python3 -m pip install lm_eval[api]==0.4.4 && pytest -v -s /workspace/vllm/tests/entrypoints/openai/test_accuracy.py && pytest -v -s /workspace/vllm/tests/tpu/test_custom_dispatcher.py && python3 /workspace/vllm/tests/tpu/test_compilation.py && python3 /workspace/vllm/examples/offline_inference/offline_inference_tpu.py"