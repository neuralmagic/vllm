--- conflicted
+++ resolved
@@ -214,11 +214,7 @@
     - pytest -v -s v1/worker
     - pytest -v -s v1/structured_output
     - pytest -v -s v1/spec_decode
-<<<<<<< HEAD
-    - pytest -v -s v1/kv_transfer
-=======
     - pytest -v -s v1/kv_connector/unit
->>>>>>> d1911020
     - pytest -v -s v1/test_serial_utils.py
     - pytest -v -s v1/test_stats.py
     - pytest -v -s v1/test_utils.py
