# In this file, you can add more tests to run either by adding a new step or
# adding a new command to an existing step. See different options here for examples.

# This script will be feed into Jinja template in `test-template-aws.j2` at
# https://github.com/vllm-project/buildkite-ci/blob/main/scripts/test-template-aws.j2
# to generate the final pipeline yaml file.

# Documentation
# label(str): the name of the test. emojis allowed.
# fast_check(bool): whether to run this on each commit on the fastcheck pipeline.
# torch_nightly(bool): whether to run this on vllm against the torch nightly pipeline.
# fast_check_only(bool): run this test on the fastcheck pipeline only
# optional(bool): never run this test by default (i.e. need to unblock manually) unless it's a scheduled nightly run.
# soft_fail(bool): allow this step to fail without failing the entire pipeline (useful for flaky or experimental tests).
# command(str): the single command to run for tests. incompatible with commands.
# commands(list): the list of commands to run for the test. incompatible with command.
# mirror_hardwares(list): the list of hardware to run the test on as well. currently only supports [amdexperimental]
# gpu(str): override the GPU selection for the test. default is L4 GPUs. supports a100, b200, h200
# num_gpus(int): override the number of GPUs for the test. defaults to 1 GPU. currently supports 2,4.
# num_nodes(int): whether to simulate multi-node setup by launching multiple containers on one host,
#     in this case, commands must be specified. the first command runs on the first host, the second
#     command runs on the second host.
# timeout_in_minutes(int): sets a timeout for the step in minutes. if not specified, uses the default timeout.
# parallelism(int): number of parallel jobs to run for this step. enables test sharding using $$BUILDKITE_PARALLEL_JOB
#     and $$BUILDKITE_PARALLEL_JOB_COUNT environment variables.
# working_dir(str): specify the place where the command should execute, default to /vllm-workspace/tests
# source_file_dependencies(list): the list of prefixes to opt-in the test for, if empty, the test will always run.

# When adding a test
# - If the test belongs to an existing group, add it there
# - If the test is short, add to any existing step
# - If the test takes more than 10min, then it is okay to create a new step.
#   Note that all steps execute in parallel.

steps:
##### fast check tests  #####

- label: Pytorch Nightly Dependency Override Check # 2min
  # if this test fails, it means the nightly torch version is not compatible with some
  # of the dependencies. Please check the error message and add the package to whitelist
  # in /vllm/tools/generate_nightly_torch_test.py
  soft_fail: true
  source_file_dependencies:
  - requirements/nightly_torch_test.txt
  commands:
  - bash standalone_tests/pytorch_nightly_dependency.sh

- label: Async Engine, Inputs, Utils, Worker Test # 36min
  timeout_in_minutes: 50
  mirror_hardwares: [amdexperimental]
  source_file_dependencies:
  - vllm/
  - tests/test_inputs.py
  - tests/test_outputs.py
  - tests/multimodal
  - tests/utils_
  - tests/standalone_tests/lazy_imports.py
  - tests/transformers_utils
  commands:
  - python3 standalone_tests/lazy_imports.py
  - pytest -v -s test_inputs.py
  - pytest -v -s test_outputs.py
  - pytest -v -s multimodal
  - pytest -v -s utils_ # Utils
  - pytest -v -s transformers_utils # transformers_utils

- label: Python-only Installation Test # 10min
  timeout_in_minutes: 20
  mirror_hardwares: [amdexperimental]
  source_file_dependencies:
  - tests/standalone_tests/python_only_compile.sh
  - setup.py
  commands:
  - bash standalone_tests/python_only_compile.sh

- label: Basic Correctness Test # 20min
  timeout_in_minutes: 30
  mirror_hardwares: [amdexperimental]
  fast_check: true
  torch_nightly: true
  source_file_dependencies:
  - vllm/
  - tests/basic_correctness/test_basic_correctness
  - tests/basic_correctness/test_cpu_offload
  - tests/basic_correctness/test_cumem.py
  commands:
  - export VLLM_WORKER_MULTIPROC_METHOD=spawn
  - pytest -v -s basic_correctness/test_cumem.py
  - pytest -v -s basic_correctness/test_basic_correctness.py
  - pytest -v -s basic_correctness/test_cpu_offload.py

- label: Entrypoints Unit Tests # 5min
  timeout_in_minutes: 10
  working_dir: "/vllm-workspace/tests"
  fast_check: true
  source_file_dependencies:
  - vllm/entrypoints
  - tests/entrypoints/
  commands:
  - pytest -v -s entrypoints/openai/tool_parsers
  - pytest -v -s entrypoints/ --ignore=entrypoints/llm --ignore=entrypoints/openai --ignore=entrypoints/offline_mode --ignore=entrypoints/test_chat_utils.py  --ignore=entrypoints/pooling

- label: Entrypoints Integration Test (LLM) # 30min
  timeout_in_minutes: 40
  mirror_hardwares: [amdexperimental]
  working_dir: "/vllm-workspace/tests"
  fast_check: true
  torch_nightly: true
  source_file_dependencies:
  - vllm/
  - tests/entrypoints/llm
  - tests/entrypoints/offline_mode
  commands:
  - export VLLM_WORKER_MULTIPROC_METHOD=spawn
  - pytest -v -s entrypoints/llm --ignore=entrypoints/llm/test_generate.py --ignore=entrypoints/llm/test_collective_rpc.py
  - pytest -v -s entrypoints/llm/test_generate.py # it needs a clean process
  - pytest -v -s entrypoints/offline_mode # Needs to avoid interference with other tests

- label: Entrypoints Integration Test (API Server) # 100min
  timeout_in_minutes: 130
  mirror_hardwares: [amdexperimental]
  working_dir: "/vllm-workspace/tests"
  fast_check: true
  torch_nightly: true
  source_file_dependencies:
  - vllm/
  - tests/entrypoints/openai
  - tests/entrypoints/test_chat_utils
  commands:
  - export VLLM_WORKER_MULTIPROC_METHOD=spawn
  - PYTHONPATH=/vllm-workspace pytest -v -s entrypoints/openai/test_collective_rpc.py # PYTHONPATH is needed to import custom Worker extension
  - pytest -v -s entrypoints/openai --ignore=entrypoints/openai/test_chat_with_tool_reasoning.py --ignore=entrypoints/openai/test_oot_registration.py --ignore=entrypoints/openai/test_tensorizer_entrypoint.py --ignore=entrypoints/openai/correctness/ --ignore=entrypoints/openai/test_collective_rpc.py --ignore=entrypoints/openai/tool_parsers/
  - pytest -v -s entrypoints/test_chat_utils.py

- label: Entrypoints Integration Test (Pooling)
  timeout_in_minutes: 50
  mirror_hardwares: [amdexperimental]
  working_dir: "/vllm-workspace/tests"
  fast_check: true
  torch_nightly: true
  source_file_dependencies:
  - vllm/
  - tests/entrypoints/pooling
  commands:
  - export VLLM_WORKER_MULTIPROC_METHOD=spawn
  - pytest -v -s entrypoints/pooling

- label: Distributed Tests (4 GPUs) # 35min
  timeout_in_minutes: 50
  mirror_hardwares: [amdexperimental]
  working_dir: "/vllm-workspace/tests"
  num_gpus: 4
  source_file_dependencies:
  - vllm/distributed/
  - tests/distributed/test_utils
  - tests/distributed/test_pynccl
  - tests/distributed/test_events
  - tests/compile/test_basic_correctness
  - examples/offline_inference/rlhf.py
  - examples/offline_inference/rlhf_colocate.py
  - tests/examples/offline_inference/data_parallel.py
  - tests/v1/distributed
  - tests/v1/engine/test_engine_core_client.py
  - tests/distributed/test_symm_mem_allreduce.py
  commands:
  # https://github.com/NVIDIA/nccl/issues/1838
  - export NCCL_CUMEM_HOST_ENABLE=0
  # test with torchrun tp=2 and external_dp=2
  - torchrun --nproc-per-node=4 distributed/test_torchrun_example.py
  # test with torchrun tp=2 and pp=2
  - PP_SIZE=2 torchrun --nproc-per-node=4 distributed/test_torchrun_example.py
  # test with torchrun tp=4 and dp=1
  - TP_SIZE=4 torchrun --nproc-per-node=4 distributed/test_torchrun_example_moe.py
  # test with torchrun tp=2, pp=2 and dp=1
  - PP_SIZE=2 TP_SIZE=2 torchrun --nproc-per-node=4 distributed/test_torchrun_example_moe.py
  # test with torchrun tp=1 and dp=4 with ep
  - DP_SIZE=4 ENABLE_EP=1 torchrun --nproc-per-node=4 distributed/test_torchrun_example_moe.py
  # test with torchrun tp=2 and dp=2 with ep
  - TP_SIZE=2 DP_SIZE=2 ENABLE_EP=1 torchrun --nproc-per-node=4 distributed/test_torchrun_example_moe.py
  # test with internal dp
  - python3 ../examples/offline_inference/data_parallel.py --enforce-eager
  - TP_SIZE=2 DP_SIZE=2 pytest -v -s v1/distributed/test_async_llm_dp.py
  - TP_SIZE=2 DP_SIZE=2 pytest -v -s v1/distributed/test_external_lb_dp.py
  - TP_SIZE=1 DP_SIZE=4 pytest -v -s v1/distributed/test_internal_lb_dp.py
  - TP_SIZE=1 DP_SIZE=4 pytest -v -s v1/distributed/test_hybrid_lb_dp.py
  - pytest -v -s v1/engine/test_engine_core_client.py::test_kv_cache_events_dp
  - pytest -v -s distributed/test_utils.py
  - pytest -v -s compile/test_basic_correctness.py
  - pytest -v -s distributed/test_pynccl.py
  - pytest -v -s distributed/test_events.py
  - pytest -v -s distributed/test_symm_mem_allreduce.py
  # TODO: create a dedicated test section for multi-GPU example tests
  # when we have multiple distributed example tests
  - pushd ../examples/offline_inference
  - VLLM_ALLOW_INSECURE_SERIALIZATION=1 python3 rlhf.py
  - VLLM_ALLOW_INSECURE_SERIALIZATION=1 RAY_DEDUP_LOGS=0 python3 rlhf_colocate.py
  - popd

- label: EPLB Algorithm Test # 5min
  timeout_in_minutes: 15
  working_dir: "/vllm-workspace/tests"
  source_file_dependencies:
  - vllm/distributed/eplb
  - tests/distributed/test_eplb_algo.py
  commands:
  - pytest -v -s distributed/test_eplb_algo.py

- label: EPLB Execution Test # 5min
  timeout_in_minutes: 15
  working_dir: "/vllm-workspace/tests"
  num_gpus: 4
  source_file_dependencies:
  - vllm/distributed/eplb
  - tests/distributed/test_eplb_execute.py
  commands:
  - pytest -v -s distributed/test_eplb_execute.py

- label: Metrics, Tracing Test # 12min
  timeout_in_minutes: 20
  mirror_hardwares: [amdexperimental]
  num_gpus: 2
  source_file_dependencies:
  - vllm/
  - tests/v1/tracing
  commands:
  - "pip install \
      'opentelemetry-sdk>=1.26.0' \
      'opentelemetry-api>=1.26.0' \
      'opentelemetry-exporter-otlp>=1.26.0' \
      'opentelemetry-semantic-conventions-ai>=0.4.1'"
  - pytest -v -s v1/tracing

##### fast check tests  #####
#####  1 GPU test  #####

- label: Regression Test # 7min
  timeout_in_minutes: 20
  mirror_hardwares: [amdexperimental]
  source_file_dependencies:
  - vllm/
  - tests/test_regression
  commands:
  - pip install modelscope
  - pytest -v -s test_regression.py
  working_dir: "/vllm-workspace/tests" # optional

- label: Engine Test # 25min
  timeout_in_minutes: 40
  mirror_hardwares: [amdexperimental]
  source_file_dependencies:
  - vllm/
  - tests/engine
  - tests/tokenization
  - tests/test_sequence
  - tests/test_config
  - tests/test_logger
  - tests/test_vllm_port
  commands:
  - pytest -v -s engine test_sequence.py test_config.py test_logger.py test_vllm_port.py
  # OOM in the CI unless we run this separately
  - pytest -v -s tokenization

- label: V1 Test e2e + engine # 30min
  timeout_in_minutes: 45
  mirror_hardwares: [amdexperimental]
  source_file_dependencies:
    - vllm/
    - tests/v1
  commands:
    # TODO: accuracy does not match, whether setting
    # VLLM_USE_FLASHINFER_SAMPLER or not on H100.
    - pytest -v -s v1/e2e
    - pytest -v -s v1/engine

- label: V1 Test entrypoints # 35min
  timeout_in_minutes: 50
  mirror_hardwares: [amdexperimental]
  source_file_dependencies:
    - vllm/
    - tests/v1
  commands:
    - pytest -v -s v1/entrypoints

- label: V1 Test others # 42min
  timeout_in_minutes: 60
  mirror_hardwares: [amdexperimental]
  source_file_dependencies:
    - vllm/
    - tests/v1
  commands:
    # split the test to avoid interference
    - pytest -v -s v1/core
    - pytest -v -s v1/executor
    - pytest -v -s v1/kv_offload
    - pytest -v -s v1/sample
    - pytest -v -s v1/logits_processors
    - pytest -v -s v1/worker
    - pytest -v -s v1/structured_output
    - pytest -v -s v1/spec_decode
    - pytest -v -s v1/kv_connector/unit
    - pytest -v -s v1/metrics
    - pytest -v -s v1/test_oracle.py
    - pytest -v -s v1/test_request.py
    - pytest -v -s v1/test_serial_utils.py
    # Integration test for streaming correctness (requires special branch).
    - pip install -U git+https://github.com/robertgshaw2-redhat/lm-evaluation-harness.git@streaming-api
    - pytest -v -s entrypoints/openai/correctness/test_lmeval.py::test_lm_eval_accuracy_v1_engine

- label: Examples Test # 30min
  timeout_in_minutes: 45
  mirror_hardwares: [amdexperimental]
  working_dir: "/vllm-workspace/examples"
  source_file_dependencies:
  - vllm/entrypoints
  - examples/
  commands:
    - pip install tensorizer # for tensorizer test
    - python3 offline_inference/basic/generate.py --model facebook/opt-125m
    - python3 offline_inference/basic/generate.py --model meta-llama/Llama-2-13b-chat-hf --cpu-offload-gb 10
    - python3 offline_inference/basic/chat.py
    - python3 offline_inference/prefix_caching.py
    - python3 offline_inference/llm_engine_example.py
    - python3 offline_inference/audio_language.py --seed 0
    - python3 offline_inference/vision_language.py --seed 0
    - python3 offline_inference/vision_language_pooling.py --seed 0
    - python3 offline_inference/vision_language_multi_image.py --seed 0
    - python3 others/tensorize_vllm_model.py --model facebook/opt-125m serialize --serialized-directory /tmp/ --suffix v1 && python3 others/tensorize_vllm_model.py --model facebook/opt-125m deserialize --path-to-tensors /tmp/vllm/facebook/opt-125m/v1/model.tensors
    - python3 offline_inference/encoder_decoder_multimodal.py --model-type whisper --seed 0
    - python3 offline_inference/basic/classify.py
    - python3 offline_inference/basic/embed.py
    - python3 offline_inference/basic/score.py
    - python3 offline_inference/spec_decode.py --test --method eagle --num_spec_tokens 3 --dataset-name hf --dataset-path philschmid/mt-bench --num-prompts 80 --temp 0 --top-p 1.0 --top-k -1 --tp 1 --enable-chunked-prefill --max-model-len 2048
    - python3 offline_inference/spec_decode.py --test --method eagle3 --num_spec_tokens 3 --dataset-name hf --dataset-path philschmid/mt-bench --num-prompts 80 --temp 0 --top-p 1.0 --top-k -1 --tp 1 --enable-chunked-prefill --max-model-len 2048

- label: Platform Tests (CUDA) # 4min
  timeout_in_minutes: 15
  mirror_hardwares: [amdexperimental]
  source_file_dependencies:
  - vllm/
  - tests/cuda
  commands:
    - pytest -v -s cuda/test_cuda_context.py

- label: Samplers Test # 56min
  timeout_in_minutes: 75
  mirror_hardwares: [amdexperimental]
  source_file_dependencies:
  - vllm/model_executor/layers
  - vllm/sampling_metadata.py
  - tests/samplers
  - tests/conftest.py
  commands:
    - pytest -v -s samplers
    - VLLM_USE_FLASHINFER_SAMPLER=1 pytest -v -s samplers

- label: LoRA Test %N # 20min each
  timeout_in_minutes: 30
  mirror_hardwares: [amdexperimental]
  source_file_dependencies:
  - vllm/lora
  - tests/lora
  commands:
    - pytest -v -s lora \
      --shard-id=$$BUILDKITE_PARALLEL_JOB \
      --num-shards=$$BUILDKITE_PARALLEL_JOB_COUNT \
      --ignore=lora/test_chatglm3_tp.py \
      --ignore=lora/test_llama_tp.py \
      --ignore=lora/test_llm_with_multi_loras.py
  parallelism: 4

- label: PyTorch Compilation Unit Tests # 15min
  timeout_in_minutes: 30
  mirror_hardwares: [amdexperimental]
  torch_nightly: true
  source_file_dependencies:
    - vllm/
    - tests/compile
  commands:
    - pytest -v -s compile/test_pass_manager.py
    - pytest -v -s compile/test_fusion.py
    - pytest -v -s compile/test_fusion_attn.py
    - pytest -v -s compile/test_silu_mul_quant_fusion.py
    - pytest -v -s compile/test_sequence_parallelism.py
    - pytest -v -s compile/test_async_tp.py
    - pytest -v -s compile/test_fusion_all_reduce.py
    - pytest -v -s compile/test_decorator.py
    - pytest -v -s compile/test_noop_elimination.py

- label: PyTorch Fullgraph Smoke Test # 15min
  timeout_in_minutes: 30
  mirror_hardwares: [amdexperimental]
  torch_nightly: true
  source_file_dependencies:
  - vllm/
  - tests/compile
  commands:
  - pytest -v -s compile/test_basic_correctness.py
  - pytest -v -s compile/piecewise/

- label: PyTorch Fullgraph Test # 20min
  timeout_in_minutes: 30
  mirror_hardwares: [amdexperimental]
  torch_nightly: true
  source_file_dependencies:
  - vllm/
  - tests/compile
  commands:
  - pytest -v -s compile/test_full_graph.py

- label: Kernels Core Operation Test # 48min
  timeout_in_minutes: 75
  mirror_hardwares: [amdexperimental]
  source_file_dependencies:
  - csrc/
  - tests/kernels/core
  commands:
    - pytest -v -s kernels/core

- label: Kernels Attention Test %N # 23min
  timeout_in_minutes: 35
  mirror_hardwares: [amdexperimental]
  source_file_dependencies:
  - csrc/attention/
  - vllm/attention
  - vllm/v1/attention
  - tests/kernels/attention
  commands:
    - pytest -v -s kernels/attention --shard-id=$$BUILDKITE_PARALLEL_JOB --num-shards=$$BUILDKITE_PARALLEL_JOB_COUNT
  parallelism: 2

- label: Kernels Quantization Test %N # 64min
  timeout_in_minutes: 90
  mirror_hardwares: [amdexperimental]
  source_file_dependencies:
  - csrc/quantization/
  - vllm/model_executor/layers/quantization
  - tests/kernels/quantization
  commands:
    - pytest -v -s kernels/quantization --shard-id=$$BUILDKITE_PARALLEL_JOB --num-shards=$$BUILDKITE_PARALLEL_JOB_COUNT
  parallelism: 2

- label: Kernels MoE Test %N # 40min
  timeout_in_minutes: 60
  mirror_hardwares: [amdexperimental]
  source_file_dependencies:
  - csrc/quantization/cutlass_w8a8/moe/
  - csrc/moe/
  - tests/kernels/moe
  - vllm/model_executor/layers/fused_moe/
  - vllm/distributed/device_communicators/
  commands:
    - pytest -v -s kernels/moe --shard-id=$$BUILDKITE_PARALLEL_JOB --num-shards=$$BUILDKITE_PARALLEL_JOB_COUNT
  parallelism: 2

- label: Kernels Mamba Test # 31min
  timeout_in_minutes: 45
  mirror_hardwares: [amdexperimental]
  source_file_dependencies:
  - csrc/mamba/
  - tests/kernels/mamba
  commands:
    - pytest -v -s kernels/mamba

- label: Model Executor Test # 23min
  timeout_in_minutes: 35
  mirror_hardwares: [amdexperimental]
  source_file_dependencies:
  - vllm/model_executor
  - tests/model_executor
  - tests/entrypoints/openai/test_tensorizer_entrypoint.py
  commands:
    - apt-get update && apt-get install -y curl libsodium23
    - export VLLM_WORKER_MULTIPROC_METHOD=spawn
    - pytest -v -s model_executor
    - pytest -v -s entrypoints/openai/test_tensorizer_entrypoint.py

- label: Benchmarks # 11min
  timeout_in_minutes: 20
  mirror_hardwares: [amdexperimental]
  working_dir: "/vllm-workspace/.buildkite"
  source_file_dependencies:
  - benchmarks/
  commands:
  - bash scripts/run-benchmarks.sh

- label: Benchmarks CLI Test # 7min
  timeout_in_minutes: 20
  mirror_hardwares: [amdexperimental]
  source_file_dependencies:
  - vllm/
  - tests/benchmarks/
  commands:
  - pytest -v -s benchmarks/

- label: Quantization Test # 70min
  timeout_in_minutes: 90
  mirror_hardwares: [amdexperimental]
  source_file_dependencies:
  - csrc/
  - vllm/model_executor/layers/quantization
  - tests/quantization
  commands:
  # temporary install here since we need nightly, will move to requirements/test.in
  # after torchao 0.12 release, and pin a working version of torchao nightly here

  # since torchao nightly is only compatible with torch nightly currently
  # https://github.com/pytorch/ao/issues/2919, we'll have to skip new torchao tests for now
  # we can only upgrade after this is resolved
<<<<<<< HEAD
  - pip install --pre torchao==0.14.0.dev20250917 --index-url https://download.pytorch.org/whl/nightly/cu128
  - VLLM_TEST_FORCE_LOAD_FORMAT=auto pytest -v -s quantization
=======
  - pip install --pre torchao==0.13.0.dev20250814 --index-url https://download.pytorch.org/whl/nightly/cu128
  - VLLM_TEST_FORCE_LOAD_FORMAT=auto pytest -v -s quantization/
>>>>>>> 6a113d9a

- label: LM Eval Small Models # 53min
  timeout_in_minutes: 75
  mirror_hardwares: [amdexperimental]
  source_file_dependencies:
  - csrc/
  - vllm/model_executor/layers/quantization
  commands:
  - pytest -s -v evals/gsm8k/test_gsm8k_correctness.py --config-list-file=configs/models-small.txt --tp-size=1

- label: OpenAI API correctness # 22min
  timeout_in_minutes: 30
  mirror_hardwares: [amdexperimental]
  source_file_dependencies:
  - csrc/
  - vllm/entrypoints/openai/
  - vllm/model_executor/models/whisper.py
  commands: # LMEval+Transcription WER check
  - pytest -s entrypoints/openai/correctness/

- label: OpenAI-Compatible Tool Use # 23 min
  timeout_in_minutes: 35
  mirror_hardwares: [amdexperimental]
  fast_check: false
  source_file_dependencies:
    - vllm/
    - tests/tool_use
    - tests/mistral_tool_use
  commands:
    - pytest -v -s tool_use
    - pytest -v -s mistral_tool_use

#####  models test  #####

- label: Basic Models Tests (Initialization)
  timeout_in_minutes: 45
  mirror_hardwares: [amdexperimental]
  torch_nightly: true
  source_file_dependencies:
  - vllm/
  - tests/models/test_initialization.py
  commands:
    # Run a subset of model initialization tests
    - pytest -v -s models/test_initialization.py::test_can_initialize_small_subset

- label: Basic Models Tests (Extra Initialization) %N
  timeout_in_minutes: 45
  mirror_hardwares: [amdexperimental]
  torch_nightly: true
  source_file_dependencies:
  - vllm/model_executor/models/
  - tests/models/test_initialization.py
  commands:
    # Only when vLLM model source is modified - test initialization of a large
    # subset of supported models (the complement of the small subset in the above
    # test.) Also run if model initialization test file is modified
    - pytest -v -s models/test_initialization.py \
             -k 'not test_can_initialize_small_subset' \
             --num-shards=$$BUILDKITE_PARALLEL_JOB_COUNT \
             --shard-id=$$BUILDKITE_PARALLEL_JOB
  parallelism: 2

- label: Basic Models Tests (Other)
  timeout_in_minutes: 45
  mirror_hardwares: [amdexperimental]
  torch_nightly: true
  source_file_dependencies:
  - vllm/
  - tests/models/test_transformers.py
  - tests/models/test_registry.py
  - tests/models/test_utils.py
  - tests/models/test_vision.py
  commands:
    - pytest -v -s models/test_transformers.py \
                   models/test_registry.py \
                   models/test_utils.py \
                   models/test_vision.py

- label: Language Models Tests (Standard)
  timeout_in_minutes: 25
  mirror_hardwares: [amdexperimental]
  torch_nightly: true
  source_file_dependencies:
  - vllm/
  - tests/models/language
  commands:
    # Test standard language models, excluding a subset of slow tests
    - pip freeze | grep -E 'torch'
    - pytest -v -s models/language -m 'core_model and (not slow_test)'

- label: Language Models Tests (Extra Standard) %N
  timeout_in_minutes: 45
  mirror_hardwares: [amdexperimental]
  torch_nightly: true
  source_file_dependencies:
  - vllm/model_executor/models/
  - tests/models/language/pooling/test_embedding.py
  - tests/models/language/generation/test_common.py
  - tests/models/language/pooling/test_classification.py
  commands:
    # Shard slow subset of standard language models tests. Only run when model
    # source is modified, or when specified test files are modified
    - pip freeze | grep -E 'torch'
    - pytest -v -s models/language -m 'core_model and slow_test' \
             --num-shards=$$BUILDKITE_PARALLEL_JOB_COUNT \
             --shard-id=$$BUILDKITE_PARALLEL_JOB
  parallelism: 2

- label: Language Models Tests (Hybrid) %N
  timeout_in_minutes: 75
  mirror_hardwares: [amdexperimental]
  torch_nightly: true
  source_file_dependencies:
  - vllm/
  - tests/models/language/generation
  commands:
    # Install fast path packages for testing against transformers
    # Note: also needed to run plamo2 model in vLLM
    - uv pip install --system --no-build-isolation 'git+https://github.com/state-spaces/mamba@v2.2.5'
    - uv pip install --system --no-build-isolation 'git+https://github.com/Dao-AILab/causal-conv1d@v1.5.2'
    # Shard hybrid language model tests
    - pytest -v -s models/language/generation \
                   -m hybrid_model \
                   --num-shards=$$BUILDKITE_PARALLEL_JOB_COUNT \
                   --shard-id=$$BUILDKITE_PARALLEL_JOB
  parallelism: 2

- label: Language Models Test (Extended Generation) # 80min
  timeout_in_minutes: 110
  mirror_hardwares: [amdexperimental]
  optional: true
  source_file_dependencies:
  - vllm/
  - tests/models/language/generation
  commands:
    # Install causal-conv1d for plamo2 models here, as it is not compatible with pip-compile.
    - pip install 'git+https://github.com/Dao-AILab/causal-conv1d@v1.5.0.post8'
    - pytest -v -s models/language/generation -m '(not core_model) and (not hybrid_model)'

- label: Language Models Test (PPL)
  timeout_in_minutes: 110
  mirror_hardwares: [amdexperimental]
  optional: true
  source_file_dependencies:
  - vllm/
  - tests/models/language/generation_ppl_test
  commands:
    - pytest -v -s models/language/generation_ppl_test

- label: Language Models Test (Extended Pooling)  # 36min
  timeout_in_minutes: 50
  mirror_hardwares: [amdexperimental]
  optional: true
  source_file_dependencies:
  - vllm/
  - tests/models/language/pooling
  commands:
    - pytest -v -s models/language/pooling -m 'not core_model'

- label: Language Models Test (MTEB)
  timeout_in_minutes: 110
  mirror_hardwares: [amdexperimental]
  optional: true
  source_file_dependencies:
  - vllm/
  - tests/models/language/pooling_mteb_test
  commands:
    - pytest -v -s models/language/pooling_mteb_test

- label: Multi-Modal Processor Test # 44min
  timeout_in_minutes: 60
  source_file_dependencies:
  - vllm/
  - tests/models/multimodal
  commands:
    - pip install git+https://github.com/TIGER-AI-Lab/Mantis.git
    - pytest -v -s models/multimodal/processing

- label: Multi-Modal Models Test (Standard) # 60min
  timeout_in_minutes: 80
  mirror_hardwares: [amdexperimental]
  torch_nightly: true
  source_file_dependencies:
  - vllm/
  - tests/models/multimodal
  commands:
    - pip install git+https://github.com/TIGER-AI-Lab/Mantis.git
    - pip freeze | grep -E 'torch'
    - pytest -v -s models/multimodal -m core_model --ignore models/multimodal/generation/test_whisper.py --ignore models/multimodal/processing
    - cd .. && VLLM_WORKER_MULTIPROC_METHOD=spawn pytest -v -s tests/models/multimodal/generation/test_whisper.py -m core_model  # Otherwise, mp_method="spawn" doesn't work

- label: Multi-Modal Models Test (Extended) 1
  mirror_hardwares: [amdexperimental]
  optional: true
  source_file_dependencies:
  - vllm/
  - tests/models/multimodal
  commands:
    - pip install git+https://github.com/TIGER-AI-Lab/Mantis.git
    - pytest -v -s models/multimodal -m 'not core_model' --ignore models/multimodal/generation/test_common.py --ignore models/multimodal/processing

- label: Multi-Modal Models Test (Extended) 2
  mirror_hardwares: [amdexperimental]
  optional: true
  source_file_dependencies:
  - vllm/
  - tests/models/multimodal
  commands:
    - pip install git+https://github.com/TIGER-AI-Lab/Mantis.git
    - pytest -v -s models/multimodal/generation/test_common.py -m 'split(group=0) and not core_model'

- label: Multi-Modal Models Test (Extended) 3
  mirror_hardwares: [amdexperimental]
  optional: true
  source_file_dependencies:
  - vllm/
  - tests/models/multimodal
  commands:
    - pip install git+https://github.com/TIGER-AI-Lab/Mantis.git
    - pytest -v -s models/multimodal/generation/test_common.py -m 'split(group=1) and not core_model'

- label: Quantized Models Test # 45 min
  timeout_in_minutes: 60
  mirror_hardwares: [amdexperimental]
  source_file_dependencies:
  - vllm/model_executor/layers/quantization
  - tests/models/quantization
  commands:
    - pytest -v -s models/quantization

# This test is used only in PR development phase to test individual models and should never run on main
- label: Custom Models Test
  mirror_hardwares: [amdexperimental]
  optional: true
  commands:
    - echo 'Testing custom models...'
    # PR authors can temporarily add commands below to test individual models
    # e.g. pytest -v -s models/encoder_decoder/vision_language/test_mllama.py
    # *To avoid merge conflicts, remember to REMOVE (not just comment out) them before merging the PR*

- label: Transformers Nightly Models Test
  working_dir: "/vllm-workspace/"
  optional: true
  commands:
    - pip install --upgrade git+https://github.com/huggingface/transformers
    - pytest -v -s tests/models/test_initialization.py
    - pytest -v -s tests/models/test_transformers.py
    - pytest -v -s tests/models/multimodal/processing/
    - pytest -v -s tests/models/multimodal/test_mapping.py
    - python3 examples/offline_inference/basic/chat.py
    - python3 examples/offline_inference/vision_language.py --model-type qwen2_5_vl
    # Whisper needs spawn method to avoid deadlock
    - VLLM_WORKER_MULTIPROC_METHOD=spawn python3 examples/offline_inference/audio_language.py --model-type whisper

- label: Blackwell Test # 38 min
  timeout_in_minutes: 60
  working_dir: "/vllm-workspace/"
  gpu: b200
  # optional: true
  source_file_dependencies:
  - csrc/quantization/fp4/
  - csrc/attention/mla/
  - csrc/quantization/cutlass_w8a8/moe/
  - vllm/model_executor/layers/fused_moe/cutlass_moe.py
  - vllm/model_executor/layers/fused_moe/flashinfer_cutlass_moe.py
  - vllm/model_executor/layers/fused_moe/flashinfer_cutlass_prepare_finalize.py
  - vllm/model_executor/layers/quantization/utils/flashinfer_utils.py
  - vllm/v1/attention/backends/flashinfer.py
  - vllm/compilation/fusion.py
  - vllm/compilation/fusion_attn.py
  commands:
    - nvidia-smi
    - python3 examples/offline_inference/basic/chat.py
    # Attention
    # num_heads2 broken by https://github.com/flashinfer-ai/flashinfer/issues/1353
    - pytest -v -s tests/kernels/attention/test_flashinfer.py -k 'not num_heads2'
    - pytest -v -s tests/kernels/attention/test_flashinfer_trtllm_attention.py
    - pytest -v -s tests/kernels/attention/test_cutlass_mla_decode.py
    - pytest -v -s tests/kernels/attention/test_flashinfer_mla_decode.py
    # Quantization
    - pytest -v -s tests/kernels/quantization/test_cutlass_scaled_mm.py -k 'fp8'
    - pytest -v -s tests/kernels/quantization/test_nvfp4_quant.py
    - pytest -v -s tests/kernels/quantization/test_silu_mul_nvfp4_quant.py
    - pytest -v -s tests/kernels/quantization/test_nvfp4_scaled_mm.py
    - pytest -v -s tests/kernels/quantization/test_flashinfer_scaled_mm.py
    - pytest -v -s tests/kernels/quantization/test_flashinfer_nvfp4_scaled_mm.py
    - pytest -v -s tests/kernels/moe/test_nvfp4_moe.py
    - pytest -v -s tests/kernels/moe/test_mxfp4_moe.py
    # Fusion
    - pytest -v -s tests/compile/test_fusion_all_reduce.py
    - pytest -v -s tests/compile/test_fusion_attn.py::test_attention_quant_pattern
    - pytest -v -s tests/kernels/moe/test_flashinfer.py
    - pytest -v -s tests/compile/test_silu_mul_quant_fusion.py

- label: GPT-OSS Eval (Blackwell)
  timeout_in_minutes: 60
  working_dir: "/vllm-workspace/"
  gpu: b200
  optional: true # disable while debugging
  source_file_dependencies:
  - tests/evals/gpt_oss
  - vllm/model_executor/models/gpt_oss.py
  - vllm/model_executor/layers/quantization/mxfp4.py
  - vllm/v1/attention/backends/flashinfer.py
  commands:
    - uv pip install --system 'gpt-oss[eval]==0.0.5'
    - pytest -s -v tests/evals/gpt_oss/test_gpqa_correctness.py --model openai/gpt-oss-20b --metric 0.58 --server-args '--tensor-parallel-size 2'

- label: Blackwell Quantized MoE Test
  timeout_in_minutes: 60
  working_dir: "/vllm-workspace/"
  gpu: b200
  source_file_dependencies:
  - tests/quantization/test_blackwell_moe.py
  - vllm/model_executor/models/deepseek_v2.py
  - vllm/model_executor/models/gpt_oss.py
  - vllm/model_executor/models/llama4.py
  - vllm/model_executor/layers/fused_moe
  - vllm/model_executor/layers/quantization/compressed_tensors
  - vllm/model_executor/layers/quantization/modelopt.py
  - vllm/model_executor/layers/quantization/mxfp4.py
  - vllm/v1/attention/backends/flashinfer.py
  commands:
    - pytest -s -v tests/quantization/test_blackwell_moe.py

#####  1 GPU test  #####
#####  multi gpus test  #####

- label: Distributed Comm Ops Test # 7min
  timeout_in_minutes: 20
  mirror_hardwares: [amdexperimental]
  working_dir: "/vllm-workspace/tests"
  num_gpus: 2
  source_file_dependencies:
  - vllm/distributed
  - tests/distributed
  commands:
  - pytest -v -s distributed/test_comm_ops.py
  - pytest -v -s distributed/test_shm_broadcast.py
  - pytest -v -s distributed/test_shm_buffer.py
  - pytest -v -s distributed/test_shm_storage.py

- label: 2 Node Tests (4 GPUs in total) # 16min
  timeout_in_minutes: 30
  mirror_hardwares: [amdexperimental]
  working_dir: "/vllm-workspace/tests"
  num_gpus: 2
  num_nodes: 2
  source_file_dependencies:
  - vllm/distributed/
  - vllm/engine/
  - vllm/executor/
  - vllm/model_executor/models/
  - tests/distributed/
  - tests/examples/offline_inference/data_parallel.py
  commands:
  - # the following commands are for the first node, with ip 192.168.10.10 (ray environment already set up)
    - VLLM_TEST_SAME_HOST=0 torchrun --nnodes 2 --nproc-per-node=2 --rdzv_backend=c10d --rdzv_endpoint=192.168.10.10 distributed/test_same_node.py | grep 'Same node test passed'
    - NUM_NODES=2 torchrun --nnodes 2 --nproc-per-node=2 --rdzv_backend=c10d --rdzv_endpoint=192.168.10.10 distributed/test_node_count.py | grep 'Node count test passed'
    - python3 ../examples/offline_inference/data_parallel.py --dp-size=2 --tp-size=1 --node-size=2 --node-rank=0 --master-addr=192.168.10.10 --master-port=12345 --enforce-eager --trust-remote-code
    - VLLM_MULTI_NODE=1 pytest -v -s distributed/test_multi_node_assignment.py
    - VLLM_MULTI_NODE=1 pytest -v -s distributed/test_pipeline_parallel.py
  - # the following commands are for the second node, with ip 192.168.10.11 (ray environment already set up)
    - VLLM_TEST_SAME_HOST=0 torchrun --nnodes 2 --nproc-per-node=2 --rdzv_backend=c10d --rdzv_endpoint=192.168.10.10 distributed/test_same_node.py | grep 'Same node test passed'
    - NUM_NODES=2 torchrun --nnodes 2 --nproc-per-node=2 --rdzv_backend=c10d --rdzv_endpoint=192.168.10.10 distributed/test_node_count.py | grep 'Node count test passed'
    - python3 ../examples/offline_inference/data_parallel.py --dp-size=2 --tp-size=1 --node-size=2 --node-rank=1 --master-addr=192.168.10.10 --master-port=12345 --enforce-eager --trust-remote-code

- label: Distributed Tests (2 GPUs) # 68min
  timeout_in_minutes: 90
  mirror_hardwares: [amdexperimental]
  working_dir: "/vllm-workspace/tests"
  num_gpus: 2
  source_file_dependencies:
  - vllm/compilation/
  - vllm/distributed/
  - vllm/engine/
  - vllm/executor/
  - vllm/worker/worker_base.py
  - vllm/v1/engine/
  - vllm/v1/worker/
  - tests/compile/test_basic_correctness.py
  - tests/compile/test_wrapper.py
  - tests/distributed/
  - tests/entrypoints/llm/test_collective_rpc.py
  - tests/v1/distributed
  - tests/v1/entrypoints/openai/test_multi_api_servers.py
  - tests/v1/shutdown
  - tests/v1/worker/test_worker_memory_snapshot.py
  commands:
<<<<<<< HEAD
  # https://github.com/NVIDIA/nccl/issues/1838
  - export NCCL_CUMEM_HOST_ENABLE=0
  - TP_SIZE=1 DP_SIZE=2 pytest -v -s v1/test_async_llm_dp.py
  - TP_SIZE=1 DP_SIZE=2 pytest -v -s v1/test_external_lb_dp.py
=======
  - TP_SIZE=1 DP_SIZE=2 pytest -v -s v1/distributed/test_async_llm_dp.py
  - TP_SIZE=1 DP_SIZE=2 pytest -v -s v1/distributed/test_external_lb_dp.py
>>>>>>> 6a113d9a
  - DP_SIZE=2 pytest -v -s v1/entrypoints/openai/test_multi_api_servers.py
  - pytest -v -s entrypoints/llm/test_collective_rpc.py
  - pytest -v -s ./compile/test_basic_correctness.py
  - pytest -v -s ./compile/test_wrapper.py
  - VLLM_TEST_SAME_HOST=1 torchrun --nproc-per-node=4 distributed/test_same_node.py | grep 'Same node test passed'
  - pytest -v -s distributed/test_sequence_parallel.py
  - CUDA_VISIBLE_DEVICES=0,1 pytest -v -s v1/shutdown
  - pytest -v -s v1/worker/test_worker_memory_snapshot.py

- label: Distributed Model Tests (2 GPUs) # 37min
  timeout_in_minutes: 50
  mirror_hardwares: [amdexperimental]
  working_dir: "/vllm-workspace/tests"
  num_gpus: 2
  source_file_dependencies:
  - vllm/model_executor/model_loader/sharded_state_loader.py
  - vllm/model_executor/models/
  - tests/basic_correctness/
  - tests/model_executor/model_loader/test_sharded_state_loader.py
  - tests/models/
  commands:
  - TARGET_TEST_SUITE=L4 pytest basic_correctness/ -v -s -m 'distributed(num_gpus=2)'
  - CUDA_VISIBLE_DEVICES=0,1 pytest -v -s model_executor/model_loader/test_sharded_state_loader.py
  # Avoid importing model tests that cause CUDA reinitialization error
  - pytest models/test_transformers.py -v -s -m 'distributed(num_gpus=2)'
  - pytest models/language -v -s -m 'distributed(num_gpus=2)'
  - pytest models/multimodal -v -s -m 'distributed(num_gpus=2)' --ignore models/multimodal/generation/test_whisper.py
  - VLLM_WORKER_MULTIPROC_METHOD=spawn pytest models/multimodal/generation/test_whisper.py -v -s -m 'distributed(num_gpus=2)'

- label: Plugin Tests (2 GPUs) # 40min
  timeout_in_minutes: 60
  mirror_hardwares: [amdexperimental]
  working_dir: "/vllm-workspace/tests"
  num_gpus: 2
  source_file_dependencies:
  - vllm/plugins/
  - tests/plugins/
  commands:
  # begin platform plugin and general plugin tests, all the code in-between runs on dummy platform
  - pip install -e ./plugins/vllm_add_dummy_platform
  - pytest -v -s plugins_tests/test_platform_plugins.py
  - pip uninstall vllm_add_dummy_platform -y
  # end platform plugin tests
  # begin io_processor plugins test, all the code in between uses the prithvi_io_processor plugin
  - pip install -e ./plugins/prithvi_io_processor_plugin
  - pytest -v -s plugins_tests/test_io_processor_plugins.py
  - pip uninstall prithvi_io_processor_plugin -y
  # end io_processor plugins test
  # other tests continue here:
  - pytest -v -s plugins_tests/test_scheduler_plugins.py
  - pip install -e ./plugins/vllm_add_dummy_model
  - pytest -v -s distributed/test_distributed_oot.py
  - pytest -v -s entrypoints/openai/test_oot_registration.py # it needs a clean process
  - pytest -v -s models/test_oot_registration.py # it needs a clean process
  - pytest -v -s plugins/lora_resolvers # unit tests for in-tree lora resolver plugins

- label: Pipeline + Context Parallelism Test # 45min
  timeout_in_minutes: 60
  mirror_hardwares: [amdexperimental]
  working_dir: "/vllm-workspace/tests"
  num_gpus: 4
  source_file_dependencies:
  - vllm/distributed/
  - vllm/engine/
  - vllm/executor/
  - vllm/model_executor/models/
  - tests/distributed/
  commands:
  - pytest -v -s distributed/test_pp_cudagraph.py
  - pytest -v -s distributed/test_pipeline_parallel.py

- label: LoRA TP Test (Distributed) # 17 min
  timeout_in_minutes: 30
  mirror_hardwares: [amdexperimental]
  num_gpus: 4
  source_file_dependencies:
  - vllm/lora
  - tests/lora
  commands:
    # FIXIT: find out which code initialize cuda before running the test
    # before the fix, we need to use spawn to test it
    - export VLLM_WORKER_MULTIPROC_METHOD=spawn
    # There is some Tensor Parallelism related processing logic in LoRA that
    # requires multi-GPU testing for validation.
    - pytest -v -s -x lora/test_chatglm3_tp.py
    - pytest -v -s -x lora/test_llama_tp.py
    - pytest -v -s -x lora/test_llm_with_multi_loras.py


- label: Weight Loading Multiple GPU Test  # 33min
  timeout_in_minutes: 45
  mirror_hardwares: [amdexperimental]
  working_dir: "/vllm-workspace/tests"
  num_gpus: 2
  optional: true
  source_file_dependencies:
  - vllm/
  - tests/weight_loading
  commands:
    - bash weight_loading/run_model_weight_loading_test.sh -c weight_loading/models.txt

- label: Weight Loading Multiple GPU Test - Large Models # optional
  mirror_hardwares: [amdexperimental]
  working_dir: "/vllm-workspace/tests"
  num_gpus: 2
  gpu: a100
  optional: true
  source_file_dependencies:
  - vllm/
  - tests/weight_loading
  commands:
    - bash weight_loading/run_model_weight_loading_test.sh -c weight_loading/models-large.txt


##### multi gpus test #####
##### A100 test #####

- label: Distributed Tests (A100) # optional
  gpu: a100
  optional: true
  num_gpus: 4
  source_file_dependencies:
  - vllm/
  commands:
  # NOTE: don't test llama model here, it seems hf implementation is buggy
  # see https://github.com/vllm-project/vllm/pull/5689 for details
  - pytest -v -s distributed/test_custom_all_reduce.py
  - torchrun --nproc_per_node=2 distributed/test_ca_buffer_sharing.py
  - TARGET_TEST_SUITE=A100 pytest basic_correctness/ -v -s -m 'distributed(num_gpus=2)'
  - pytest -v -s -x lora/test_mixtral.py

- label: LM Eval Large Models # optional
  gpu: a100
  optional: true
  num_gpus: 4
  working_dir: "/vllm-workspace/.buildkite/lm-eval-harness"
  source_file_dependencies:
  - csrc/
  - vllm/model_executor/layers/quantization
  commands:
  - export VLLM_WORKER_MULTIPROC_METHOD=spawn
  - pytest -s -v test_lm_eval_correctness.py --config-list-file=configs/models-large.txt --tp-size=4

##### H200 test #####
- label: Distrubted Tests (H200) # optional
  gpu: h200
  optional: true
  working_dir: "/vllm-workspace/"
  num_gpus: 2
  commands:
    - pytest -v -s tests/distributed/test_context_parallel.py
    - CUDA_VISIBLE_DEVICES=1,2 VLLM_ALL2ALL_BACKEND=deepep_high_throughput VLLM_USE_DEEP_GEMM=1 VLLM_LOGGING_LEVEL=DEBUG python3 examples/offline_inference/data_parallel.py --model Qwen/Qwen1.5-MoE-A2.7B --tp-size=1  --dp-size=2 --max-model-len 2048

##### B200 test #####
- label: Distributed Tests (B200) # optional
  gpu: b200
  optional: true
  working_dir: "/vllm-workspace/"
  num_gpus: 2
  commands:
    - pytest -v -s tests/distributed/test_context_parallel.py
    - pytest -v -s tests/distributed/test_nccl_symm_mem_allreduce.py

##### RL Integration Tests #####
- label: Prime-RL Integration Test # 15min
  timeout_in_minutes: 30
  optional: true
  num_gpus: 2
  working_dir: "/vllm-workspace"
  source_file_dependencies:
  - vllm/
  - .buildkite/scripts/run-prime-rl-test.sh
  commands:
    - bash .buildkite/scripts/run-prime-rl-test.sh<|MERGE_RESOLUTION|>--- conflicted
+++ resolved
@@ -506,13 +506,8 @@
   # since torchao nightly is only compatible with torch nightly currently
   # https://github.com/pytorch/ao/issues/2919, we'll have to skip new torchao tests for now
   # we can only upgrade after this is resolved
-<<<<<<< HEAD
   - pip install --pre torchao==0.14.0.dev20250917 --index-url https://download.pytorch.org/whl/nightly/cu128
   - VLLM_TEST_FORCE_LOAD_FORMAT=auto pytest -v -s quantization
-=======
-  - pip install --pre torchao==0.13.0.dev20250814 --index-url https://download.pytorch.org/whl/nightly/cu128
-  - VLLM_TEST_FORCE_LOAD_FORMAT=auto pytest -v -s quantization/
->>>>>>> 6a113d9a
 
 - label: LM Eval Small Models # 53min
   timeout_in_minutes: 75
@@ -902,15 +897,10 @@
   - tests/v1/shutdown
   - tests/v1/worker/test_worker_memory_snapshot.py
   commands:
-<<<<<<< HEAD
   # https://github.com/NVIDIA/nccl/issues/1838
   - export NCCL_CUMEM_HOST_ENABLE=0
-  - TP_SIZE=1 DP_SIZE=2 pytest -v -s v1/test_async_llm_dp.py
-  - TP_SIZE=1 DP_SIZE=2 pytest -v -s v1/test_external_lb_dp.py
-=======
   - TP_SIZE=1 DP_SIZE=2 pytest -v -s v1/distributed/test_async_llm_dp.py
   - TP_SIZE=1 DP_SIZE=2 pytest -v -s v1/distributed/test_external_lb_dp.py
->>>>>>> 6a113d9a
   - DP_SIZE=2 pytest -v -s v1/entrypoints/openai/test_multi_api_servers.py
   - pytest -v -s entrypoints/llm/test_collective_rpc.py
   - pytest -v -s ./compile/test_basic_correctness.py
